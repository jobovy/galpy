############################TESTS ON POTENTIALS################################
from __future__ import print_function, division
import os
import sys
import pytest
import numpy
from galpy.util.bovy_conversion import velocity_in_kpcGyr
try:
    import pynbody
    _PYNBODY_LOADED= True
except ImportError:
    _PYNBODY_LOADED= False
from galpy import potential
from galpy.util import bovy_coords
_TRAVIS= bool(os.getenv('TRAVIS'))

#Test whether the normalization of the potential works
def test_normalize_potential():
    #Grab all of the potentials
    pots= [p for p in dir(potential) 
           if ('Potential' in p and not 'plot' in p and not 'RZTo' in p 
               and not 'FullTo' in p and not 'toPlanar' in p
               and not 'evaluate' in p and not 'Wrapper' in p)]
    pots.append('mockTwoPowerIntegerSphericalPotential')
    pots.append('specialTwoPowerSphericalPotential')
    pots.append('HernquistTwoPowerIntegerSphericalPotential')
    pots.append('JaffeTwoPowerIntegerSphericalPotential')
    pots.append('NFWTwoPowerIntegerSphericalPotential')
    pots.append('specialMiyamotoNagaiPotential')
    pots.append('specialPowerSphericalPotential')
    pots.append('specialFlattenedPowerPotential')
    pots.append('specialMN3ExponentialDiskPotentialPD')
    pots.append('specialMN3ExponentialDiskPotentialSECH')
    rmpots= ['Potential','MWPotential','MWPotential2014',
             'MovingObjectPotential',
             'interpRZPotential', 'linearPotential', 'planarAxiPotential',
             'planarPotential', 'verticalPotential','PotentialError',
             'SnapshotRZPotential','InterpSnapshotRZPotential']
    if False: #_TRAVIS: #travis CI
        rmpots.append('DoubleExponentialDiskPotential')
        rmpots.append('RazorThinExponentialDiskPotential')
    for p in rmpots:
        pots.remove(p)
    for p in pots:
        #if not 'NFW' in p: continue #For testing the test
        #Setup instance of potential
        try:
            tclass= getattr(potential,p)
        except AttributeError:
            tclass= getattr(sys.modules[__name__],p)
        tp= tclass()
        if hasattr(tp,'isNonAxi') and tp.isNonAxi:
            continue # skip, bc vcirc not well defined
        if not hasattr(tp,'normalize'): continue
        tp.normalize(1.)
        assert (tp.Rforce(1.,0.)+1.)**2. < 10.**-16., \
            "Normalization of %s potential fails" % p
        assert (tp.vcirc(1.)**2.-1.)**2. < 10.**-16., \
            "Normalization of %s potential fails" % p
        tp.normalize(.5)
        if hasattr(tp,'toPlanar'):
            ptp= tp.toPlanar()
        else:
            ptp= tp
        assert (ptp.Rforce(1.,0.)+.5)**2. < 10.**-16., \
            "Normalization of %s potential fails" % p
        assert (ptp.vcirc(1.)**2.-0.5)**2. < 10.**-16., \
            "Normalization of %s potential fails" % p

#Test whether the derivative of the potential is minus the force
def test_forceAsDeriv_potential():
    #Grab all of the potentials
    pots= [p for p in dir(potential) 
           if ('Potential' in p and not 'plot' in p and not 'RZTo' in p 
               and not 'FullTo' in p and not 'toPlanar' in p
               and not 'evaluate' in p and not 'Wrapper' in p)]
    pots.append('mockTwoPowerIntegerSphericalPotential')
    pots.append('specialTwoPowerSphericalPotential')
    pots.append('HernquistTwoPowerIntegerSphericalPotential')
    pots.append('JaffeTwoPowerIntegerSphericalPotential')
    pots.append('NFWTwoPowerIntegerSphericalPotential')
    pots.append('specialMiyamotoNagaiPotential')
    pots.append('specialMN3ExponentialDiskPotentialPD')
    pots.append('specialMN3ExponentialDiskPotentialSECH')
    pots.append('specialPowerSphericalPotential')
    pots.append('specialFlattenedPowerPotential')
    pots.append('testMWPotential')
    pots.append('testplanarMWPotential')
    pots.append('testlinearMWPotential')
    pots.append('mockInterpRZPotential')
    if _PYNBODY_LOADED:
        pots.append('mockSnapshotRZPotential')
        pots.append('mockInterpSnapshotRZPotential')
    pots.append('mockCosmphiDiskPotentialnegcp')
    pots.append('mockCosmphiDiskPotentialnegp')
    pots.append('mockDehnenBarPotentialT1')
    pots.append('mockDehnenBarPotentialTm1')
    pots.append('mockDehnenBarPotentialTm5')
    pots.append('mockEllipticalDiskPotentialT1')
    pots.append('mockEllipticalDiskPotentialTm1')
    pots.append('mockEllipticalDiskPotentialTm5')
    pots.append('mockSteadyLogSpiralPotentialT1')
    pots.append('mockSteadyLogSpiralPotentialTm1')
    pots.append('mockSteadyLogSpiralPotentialTm5')
    pots.append('mockTransientLogSpiralPotential')
    pots.append('mockFlatEllipticalDiskPotential') #for evaluate w/ nonaxi lists
    pots.append('mockMovingObjectPotential')
    pots.append('mockMovingObjectExplSoftPotential')
    pots.append('oblateHernquistPotential')
    pots.append('oblateNFWPotential')
    pots.append('oblatenoGLNFWPotential')
    pots.append('oblateJaffePotential')
    pots.append('prolateHernquistPotential')
    pots.append('prolateNFWPotential')
    pots.append('prolateJaffePotential')
    pots.append('triaxialHernquistPotential')
    pots.append('triaxialNFWPotential')
    pots.append('triaxialJaffePotential')
    pots.append('zRotatedTriaxialNFWPotential')
    pots.append('yRotatedTriaxialNFWPotential')
    pots.append('fullyRotatedTriaxialNFWPotential')
    pots.append('fullyRotatednoGLTriaxialNFWPotential')
    pots.append('HernquistTwoPowerTriaxialPotential')
    pots.append('NFWTwoPowerTriaxialPotential')
    pots.append('JaffeTwoPowerTriaxialPotential')
    pots.append('mockSCFZeeuwPotential')
    pots.append('mockSCFNFWPotential')
    pots.append('mockSCFAxiDensity1Potential')
    pots.append('mockSCFAxiDensity2Potential')
    pots.append('mockSCFDensityPotential')
    pots.append('mockAxisymmetricFerrersPotential')
    pots.append('sech2DiskSCFPotential')
    pots.append('expwholeDiskSCFPotential')
    pots.append('nonaxiDiskSCFPotential')
    pots.append('rotatingSpiralArmsPotential')
    pots.append('specialSpiralArmsPotential')
    pots.append('DehnenSmoothDehnenBarPotential')
    pots.append('mockDehnenSmoothBarPotentialT1')
    pots.append('mockDehnenSmoothBarPotentialTm1')
    pots.append('mockDehnenSmoothBarPotentialTm5')
    pots.append('SolidBodyRotationSpiralArmsPotential')
    pots.append('triaxialLogarithmicHaloPotential')
    pots.append('nestedListPotential')
    rmpots= ['Potential','MWPotential','MWPotential2014',
             'MovingObjectPotential',
             'interpRZPotential', 'linearPotential', 'planarAxiPotential',
             'planarPotential', 'verticalPotential','PotentialError',
             'SnapshotRZPotential','InterpSnapshotRZPotential']
    if False: #_TRAVIS: #travis CI
        rmpots.append('DoubleExponentialDiskPotential')
        rmpots.append('RazorThinExponentialDiskPotential')
    for p in rmpots:
        pots.remove(p)
    Rs= numpy.array([0.5,1.,2.])
    Zs= numpy.array([0.,.125,-.125,0.25,-0.25])
    phis= numpy.array([0.,0.5,-0.5,1.,-1.,
                       numpy.pi,0.5+numpy.pi,
                       1.+numpy.pi])
    #tolerances in log10
    tol= {}
    tol['default']= -8.
    tol['DoubleExponentialDiskPotential']= -6. #these are more difficult
    tol['RazorThinExponentialDiskPotential']= -6.
    tol['mockInterpRZPotential']= -4.
    tol['FerrersPotential']= -7.
    for p in pots:
        #if not 'NFW' in p: continue #For testing the test
        #Setup instance of potential
        try:
            tclass= getattr(potential,p)
        except AttributeError:
            tclass= getattr(sys.modules[__name__],p)
        tp= tclass()
        if hasattr(tp,'normalize'): tp.normalize(1.)
        #Set tolerance
        if p in list(tol.keys()): ttol= tol[p]
        else: ttol= tol['default']
        #Radial force
        for ii in range(len(Rs)):
            for jj in range(len(Zs)):
                dr= 10.**-8.
                newR= Rs[ii]+dr
                dr= newR-Rs[ii] #Representable number
                if isinstance(tp,potential.linearPotential): 
                    mpotderivR= (potential.evaluatelinearPotentials(tp,Rs[ii])
                                 -potential.evaluatelinearPotentials(tp,Rs[ii]+dr))/dr
                    tRforce= potential.evaluatelinearForces(tp,Rs[ii])
                elif isinstance(tp,potential.planarPotential):
                    mpotderivR= (potential.evaluateplanarPotentials(tp,Rs[ii],phi=Zs[jj])-potential.evaluateplanarPotentials(tp,Rs[ii]+dr,phi=Zs[jj]))/dr
                    tRforce= potential.evaluateplanarRforces(tp,Rs[ii],
                                                             phi=Zs[jj])
                else:
                    mpotderivR= (potential.evaluatePotentials(tp,Rs[ii],Zs[jj],phi=1.)
                                 -potential.evaluatePotentials(tp,Rs[ii]+dr,Zs[jj],phi=1.))/dr
                    tRforce= potential.evaluateRforces(tp,Rs[ii],Zs[jj],phi=1.)
                if tRforce**2. < 10.**ttol:
                    assert mpotderivR**2. < 10.**ttol, \
                        "Calculation of the Radial force as the Radial derivative of the %s potential fails at (R,Z) = (%.3f,%.3f); diff = %e, rel. diff = %e" % (p,Rs[ii],Zs[jj],numpy.fabs(tRforce-mpotderivR), numpy.fabs((tRforce-mpotderivR)/tRforce))
                else:
                    assert (tRforce-mpotderivR)**2./tRforce**2. < 10.**ttol, \
                        "Calculation of the Radial force as the Radial derivative of the %s potential fails at (R,Z) = (%.3f,%.3f); diff = %e, rel. diff = %e" % (p,Rs[ii],Zs[jj],numpy.fabs(tRforce-mpotderivR), numpy.fabs((tRforce-mpotderivR)/tRforce))
        #Azimuthal force, if it exists
        if isinstance(tp,potential.linearPotential): continue
        for ii in range(len(Rs)):
            for jj in range(len(phis)):
                dphi= 10.**-8.
                newphi= phis[jj]+dphi
                dphi= newphi-phis[jj] #Representable number
                if isinstance(tp,potential.planarPotential):
                    mpotderivphi= (tp(Rs[ii],phi=phis[jj])-tp(Rs[ii],phi=phis[jj]+dphi))/dphi
                    tphiforce= potential.evaluateplanarphiforces(tp,Rs[ii],
                                                                 phi=phis[jj])
                else:
                    mpotderivphi= (tp(Rs[ii],0.05,phi=phis[jj])-tp(Rs[ii],0.05,phi=phis[jj]+dphi))/dphi
                    tphiforce= potential.evaluatephiforces(tp,Rs[ii],0.05,
                                                           phi=phis[jj])
                try:
                    if tphiforce**2. < 10.**ttol:
                        assert(mpotderivphi**2. < 10.**ttol)
                    else:
                        assert((tphiforce-mpotderivphi)**2./tphiforce**2. < 10.**ttol)
                except AssertionError:
                    if isinstance(tp,potential.planarPotential):
                        raise AssertionError("Calculation of the azimuthal force as the azimuthal derivative of the %s potential fails at (R,phi) = (%.3f,%.3f); diff = %e, rel. diff = %e" % (p,Rs[ii],phis[jj],numpy.fabs(tphiforce-mpotderivphi),numpy.fabs((tphiforce-mpotderivphi)/tphiforce)))
                    else:
                        raise AssertionError("Calculation of the azimuthal force as the azimuthal derivative of the %s potential fails at (R,Z,phi) = (%.3f,0.05,%.3f); diff = %e, rel. diff = %e" % (p,Rs[ii],phis[jj],numpy.fabs(tphiforce-mpotderivphi),numpy.fabs((tphiforce-mpotderivphi)/tphiforce)))
        #Vertical force, if it exists
        if isinstance(tp,potential.planarPotential) \
                or isinstance(tp,potential.linearPotential): continue

        for ii in range(len(Rs)):
            for jj in range(len(Zs)):
                ##Excluding KuzminDiskPotential when z = 0
                if Zs[jj]==0 and isinstance(tp,potential.KuzminDiskPotential):
                    continue
                dz= 10.**-8.
                newZ= Zs[jj]+dz
                dz= newZ-Zs[jj] #Representable number
                mpotderivz= (tp(Rs[ii],Zs[jj],phi=1.)-tp(Rs[ii],Zs[jj]+dz,phi=1.))/dz
                tzforce= potential.evaluatezforces(tp,Rs[ii],Zs[jj],phi=1.)
                if tzforce**2. < 10.**ttol:
                    assert mpotderivz**2. < 10.**ttol, \
                        "Calculation of the vertical force as the vertical derivative of the %s potential fails at (R,Z) = (%.3f,%.3f); diff = %e, rel. diff = %e" % (p,Rs[ii],Zs[jj],numpy.fabs(mpotderivz),numpy.fabs((tzforce-mpotderivz)/tzforce))
                else:
                    assert (tzforce-mpotderivz)**2./tzforce**2. < 10.**ttol, \
"Calculation of the vertical force as the vertical derivative of the %s potential fails at (R,Z) = (%.3f,%.3f); diff = %e, rel. diff = %e" % (p,Rs[ii],Zs[jj],numpy.fabs(mpotderivz),numpy.fabs((tzforce-mpotderivz)/tzforce))

#Test whether the second derivative of the potential is minus the derivative of the force
def test_2ndDeriv_potential():
    #Grab all of the potentials
    pots= [p for p in dir(potential) 
           if ('Potential' in p and not 'plot' in p and not 'RZTo' in p 
               and not 'FullTo' in p and not 'toPlanar' in p
               and not 'evaluate' in p and not 'Wrapper' in p)]
    pots.append('mockTwoPowerIntegerSphericalPotential')
    pots.append('specialTwoPowerSphericalPotential')
    pots.append('HernquistTwoPowerIntegerSphericalPotential')
    pots.append('JaffeTwoPowerIntegerSphericalPotential')
    pots.append('NFWTwoPowerIntegerSphericalPotential')
    pots.append('specialMiyamotoNagaiPotential')
    pots.append('specialMN3ExponentialDiskPotentialPD')
    pots.append('specialMN3ExponentialDiskPotentialSECH')
    pots.append('specialPowerSphericalPotential')
    pots.append('specialFlattenedPowerPotential')
    pots.append('testMWPotential')
    pots.append('testplanarMWPotential')
    pots.append('testlinearMWPotential')
    pots.append('mockInterpRZPotential')
    pots.append('mockCosmphiDiskPotentialnegcp')
    pots.append('mockCosmphiDiskPotentialnegp')
    pots.append('mockDehnenBarPotentialT1')
    pots.append('mockDehnenBarPotentialTm1')
    pots.append('mockDehnenBarPotentialTm5')
    pots.append('mockEllipticalDiskPotentialT1')
    pots.append('mockEllipticalDiskPotentialTm1')
    pots.append('mockEllipticalDiskPotentialTm5')
    pots.append('mockSteadyLogSpiralPotentialT1')
    pots.append('mockSteadyLogSpiralPotentialTm1')
    pots.append('mockSteadyLogSpiralPotentialTm5')
    pots.append('mockTransientLogSpiralPotential')
    pots.append('mockFlatEllipticalDiskPotential') #for evaluate w/ nonaxi lists
    pots.append('oblateHernquistPotential') # in case these are ever implemented
    pots.append('oblateNFWPotential')
    pots.append('oblatenoGLNFWPotential')
    pots.append('oblateJaffePotential')
    pots.append('prolateHernquistPotential')
    pots.append('prolateNFWPotential')
    pots.append('prolateJaffePotential')
    pots.append('triaxialHernquistPotential')
    pots.append('triaxialNFWPotential')
    pots.append('triaxialJaffePotential')
    pots.append('HernquistTwoPowerTriaxialPotential')
    pots.append('NFWTwoPowerTriaxialPotential')
    pots.append('JaffeTwoPowerTriaxialPotential')
    pots.append('mockAxisymmetricFerrersPotential')
    pots.append('rotatingSpiralArmsPotential')
    pots.append('specialSpiralArmsPotential')
    pots.append('DehnenSmoothDehnenBarPotential')
    pots.append('mockDehnenSmoothBarPotentialT1')
    pots.append('mockDehnenSmoothBarPotentialTm1')
    pots.append('mockDehnenSmoothBarPotentialTm5') 
    pots.append('SolidBodyRotationSpiralArmsPotential')
    pots.append('triaxialLogarithmicHaloPotential')
    pots.append('nestedListPotential')
    rmpots= ['Potential','MWPotential','MWPotential2014',
             'MovingObjectPotential',
             'interpRZPotential', 'linearPotential', 'planarAxiPotential',
             'planarPotential', 'verticalPotential','PotentialError',
             'SnapshotRZPotential','InterpSnapshotRZPotential']
    if False: #_TRAVIS: #travis CI
        rmpots.append('DoubleExponentialDiskPotential')
        rmpots.append('RazorThinExponentialDiskPotential')
    rmpots.append('DiskSCFPotential') # 2nd derivs not implemented yet, but placeholders exist
    for p in rmpots:
        pots.remove(p)
    Rs= numpy.array([0.5,1.,2.])
    Zs= numpy.array([0.,.125,-.125,0.25,-0.25])
    phis= numpy.array([0.,0.5,-0.5,1.,-1.,
                       numpy.pi,0.5+numpy.pi,
                       1.+numpy.pi])
    #tolerances in log10
    tol= {}
    tol['default']= -8.
    tol['DoubleExponentialDiskPotential']= -3. #these are more difficult
    tol['RazorThinExponentialDiskPotential']= -6.
    tol['mockInterpRZPotential']= -4.
    tol['DehnenBarPotential']= -7.
    for p in pots:
        #if not 'NFW' in p: continue #For testing the test
        #Setup instance of potential
        try:
            tclass= getattr(potential,p)
        except AttributeError:
            tclass= getattr(sys.modules[__name__],p)
        tp= tclass()
        if hasattr(tp,'normalize'): tp.normalize(1.)
        #Set tolerance
        if p in list(tol.keys()): ttol= tol[p]
        else: ttol= tol['default']
        #2nd radial
        if hasattr(tp,'_R2deriv'):
            for ii in range(len(Rs)):
                for jj in range(len(Zs)):
                    if p == 'RazorThinExponentialDiskPotential' and numpy.fabs(Zs[jj]) > 0.: continue #Not implemented
                    dr= 10.**-8.
                    newR= Rs[ii]+dr
                    dr= newR-Rs[ii] #Representable number
                    if isinstance(tp,potential.linearPotential): 
                        mRforcederivR= (tp.Rforce(Rs[ii])-tp.Rforce(Rs[ii]+dr))/dr
                        tR2deriv= tp.R2deriv(Rs[ii])
                    elif isinstance(tp,potential.planarPotential): 
                        mRforcederivR= (tp.Rforce(Rs[ii],Zs[jj])-tp.Rforce(Rs[ii]+dr,Zs[jj]))/dr
                        tR2deriv= potential.evaluateplanarR2derivs(tp,Rs[ii],
                                                                   phi=Zs[jj])
                    else:
                        mRforcederivR= (tp.Rforce(Rs[ii],Zs[jj],phi=1.)-tp.Rforce(Rs[ii]+dr,Zs[jj],phi=1.))/dr
                        tR2deriv= potential.evaluateR2derivs(tp,Rs[ii],Zs[jj],phi=1.)
                    if tR2deriv**2. < 10.**ttol:
                        assert mRforcederivR**2. < 10.**ttol, \
                            "Calculation of the second Radial derivative of the potential as the Radial derivative of the %s Radial force fails at (R,Z) = (%.3f,%.3f); diff = %e, rel. diff = %e" % (p,Rs[ii],Zs[jj],numpy.fabs(tR2deriv-mRforcederivR), numpy.fabs((tR2deriv-mRforcederivR)/tR2deriv))
                    else:
                        assert (tR2deriv-mRforcederivR)**2./tR2deriv**2. < 10.**ttol, \
                            "Calculation of the second Radial derivative of the potential as the Radial derivative of the %s Radial force fails at (R,Z) = (%.3f,%.3f); diff = %e, rel. diff = %e" % (p,Rs[ii],Zs[jj],numpy.fabs(tR2deriv-mRforcederivR), numpy.fabs((tR2deriv-mRforcederivR)/tR2deriv))
        #2nd azimuthal
        if not isinstance(tp,potential.linearPotential) \
                and hasattr(tp,'_phi2deriv'):
            for ii in range(len(Rs)):
                for jj in range(len(phis)):
                    dphi= 10.**-8.
                    newphi= phis[jj]+dphi
                    dphi= newphi-phis[jj] #Representable number
                    if isinstance(tp,potential.planarPotential):
                        mphiforcederivphi= (tp.phiforce(Rs[ii],phi=phis[jj])-tp.phiforce(Rs[ii],phi=phis[jj]+dphi))/dphi
                        tphi2deriv= tp.phi2deriv(Rs[ii],phi=phis[jj])
                    else:
                        mphiforcederivphi= (tp.phiforce(Rs[ii],0.05,phi=phis[jj])-tp.phiforce(Rs[ii],0.05,phi=phis[jj]+dphi))/dphi
                        tphi2deriv= potential.evaluatephi2derivs(tp,Rs[ii],0.05,phi=phis[jj])
                    try:
                        if tphi2deriv**2. < 10.**ttol:
                            assert(mphiforcederivphi**2. < 10.**ttol)
                        else:
                            assert((tphi2deriv-mphiforcederivphi)**2./tphi2deriv**2. < 10.**ttol)
                    except AssertionError:
                        if isinstance(tp,potential.planarPotential):
                            raise AssertionError("Calculation of the second azimuthal derivative of the potential as the azimuthal derivative of the %s azimuthal force fails at (R,phi) = (%.3f,%.3f); diff = %e, rel. diff = %e" % (p,Rs[ii],phis[jj],numpy.fabs(tphi2deriv-mphiforcederivphi), numpy.fabs((tphi2deriv-mphiforcederivphi)/tphi2deriv)))
                        else:
                            raise AssertionError("Calculation of the second azimuthal derivative of the potential as the azimuthal derivative of the %s azimuthal force fails at (R,Z,phi) = (%.3f,0.05,%.3f); diff = %e, rel. diff = %e" % (p,Rs[ii],phis[jj],numpy.fabs(tphi2deriv-mphiforcederivphi), numpy.fabs((tphi2deriv-mphiforcederivphi)/tphi2deriv)))
        #mixed radial azimuthal: Isn't this the same as what's below??
        if not isinstance(tp,potential.linearPotential) \
                and hasattr(tp,'_Rphideriv'):
            for ii in range(len(Rs)):
                for jj in range(len(phis)):
                    dphi= 10.**-8.
                    newphi= phis[jj]+dphi
                    dphi= newphi-phis[jj] #Representable number
                    if isinstance(tp,potential.planarPotential):
                        mRforcederivphi= (tp.Rforce(Rs[ii],phi=phis[jj])-tp.Rforce(Rs[ii],phi=phis[jj]+dphi))/dphi
                        tRphideriv= tp.Rphideriv(Rs[ii],phi=phis[jj])
                    else:
                        mRforcederivphi= (tp.Rforce(Rs[ii],0.05,phi=phis[jj])-tp.Rforce(Rs[ii],0.05,phi=phis[jj]+dphi))/dphi
                        tRphideriv= potential.evaluateRphiderivs(tp,Rs[ii],0.05,phi=phis[jj])
                    try:
                        if tRphideriv**2. < 10.**ttol:
                            assert(mRforcederivphi**2. < 10.**ttol)
                        else:
                            assert((tRphideriv-mRforcederivphi)**2./tRphideriv**2. < 10.**ttol)
                    except AssertionError:
                        if isinstance(tp,potential.planarPotential):
                            raise AssertionError("Calculation of the mixed radial, azimuthal derivative of the potential as the azimuthal derivative of the %s Radial force fails at (R,phi) = (%.3f,%.3f); diff = %e, rel. diff = %e" % (p,Rs[ii],phis[jj],numpy.fabs(tRphideriv-mRforcederivphi), numpy.fabs((tRphideriv-mRforcederivphi)/tRphideriv)))
                        else:
                            raise AssertionError("Calculation of the mixed radial, azimuthal derivative of the potential as the azimuthal derivative of the %s azimuthal force fails at (R,Z,phi) = (%.3f,0.05,%.3f); diff = %e, rel. diff = %e" % (p,Rs[ii],phis[jj],numpy.fabs(tRphideriv-mRforcederivphi), numpy.fabs((tRphideriv-mRforcederivphi)/tRphideriv)))
        #2nd vertical
        if not isinstance(tp,potential.planarPotential) \
                and not isinstance(tp,potential.linearPotential) \
                and hasattr(tp,'_z2deriv'):
            for ii in range(len(Rs)):
                for jj in range(len(Zs)):
                    if p == 'RazorThinExponentialDiskPotential': continue #Not implemented, or badly defined
                    if p == 'TwoPowerSphericalPotential': continue #Not implemented, or badly defined
                    if p == 'mockTwoPowerIntegerSphericalPotential': continue #Not implemented, or badly defined
                    if p == 'specialTwoPowerSphericalPotential': continue #Not implemented, or badly defined
                    if p == 'HernquistTwoPowerIntegerSphericalPotential': continue #Not implemented, or badly defined
                    if p == 'JaffeTwoPowerIntegerSphericalPotential': continue #Not implemented, or badly defined
                    if p == 'NFWTwoPowerIntegerSphericalPotential': continue #Not implemented, or badly defined
                    #Excluding KuzminDiskPotential at z = 0
                    if p == 'KuzminDiskPotential' and Zs[jj] == 0: continue  
                    dz= 10.**-8.
                    newz= Zs[jj]+dz
                    dz= newz-Zs[jj] #Representable number
                    mzforcederivz= (tp.zforce(Rs[ii],Zs[jj],phi=1.)-tp.zforce(Rs[ii],Zs[jj]+dz,phi=1.))/dz
                    tz2deriv= potential.evaluatez2derivs(tp,Rs[ii],Zs[jj],phi=1.)
                    if tz2deriv**2. < 10.**ttol:
                        assert mzforcederivz**2. < 10.**ttol, \
                            "Calculation of the second vertical derivative of the potential as the vertical derivative of the %s vertical force fails at (R,Z) = (%.3f,%.3f); diff = %e, rel. diff = %e" % (p,Rs[ii],Zs[jj],numpy.fabs(tz2deriv-mzforcederivz), numpy.fabs((tz2deriv-mzforcederivz)/tz2deriv))
                    else:
                        assert (tz2deriv-mzforcederivz)**2./tz2deriv**2. < 10.**ttol, \
                            "Calculation of the second vertical derivative of the potential as the vertical derivative of the %s vertical force fails at (R,Z) = (%.3f,%.3f); diff = %e, rel. diff = %e" % (p,Rs[ii],Zs[jj],numpy.fabs(tz2deriv-mzforcederivz), numpy.fabs((tz2deriv-mzforcederivz)/tz2deriv))
        #mixed radial vertical
        if not isinstance(tp,potential.planarPotential) \
                and not isinstance(tp,potential.linearPotential) \
                and hasattr(tp,'_Rzderiv'):             
            for ii in range(len(Rs)):
                for jj in range(len(Zs)):
                    #Excluding KuzminDiskPotential at z = 0
                    if p == 'KuzminDiskPotential' and Zs[jj] == 0: continue 
#                    if p == 'RazorThinExponentialDiskPotential': continue #Not implemented, or badly defined
                    dz= 10.**-8.
                    newz= Zs[jj]+dz
                    dz= newz-Zs[jj] #Representable number
                    mRforcederivz= (tp.Rforce(Rs[ii],Zs[jj],phi=1.)-tp.Rforce(Rs[ii],Zs[jj]+dz,phi=1.))/dz
                    tRzderiv= potential.evaluateRzderivs(tp,Rs[ii],Zs[jj],phi=1.)
                    if tRzderiv**2. < 10.**ttol:
                        assert mRforcederivz**2. < 10.**ttol, \
                            "Calculation of the mixed radial vertical derivative of the potential as the vertical derivative of the %s radial force fails at (R,Z) = (%.3f,%.3f); diff = %e, rel. diff = %e" % (p,Rs[ii],Zs[jj],numpy.fabs(tRzderiv-mRforcederivz), numpy.fabs((tRzderiv-mRforcederivz)/tRzderiv))
                    else:
                        assert (tRzderiv-mRforcederivz)**2./tRzderiv**2. < 10.**ttol, \
"Calculation of the mixed radial vertical derivative of the potential as the vertical derivative of the %s radial force fails at (R,Z) = (%.3f,%.3f); diff = %e, rel. diff = %e" % (p,Rs[ii],Zs[jj],numpy.fabs(tRzderiv-mRforcederivz), numpy.fabs((tRzderiv-mRforcederivz)/tRzderiv))                        
        #mixed radial, azimuthal
        if not isinstance(tp,potential.linearPotential) \
                and hasattr(tp,'_Rphideriv'):
            for ii in range(len(Rs)):
                for jj in range(len(phis)):
#                    if p == 'RazorThinExponentialDiskPotential': continue #Not implemented, or badly defined
                    dphi= 10.**-8.
                    newphi= phis[jj]+dphi
                    dphi= newphi-phis[jj] #Representable number
                    if isinstance(tp,potential.planarPotential):
                        mRforcederivphi= (tp.Rforce(Rs[ii],phi=phis[jj])\
                                              -tp.Rforce(Rs[ii],phi=phis[jj]+dphi))/dphi
                        tRphideriv= potential.evaluateplanarPotentials(tp,Rs[ii],
                                                                       phi=phis[jj],dR=1,dphi=1)
                    else:
                        mRforcederivphi= (tp.Rforce(Rs[ii],0.1,phi=phis[jj])\
                                              -tp.Rforce(Rs[ii],0.1,phi=phis[jj]+dphi))/dphi
                        tRphideriv= potential.evaluatePotentials(tp,Rs[ii],0.1,
                                                                 phi=phis[jj],dR=1,dphi=1)
                    if tRphideriv**2. < 10.**ttol:
                        assert mRforcederivphi**2. < 10.**ttol, \
                            "Calculation of the mixed radial azimuthal derivative of the potential as the azimuthal derivative of the %s radial force fails at (R,phi) = (%.3f,%.3f); diff = %e, rel. diff = %e" % (p,Rs[ii],phis[jj],numpy.fabs(tRphideriv-mRforcederivphi), numpy.fabs((tRphideriv-mRforcederivphi)/tRphideriv))
                    else:
                        assert (tRphideriv-mRforcederivphi)**2./tRphideriv**2. < 10.**ttol, \
"Calculation of the mixed radial azimuthal derivative of the potential as the azimuthal derivative of the %s radial force fails at (R,phi) = (%.3f,%.3f); diff = %e, rel. diff = %e" % (p,Rs[ii],phis[jj],numpy.fabs(tRphideriv-mRforcederivphi), numpy.fabs((tRphideriv-mRforcederivphi)/tRphideriv))

#Test whether the Poisson equation is satisfied if _dens and the relevant second derivatives are implemented
def test_poisson_potential():
    #Grab all of the potentials
    pots= [p for p in dir(potential) 
           if ('Potential' in p and not 'plot' in p and not 'RZTo' in p 
               and not 'FullTo' in p and not 'toPlanar' in p
               and not 'evaluate' in p and not 'Wrapper' in p)]
    pots.append('mockTwoPowerIntegerSphericalPotential')
    pots.append('specialTwoPowerSphericalPotential')
    pots.append('HernquistTwoPowerIntegerSphericalPotential')
    pots.append('JaffeTwoPowerIntegerSphericalPotential')
    pots.append('NFWTwoPowerIntegerSphericalPotential')
    pots.append('specialMiyamotoNagaiPotential')
    pots.append('specialMN3ExponentialDiskPotentialPD')
    pots.append('specialMN3ExponentialDiskPotentialSECH')
    pots.append('specialFlattenedPowerPotential')
    pots.append('specialPowerSphericalPotential')
    pots.append('testMWPotential')
    pots.append('testplanarMWPotential')
    pots.append('testlinearMWPotential')
    pots.append('oblateHernquistPotential') # in cae these are ever implemented
    pots.append('oblateNFWPotential')
    pots.append('oblateJaffePotential')
    pots.append('prolateHernquistPotential')
    pots.append('prolateNFWPotential')
    pots.append('prolateJaffePotential')
    pots.append('triaxialHernquistPotential')
    pots.append('triaxialNFWPotential')
    pots.append('triaxialJaffePotential')
    pots.append('HernquistTwoPowerTriaxialPotential')
    pots.append('NFWTwoPowerTriaxialPotential')
    pots.append('JaffeTwoPowerTriaxialPotential')
    pots.append('rotatingSpiralArmsPotential')
    pots.append('specialSpiralArmsPotential')
    pots.append('DehnenSmoothDehnenBarPotential')
    pots.append('SolidBodyRotationSpiralArmsPotential')
    pots.append('triaxialLogarithmicHaloPotential')
    pots.append('nestedListPotential')
    rmpots= ['Potential','MWPotential','MWPotential2014',
             'MovingObjectPotential',
             'interpRZPotential', 'linearPotential', 'planarAxiPotential',
             'planarPotential', 'verticalPotential','PotentialError',
             'SnapshotRZPotential','InterpSnapshotRZPotential']
    if False: #_TRAVIS: #travis CI
        rmpots.append('DoubleExponentialDiskPotential')
        rmpots.append('RazorThinExponentialDiskPotential')
    rmpots.append('DiskSCFPotential') # 2nd derivs not implemented yet, but placeholders exist
    for p in rmpots:
        pots.remove(p)
    Rs= numpy.array([0.5,1.,2.])
    Zs= numpy.array([0.,.125,-.125,0.25,-0.25])
    phis= numpy.array([0.,0.5,-0.5,1.,-1.,
                       numpy.pi,0.5+numpy.pi,
                       1.+numpy.pi])
    #tolerances in log10
    tol= {}
    tol['default']= -8.
    tol['DoubleExponentialDiskPotential']= -3. #these are more difficult
    tol['SpiralArmsPotential']= -3 #these are more difficult
    tol['rotatingSpiralArmsPotential']= -3
    tol['specialSpiralArmsPotential']= -4
    tol['SolidBodyRotationSpiralArmsPotential']= -2.9 #these are more difficult
    tol['nestedListPotential']= -3 #these are more difficult
    #tol['RazorThinExponentialDiskPotential']= -6.
    for p in pots:
        #if not 'NFW' in p: continue #For testing the test
        #if 'Isochrone' in p: continue #For testing the test
        #Setup instance of potential
        try:
            tclass= getattr(potential,p)
        except AttributeError:
            tclass= getattr(sys.modules[__name__],p)
        tp= tclass()
        if hasattr(tp,'normalize'): tp.normalize(1.)
        #Set tolerance
        if p in list(tol.keys()): ttol= tol[p]
        else: ttol= tol['default']
        #2nd radial
        if not hasattr(tp,'_dens') or not hasattr(tp,'_R2deriv') \
                or not hasattr(tp,'_Rforce') or not hasattr(tp,'phi2deriv') \
                or not hasattr(tp,'_z2deriv'):
            continue
        for ii in range(len(Rs)):
            for jj in range(len(Zs)):
                for kk in range(len(phis)):
                    tpoissondens= tp.dens(Rs[ii],Zs[jj],phi=phis[kk],
                                         forcepoisson=True)
                    tdens= potential.evaluateDensities(tp,Rs[ii],Zs[jj],
                                                       phi=phis[kk],
                                                       forcepoisson=False)
                    if tdens**2. < 10.**ttol:
                        assert tpoissondens**2. < 10.**ttol, \
                            "Poisson equation relation between the derivatives of the potential and the implemented density is not satisfied for the %s potential at (R,Z,phi) = (%.3f,%.3f,%.3f); diff = %e, rel. diff = %e" % (p,Rs[ii],Zs[jj],phis[kk],numpy.fabs(tdens-tpoissondens), numpy.fabs((tdens-tpoissondens)/tdens))
                    else:
                        assert (tpoissondens-tdens)**2./tdens**2. < 10.**ttol, \
                            "Poisson equation relation between the derivatives of the potential and the implemented density is not satisfied for the %s potential at (R,Z,phi) = (%.3f,%.3f,%.3f); diff = %e, rel. diff = %e" % (p,Rs[ii],Zs[jj],phis[kk],numpy.fabs(tdens-tpoissondens), numpy.fabs((tdens-tpoissondens)/tdens))
    return None
                        
#Test whether the _evaluate function is correctly implemented in specifying derivatives
def test_evaluateAndDerivs_potential():
    #Grab all of the potentials
    pots= [p for p in dir(potential) 
           if ('Potential' in p and not 'plot' in p and not 'RZTo' in p 
               and not 'FullTo' in p and not 'toPlanar' in p
               and not 'evaluate' in p and not 'Wrapper' in p)]
    pots.append('mockTwoPowerIntegerSphericalPotential')
    pots.append('specialTwoPowerSphericalPotential')
    pots.append('HernquistTwoPowerIntegerSphericalPotential')
    pots.append('JaffeTwoPowerIntegerSphericalPotential')
    pots.append('NFWTwoPowerIntegerSphericalPotential')
    pots.append('specialMiyamotoNagaiPotential')
    pots.append('specialMN3ExponentialDiskPotentialPD')
    pots.append('specialMN3ExponentialDiskPotentialSECH')
    pots.append('specialFlattenedPowerPotential')
    pots.append('specialPowerSphericalPotential')
    pots.append('mockCosmphiDiskPotentialnegcp')
    pots.append('mockCosmphiDiskPotentialnegp')
    pots.append('mockDehnenBarPotentialT1')
    pots.append('mockDehnenBarPotentialTm1')
    pots.append('mockDehnenBarPotentialTm5')
    pots.append('mockEllipticalDiskPotentialT1')
    pots.append('mockEllipticalDiskPotentialTm1')
    pots.append('mockEllipticalDiskPotentialTm5')
    pots.append('mockSteadyLogSpiralPotentialT1')
    pots.append('mockSteadyLogSpiralPotentialTm1')
    pots.append('mockSteadyLogSpiralPotentialTm5')
    pots.append('mockTransientLogSpiralPotential')
    pots.append('mockMovingObjectPotential')
    pots.append('oblateHernquistPotential') # in cae these are ever implemented
    pots.append('oblateNFWPotential')
    pots.append('oblateJaffePotential')
    pots.append('prolateHernquistPotential')
    pots.append('prolateNFWPotential')
    pots.append('prolateJaffePotential')
    pots.append('triaxialHernquistPotential')
    pots.append('triaxialNFWPotential')
    pots.append('triaxialJaffePotential')
    pots.append('mockSCFZeeuwPotential')
    pots.append('mockSCFNFWPotential')
    pots.append('mockSCFAxiDensity1Potential')
    pots.append('mockSCFAxiDensity2Potential')
    pots.append('mockSCFDensityPotential')
    pots.append('sech2DiskSCFPotential')
    pots.append('expwholeDiskSCFPotential')
    pots.append('nonaxiDiskSCFPotential')
    pots.append('rotatingSpiralArmsPotential')
    pots.append('specialSpiralArmsPotential')
    pots.append('SolidBodyRotationSpiralArmsPotential')
    pots.append('DehnenSmoothDehnenBarPotential')
    pots.append('mockDehnenSmoothBarPotentialT1')
    pots.append('mockDehnenSmoothBarPotentialTm1')
    pots.append('mockDehnenSmoothBarPotentialTm5')
    pots.append('triaxialLogarithmicHaloPotential')
    pots.append('nestedListPotential')
    rmpots= ['Potential','MWPotential','MWPotential2014',
             'MovingObjectPotential',
             'interpRZPotential', 'linearPotential', 'planarAxiPotential',
             'planarPotential', 'verticalPotential','PotentialError',
             'SnapshotRZPotential','InterpSnapshotRZPotential']
    if False: #_TRAVIS: #travis CI
        rmpots.append('DoubleExponentialDiskPotential')
        rmpots.append('RazorThinExponentialDiskPotential')
    for p in rmpots:
        pots.remove(p)
    #tolerances in log10
    tol= {}
    tol['default']= -12.
    #tol['DoubleExponentialDiskPotential']= -3. #these are more difficult
    #tol['RazorThinExponentialDiskPotential']= -6.
    for p in pots:
        #if 'Isochrone' in p: continue #For testing the test
        #Setup instance of potential
        try:
            tclass= getattr(potential,p)
        except AttributeError:
            tclass= getattr(sys.modules[__name__],p)
        tp= tclass()
        if hasattr(tp,'normalize'): tp.normalize(1.)
        #Set tolerance
        if p in list(tol.keys()): ttol= tol[p]
        else: ttol= tol['default']
        #1st radial
        if isinstance(tp,potential.linearPotential): 
            continue
        elif isinstance(tp,potential.planarPotential): 
            tevaldr= tp(1.2,phi=0.1,dR=1)
            trforce= tp.Rforce(1.2,phi=0.1)
        else:
            tevaldr= tp(1.2,0.1,phi=0.1,dR=1)
            trforce= tp.Rforce(1.2,0.1,phi=0.1)
        if not tevaldr is None:
            if tevaldr**2. < 10.**ttol:
                assert trforce**2. < 10.**ttol, \
"Calculation of radial derivative through _evaluate and Rforce inconsistent for the %s potential" % p
            else:
                assert (tevaldr+trforce)**2./tevaldr**2. < 10.**ttol, \
                    "Calculation of radial derivative through _evaluate and Rforce inconsistent for the %s potential" % p                
        #2nd radial
        hasR2= True
        from galpy.potential import PotentialError
        if 'RazorThin' in p: R2z= 0.
        else: R2z= 0.1
        try:
            if isinstance(tp,potential.planarPotential): 
                tp.R2deriv(1.2)
            else:
                tp.R2deriv(1.2,R2z)
        except PotentialError:
            hasR2= False
        if hasR2:
            if isinstance(tp,potential.planarPotential): 
                tevaldr2= tp(1.2,phi=0.1,dR=2)
                tr2deriv= tp.R2deriv(1.2,phi=0.1)
            else:
                tevaldr2= tp(1.2,R2z,phi=0.1,dR=2)
                tr2deriv= tp.R2deriv(1.2,R2z,phi=0.1)
            if not tevaldr2 is None:
                if tevaldr2**2. < 10.**ttol:
                    assert tr2deriv*2. < 10.**ttol, \
                        "Calculation of 2nd radial derivative through _evaluate and R2deriv inconsistent for the %s potential" % p
                else:
                    assert (tevaldr2-tr2deriv)**2./tevaldr2**2. < 10.**ttol, \
                        "Calculation of 2nd radial derivative through _evaluate and R2deriv inconsistent for the %s potential" % p                    
        #1st phi
        if isinstance(tp,potential.planarPotential): 
            tevaldphi= tp(1.2,phi=0.1,dphi=1)
            tphiforce= tp.phiforce(1.2,phi=0.1)
        else:
            tevaldphi= tp(1.2,0.1,phi=0.1,dphi=1)
            tphiforce= tp.phiforce(1.2,0.1,phi=0.1)
        if not tevaldphi is None:
            if tevaldphi**2. < 10.**ttol:
                assert tphiforce**2. < 10.**ttol, \
                    "Calculation of azimuthal derivative through _evaluate and phiforce inconsistent for the %s potential" % p
            else:
                assert (tevaldphi+tphiforce)**2./tevaldphi**2. < 10.**ttol, \
                    "Calculation of azimuthal derivative through _evaluate and phiforce inconsistent for the %s potential" % p
        #2nd phi
        hasphi2= True
        try:
            if isinstance(tp,potential.planarPotential): 
                tp.phi2deriv(1.2,phi=0.1)
            else:
                tp.phi2deriv(1.2,0.1,phi=0.1)
        except (PotentialError,AttributeError):
            hasphi2= False
        if hasphi2 and hasattr(tp,'_phi2deriv'):
            if isinstance(tp,potential.planarPotential): 
                tevaldphi2= tp(1.2,phi=0.1,dphi=2)
                tphi2deriv= tp.phi2deriv(1.2,phi=0.1)
            else:
                tevaldphi2= tp(1.2,0.1,phi=0.1,dphi=2)
                tphi2deriv= tp.phi2deriv(1.2,0.1,phi=0.1)
            if not tevaldphi2 is None:
                if tevaldphi2**2. < 10.**ttol:
                    assert tphi2deriv*2. < 10.**ttol, \
                        "Calculation of 2nd azimuthal derivative through _evaluate and phi2deriv inconsistent for the %s potential" % p
                else:
                    assert (tevaldphi2-tphi2deriv)**2./tevaldphi2**2. < 10.**ttol, \
                        "Calculation of 2nd azimuthal derivative through _evaluate and phi2deriv inconsistent for the %s potential" % p
        continue
        #mixed radial,vertical
        if isinstance(tp,potential.planarPotential): 
            tevaldrz= tp(1.2,0.1,phi=0.1,dR=1,dz=1)
            trzderiv= tp.Rzderiv(1.2,0.1,phi=0.1)
        else:
            tevaldrz= tp(1.2,0.1,phi=0.1,dR=1,dz=1)
            trzderiv= tp.Rzderiv(1.2,0.1,phi=0.1)
        if not tevaldrz is None:
            if tevaldrz**2. < 10.**ttol:
                assert trzderiv*2. < 10.**ttol, \
                    "Calculation of mixed radial,vertical derivative through _evaluate and z2deriv inconsistent for the %s potential" % p
            else:
                assert (tevaldrz-trzderiv)**2./tevaldrz**2. < 10.**ttol, \
"Calculation of mixed radial,vertical derivative through _evaluate and z2deriv inconsistent for the %s potential" % p
    #Finally test that much higher derivatives are not implemented
    try: tp(1.2,0.1,dR=4,dphi=10)
    except NotImplementedError: pass
    else: raise AssertionError('Higher-order derivative request in potential __call__ does not raise NotImplementedError')
    return None

# Test that the spherically radial force is correct
def test_rforce():
    # Spherical potentials: Rforce = rforce x R / r; zforce = rforce x z /r
    pp= potential.PlummerPotential(amp=2.,b=2.)
    R,z= 1.3, 0.4
    r= numpy.sqrt(R*R+z*z)
    assert numpy.fabs(pp.Rforce(R,z)*r/R-pp.rforce(R,z)) < 10.**-10., 'rforce does not behave as expected for spherical potentials'
    assert numpy.fabs(potential.evaluateRforces(pp,R,z)*r/R-potential.evaluaterforces(pp,R,z)) < 10.**-10., 'evaluaterforces does not behave as expected for spherical potentials'
    return None
    
<<<<<<< HEAD
def test_rforce_dissipative():
    # Use dynamical friction along a radial orbit at z=0 --> spherical
    pp= potential.PlummerPotential(amp=1.12,b=2.)
    cdfc= potential.ChandrasekharDynamicalFrictionForce(\
        GMs=0.01,const_lnLambda=8.,
        dens=pp,sigmar=lambda r: 1./numpy.sqrt(2.))
    R,z,phi= 1.3, 0., 1.1
    v= [0.1,0.,0.]
    r= numpy.sqrt(R*R+z*z)
    assert numpy.fabs(cdfc.Rforce(R,z,phi=phi,v=v)*r/R-cdfc.rforce(R,z,phi=phi,v=v)) < 10.**-10., 'rforce does not behave as expected for spherical potentials for dissipative forces'
    assert numpy.fabs(potential.evaluateRforces([pp,cdfc],R,z,phi=phi,v=v)*r/R-potential.evaluaterforces([pp,cdfc],R,z,phi=phi,v=v)) < 10.**-10., 'evaluaterforces does not behave as expected for spherical potentials for dissipative forces'
    assert numpy.fabs(potential.evaluateRforces(cdfc,R,z,phi=phi,v=v)*r/R-potential.evaluaterforces(cdfc,R,z,phi=phi,v=v)) < 10.**-10., 'evaluaterforces does not behave as expected for spherical potentials for dissipative forces'
    return None

=======
# Test that the spherically second radial derivative is correct
def test_r2deriv():
    # Spherical potentials: Rforce = rforce x R / r; zforce = rforce x z /r
    # and R2deriv = r2deriv x (R/r)^2 - rforce x z^2/r^3
    # and z2deriv = z2deriv x (z/r)^2 - rforce x R^2/R^3
    # and Rzderiv = r2deriv x Rz/r^2 + rforce x Rz/r^3
    pp= potential.PlummerPotential(amp=2.,b=2.)
    R,z= 1.3, 0.4
    r= numpy.sqrt(R*R+z*z)
    assert numpy.fabs(pp.R2deriv(R,z)-pp.r2deriv(R,z)*(R/r)**2.+pp.rforce(R,z)*z**2./r**3.) < 10.**-10., 'r2deriv does not behave as expected for spherical potentials'
    assert numpy.fabs(pp.z2deriv(R,z)-pp.r2deriv(R,z)*(z/r)**2.+pp.rforce(R,z)*R**2./r**3.) < 10.**-10., 'r2deriv does not behave as expected for spherical potentials'
    assert numpy.fabs(pp.Rzderiv(R,z)-pp.r2deriv(R,z)*R*z/r**2.-pp.rforce(R,z)*R*z/r**3.) < 10.**-10., 'r2deriv does not behave as expected for spherical potentials'
    assert numpy.fabs(potential.evaluateR2derivs([pp],R,z)-potential.evaluater2derivs([pp],R,z)*(R/r)**2.+potential.evaluaterforces([pp],R,z)*z**2./r**3.) < 10.**-10., 'r2deriv does not behave as expected for spherical potentials'
    assert numpy.fabs(potential.evaluatez2derivs([pp],R,z)-potential.evaluater2derivs([pp],R,z)*(z/r)**2.+potential.evaluaterforces([pp],R,z)*R**2./r**3.) < 10.**-10., 'r2deriv does not behave as expected for spherical potentials'
    assert numpy.fabs(potential.evaluateRzderivs([pp],R,z)-potential.evaluater2derivs([pp],R,z)*R*z/r**2.-potential.evaluaterforces([pp],R,z)*R*z/r**3.) < 10.**-10., 'r2deriv does not behave as expected for spherical potentials'
    return None
    
>>>>>>> a96b0a31
# Check that the masses are calculated correctly for spherical potentials
def test_mass_spher():
    #PowerPotential close to Kepler should be very steep
    pp= potential.PowerSphericalPotential(amp=2.,alpha=2.999)
    kp= potential.KeplerPotential(amp=2.)
    assert numpy.fabs((((3.-2.999)/(4.*numpy.pi)*pp.mass(10.)-kp.mass(10.)))/kp.mass(10.)) < 10.**-2., "Mass for PowerSphericalPotential close to KeplerPotential is not close to KeplerPotential's mass"
    pp= potential.PowerSphericalPotential(amp=2.)
    #mass = amp x r^(3-alpha)
    tR= 1.
    assert numpy.fabs(pp.mass(tR,forceint=True)-pp._amp*tR**(3.-pp.alpha)) < 10.**-10., 'Mass for PowerSphericalPotential not as expected'
    tR= 2.
    assert numpy.fabs(pp.mass(tR,forceint=True)-pp._amp*tR**(3.-pp.alpha)) < 10.**-10., 'Mass for PowerSphericalPotential not as expected'
    tR= 20.
    assert numpy.fabs(pp.mass(tR,forceint=True)-pp._amp*tR**(3.-pp.alpha)) < 10.**-10., 'Mass for PowerSphericalPotential not as expected'
    #Test that for a cut-off potential, the mass far beyond the cut-off is 
    # 2pi rc^(3-alpha) gamma(1.5-alpha/2)
    pp= potential.PowerSphericalPotentialwCutoff(amp=2.)
    from scipy import special
    expecMass= 2.*pp._amp*numpy.pi*pp.rc**(3.-pp.alpha)*special.gamma(1.5-pp.alpha/2.)
    tR= 5.
    assert numpy.fabs((pp.mass(tR,forceint=True)-expecMass)/expecMass) < 10.**-6., 'Mass of PowerSphericalPotentialwCutoff far beyond the cut-off not as expected'
    tR= 15.
    assert numpy.fabs((pp.mass(tR,forceint=True)-expecMass)/expecMass) < 10.**-6., 'Mass of PowerSphericalPotentialwCutoff far beyond the cut-off not as expected'
    tR= 50.
    assert numpy.fabs((pp.mass(tR,forceint=True)-expecMass)/expecMass) < 10.**-6., 'Mass of PowerSphericalPotentialwCutoff far beyond the cut-off not as expected'
    #Jaffe and Hernquist both have finite masses, NFW diverges logarithmically
    jp= potential.JaffePotential(amp=2.,a=0.1)
    hp= potential.HernquistPotential(amp=2.,a=0.1)
    np= potential.NFWPotential(amp=2.,a=0.1)
    tR= 10.
    # Limiting behavior
    jaffemass= jp._amp*(1.-jp.a/tR)
    hernmass= hp._amp/2.*(1.-2.*hp.a/tR)
    nfwmass= np._amp*(numpy.log(tR/np.a)-1.+np.a/tR)
    assert numpy.fabs((jp.mass(tR,forceint=True)-jaffemass)/jaffemass) < 10.**-3., 'Limit mass for Jaffe potential not as expected'
    assert numpy.fabs((hp.mass(tR,forceint=True)-hernmass)/hernmass) < 10.**-3., 'Limit mass for Jaffe potential not as expected'
    assert numpy.fabs((np.mass(tR,forceint=True)-nfwmass)/nfwmass) < 10.**-2., 'Limit mass for NFW potential not as expected'
    tR= 200.
    # Limiting behavior, add z, to test that too
    jaffemass= jp._amp*(1.-jp.a/tR)
    hernmass= hp._amp/2.*(1.-2.*hp.a/tR)
    nfwmass= np._amp*(numpy.log(tR/np.a)-1.+np.a/tR)
    assert numpy.fabs((jp.mass(tR,forceint=True)-jaffemass)/jaffemass) < 10.**-6., 'Limit mass for Jaffe potential not as expected'
    assert numpy.fabs((hp.mass(tR,forceint=True)-hernmass)/hernmass) < 10.**-6., 'Limit mass for Jaffe potential not as expected'
    assert numpy.fabs((np.mass(tR,forceint=True)-nfwmass)/nfwmass) < 10.**-4., 'Limit mass for NFW potential not as expected'
    tR, tz= 200., 10.
    tr= numpy.sqrt(tR**2.+tz**2.)
    # Limiting behavior, add z, to test that too
    jaffemass= jp._amp*(1.-jp.a/tr)
    hernmass= hp._amp/2.*(1.-2.*hp.a/tr)
    nfwmass= np._amp*(numpy.log(tr/np.a)-1.+np.a/tr)
    assert numpy.fabs((jp.mass(tR,z=tz,forceint=False)-jaffemass)/jaffemass) < 10.**-6., 'Limit mass for Jaffe potential not as expected'
    assert numpy.fabs((hp.mass(tR,z=tz,forceint=False)-hernmass)/hernmass) < 10.**-6., 'Limit mass for Jaffe potential not as expected'
    assert numpy.fabs((np.mass(tR,z=tz,forceint=False)-nfwmass)/nfwmass) < 10.**-4., 'Limit mass for NFW potential not as expected'
    return None

# Check that the masses are implemented correctly for spherical potentials
def test_mass_spher_analytic():
    #TwoPowerSphericalPotentials all have explicitly implemented masses
    jp= potential.JaffePotential(amp=2.)
    hp= potential.HernquistPotential(amp=2.)
    np= potential.NFWPotential(amp=2.)
    tp= potential.TwoPowerSphericalPotential(amp=2.)
    tR= 2.
    assert numpy.fabs(jp.mass(tR,forceint=True)-jp.mass(tR)) < 10.**-10., 'Explicit mass does not agree with integral of the density for Jaffe potential'
    assert numpy.fabs(hp.mass(tR,forceint=True)-hp.mass(tR)) < 10.**-10., 'Explicit mass does not agree with integral of the density for Hernquist potential'
    assert numpy.fabs(np.mass(tR,forceint=True)-np.mass(tR)) < 10.**-10., 'Explicit mass does not agree with integral of the density for NFW potential'
    assert numpy.fabs(tp.mass(tR,forceint=True)-tp.mass(tR)) < 10.**-10., 'Explicit mass does not agree with integral of the density for TwoPowerSpherical potential'
    assert numpy.fabs(tp.mass(tR,forceint=True)-tp.mass(numpy.sqrt(tR**2.-1**2.),z=1.)) < 10.**-10., 'Explicit mass does not agree with integral of the density for TwoPowerSpherical potential, for not z is None'
    return None

# Check that the masses are calculated correctly for axisymmetric potentials
def test_mass_axi():
    #For Miyamoto-Nagai, we know that mass integrated over everything should be equal to amp, so
    mp= potential.MiyamotoNagaiPotential(amp=1.)
    assert numpy.fabs(mp.mass(200.,20.)-1.) < 0.01, 'Total mass of Miyamoto-Nagai potential w/ amp=1 is not equal to 1'
    #For a double-exponential disk potential, the 
    # mass(R,z) = amp x hR^2 x hz x (1-(1+R/hR)xe^(-R/hR)) x (1-e^(-Z/hz)
    dp= potential.DoubleExponentialDiskPotential(amp=2.)
    def dblexpmass(r,z,dp):
        return 4.*numpy.pi*dp._amp*dp._hr**2.*dp._hz*(1.-(1.+r/dp._hr)*numpy.exp(-r/dp._hr))*(1.-numpy.exp(-z/dp._hz))
    tR,tz= 0.01,0.01
    assert numpy.fabs((dp.mass(tR,tz,forceint=True)-dblexpmass(tR,tz,dp))/dblexpmass(tR,tz,dp)) < 10.**-10., 'Mass for DoubleExponentialDiskPotential incorrect'
    tR,tz= 0.1,0.05
    assert numpy.fabs((dp.mass(tR,tz,forceint=True)-dblexpmass(tR,tz,dp))/dblexpmass(tR,tz,dp)) < 10.**-10., 'Mass for DoubleExponentialDiskPotential incorrect'
    tR,tz= 1.,0.1
    assert numpy.fabs((dp.mass(tR,tz,forceint=True)-dblexpmass(tR,tz,dp))/dblexpmass(tR,tz,dp)) < 10.**-10., 'Mass for DoubleExponentialDiskPotential incorrect'
    tR,tz= 5.,0.1
    assert numpy.fabs((dp.mass(tR,tz,forceint=True)-dblexpmass(tR,tz,dp))/dblexpmass(tR,tz,dp)) < 10.**-10., 'Mass for DoubleExponentialDiskPotential incorrect'
    tR,tz= 5.,1.
    assert numpy.fabs((dp.mass(tR,tz,forceint=True)-dblexpmass(tR,tz,dp))/dblexpmass(tR,tz,dp)) < 10.**-10., 'Mass for DoubleExponentialDiskPotential incorrect'
    tR,tz= 100.,100.
    assert numpy.fabs((dp.mass(tR,tz,forceint=True)-dblexpmass(tR,tz,dp))/dblexpmass(tR,tz,dp)) < 10.**-6., 'Mass for DoubleExponentialDiskPotential incorrect'
    #Test that nonAxi raises error
    from galpy.orbit import Orbit
    mop= potential.MovingObjectPotential(Orbit([1.,0.1,1.1,0.1,0.,0.]))
    try: mop.mass(1.,0.)
    except NotImplementedError: pass
    else: raise AssertionError('mass for non-axisymmetric potential should have raised NotImplementedError, but did not')
    return None

# Check that toVertical and toPlanar work
def test_toVertical_toPlanar():
    #Grab all of the potentials
    pots= [p for p in dir(potential) 
           if ('Potential' in p and not 'plot' in p and not 'RZTo' in p 
               and not 'FullTo' in p and not 'toPlanar' in p
               and not 'evaluate' in p and not 'Wrapper' in p)]
    rmpots= ['Potential','MWPotential','MWPotential2014',
             'MovingObjectPotential',
             'interpRZPotential', 'linearPotential', 'planarAxiPotential',
             'planarPotential', 'verticalPotential','PotentialError',
             'SnapshotRZPotential','InterpSnapshotRZPotential']
    if False: #_TRAVIS: #travis CI
        rmpots.append('DoubleExponentialDiskPotential')
        rmpots.append('RazorThinExponentialDiskPotential')
    for p in rmpots:
        pots.remove(p)
    for p in pots:
        #Setup instance of potential
        try:
            tclass= getattr(potential,p)
        except AttributeError:
            tclass= getattr(sys.modules[__name__],p)
        tp= tclass()
        if not hasattr(tp,'normalize'): continue #skip these
        tp.normalize(1.)
        if isinstance(tp,potential.linearPotential) or \
                isinstance(tp,potential.planarPotential):
            continue
        tpp= tp.toPlanar()
        assert isinstance(tpp,potential.planarPotential), \
            "Conversion into planar potential of potential %s fails" % p
        tlp= tp.toVertical(1.)
        assert isinstance(tlp,potential.linearPotential), \
            "Conversion into linear potential of potential %s fails" % p

def test_RZToplanarPotential():
    lp= potential.LogarithmicHaloPotential(normalize=1.)
    plp= potential.RZToplanarPotential(lp)
    assert isinstance(plp,potential.planarPotential), 'Running an RZPotential through RZToplanarPotential does not produce a planarPotential'
    #Check that a planarPotential through RZToplanarPotential is still planar
    pplp= potential.RZToplanarPotential(lp)
    assert isinstance(pplp,potential.planarPotential), 'Running a planarPotential through RZToplanarPotential does not produce a planarPotential'
    try:
        plp= potential.RZToplanarPotential('something else')
    except potential.PotentialError:
        pass
    else:
        raise AssertionError('Using RZToplanarPotential with a string rather than an RZPotential or a planarPotential did not raise PotentialError')
    return None

def test_toPlanarPotential():
    tnp= potential.TriaxialNFWPotential(normalize=1.,b=0.5)
    ptnp= potential.toPlanarPotential(tnp)
    assert isinstance(ptnp,potential.planarPotential), 'Running a non-axisymmetric Potential through toPlanarPotential does not produce a planarPotential'
    # Also for list
    ptnp= potential.toPlanarPotential([tnp])
    assert isinstance(ptnp[0],potential.planarPotential), 'Running a non-axisymmetric Potential through toPlanarPotential does not produce a planarPotential'
    #Check that a planarPotential through toPlanarPotential is still planar
    pptnp= potential.toPlanarPotential(tnp)
    assert isinstance(pptnp,potential.planarPotential), 'Running a planarPotential through toPlanarPotential does not produce a planarPotential'
    try:
        ptnp= potential.toPlanarPotential('something else')
    except potential.PotentialError:
        pass
    else:
        raise AssertionError('Using toPlanarPotential with a string rather than an Potential or a planarPotential did not raise PotentialError')
    return None

# Sanity check the derivative of the rotation curve and the frequencies in the plane
def test_dvcircdR_omegac_epifreq_rl_vesc():
    #Derivative of rotation curve
    #LogarithmicHaloPotential: rotation everywhere flat
    lp= potential.LogarithmicHaloPotential(normalize=1.)
    assert lp.dvcircdR(1.)**2. < 10.**-16., \
        "LogarithmicHaloPotential's rotation curve is not flat at R=1"
    assert lp.dvcircdR(0.5)**2. < 10.**-16., \
        "LogarithmicHaloPotential's rotation curve is not flat at R=0.5"
    assert lp.dvcircdR(2.)**2. < 10.**-16., \
        "LogarithmicHaloPotential's rotation curve is not flat at R=2"
    #Kepler potential, vc = vc_0(R/R0)^-0.5 -> dvcdR= -0.5 vc_0 (R/R0)**-1.5
    kp= potential.KeplerPotential(normalize=1.)
    assert (kp.dvcircdR(1.)+0.5)**2. < 10.**-16., \
        "KeplerPotential's rotation curve is not what it should be at R=1"
    assert (kp.dvcircdR(0.5)+0.5**-0.5)**2. < 10.**-16., \
        "KeplerPotential's rotation curve is not what it should be at R=0.5"
    assert (kp.dvcircdR(2.)+0.5**2.5)**2. < 10.**-16., \
        "KeplerPotential's rotation curve is not what it should be at R=2"
    #Rotational frequency
    assert (lp.omegac(1.)-1.)**2. < 10.**-16., \
        "LogarithmicHalo's rotational frequency is off at R=1"
    assert (lp.omegac(0.5)-2.)**2. < 10.**-16., \
        "LogarithmicHalo's rotational frequency is off at R=0.5"
    assert (lp.omegac(2.)-0.5)**2. < 10.**-16., \
        "LogarithmicHalo's rotational frequency is off at R=2"
    assert (lp.toPlanar().omegac(2.)-0.5)**2. < 10.**-16., \
        "LogarithmicHalo's rotational frequency is off at R=2 through planarPotential"
    #Epicycle frequency, flat rotation curve
    assert (lp.epifreq(1.)-numpy.sqrt(2.)*lp.omegac(1.))**2. < 10.**-16., \
        "LogarithmicHalo's epicycle and rotational frequency are inconsistent with kappa = sqrt(2) Omega at R=1"
    assert (lp.epifreq(0.5)-numpy.sqrt(2.)*lp.omegac(0.5))**2. < 10.**-16., \
        "LogarithmicHalo's epicycle and rotational frequency are inconsistent with kappa = sqrt(2) Omega at R=0.5"
    assert (lp.epifreq(2.0)-numpy.sqrt(2.)*lp.omegac(2.0))**2. < 10.**-16., \
        "LogarithmicHalo's epicycle and rotational frequency are inconsistent with kappa = sqrt(2) Omega at R=2"
    assert (lp.toPlanar().epifreq(2.0)-numpy.sqrt(2.)*lp.omegac(2.0))**2. < 10.**-16., \
        "LogarithmicHalo's epicycle and rotational frequency are inconsistent with kappa = sqrt(2) Omega at R=, through planar2"
    #Epicycle frequency, Kepler
    assert (kp.epifreq(1.)-kp.omegac(1.))**2. < 10.**-16., \
        "KeplerPotential's epicycle and rotational frequency are inconsistent with kappa = Omega at R=1"
    assert (kp.epifreq(0.5)-kp.omegac(0.5))**2. < 10.**-16., \
        "KeplerPotential's epicycle and rotational frequency are inconsistent with kappa = Omega at R=0.5"
    assert (kp.epifreq(2.)-kp.omegac(2.))**2. < 10.**-16., \
        "KeplerPotential's epicycle and rotational frequency are inconsistent with kappa = Omega at R=2"
    #Check radius of circular orbit, Kepler
    assert (kp.rl(1.)-1.)**2. < 10.**-16., \
        "KeplerPotential's radius of a circular orbit is wrong at Lz=1."
    assert (kp.rl(0.5)-1./4.)**2. < 10.**-16., \
        "KeplerPotential's radius of a circular orbit is wrong at Lz=0.5"
    assert (kp.rl(2.)-4.)**2. < 10.**-16., \
        "KeplerPotential's radius of a circular orbit is wrong at Lz=2."
    #Check radius of circular orbit, PowerSphericalPotential with close-to-flat rotation curve
    pp= potential.PowerSphericalPotential(alpha=1.8,normalize=1.)
    assert (pp.rl(1.)-1.)**2. < 10.**-16., \
        "PowerSphericalPotential's radius of a circular orbit is wrong at Lz=1."
    assert (pp.rl(0.5)-0.5**(10./11.))**2. < 10.**-16., \
        "PowerSphericalPotential's radius of a circular orbit is wrong at Lz=0.5"
    assert (pp.rl(2.)-2.**(10./11.))**2. < 10.**-16., \
        "PowerSphericalPotential's radius of a circular orbit is wrong at Lz=2."
    #Check radius of circular orbit, PowerSphericalPotential with steeper rotation curve
    pp= potential.PowerSphericalPotential(alpha=0.5,normalize=1.)
    assert (pp.rl(1.)-1.)**2. < 10.**-16., \
        "PowerSphericalPotential's radius of a circular orbit is wrong at Lz=1."
    assert (pp.rl(0.0625)-0.0625**(4./7.))**2. < 10.**-16., \
        "PowerSphericalPotential's radius of a circular orbit is wrong at Lz=0.0625"
    assert (pp.rl(16.)-16.**(4./7.))**2. < 10.**-16., \
        "PowerSphericalPotential's radius of a circular orbit is wrong at Lz=16."
    #Check radius in MWPotential2014 at very small lz, to test small lz behavior
    lz= 0.000001
    assert numpy.fabs(potential.vcirc(potential.MWPotential2014,potential.rl(potential.MWPotential2014,lz))*potential.rl(potential.MWPotential2014,lz)-lz) < 1e-12, 'Radius of circular orbit at small Lz in MWPotential2014 does not work as expected'
    #Escape velocity of Kepler potential
    assert (kp.vesc(1.)**2.-2.)**2. < 10.**-16., \
        "KeplerPotential's escape velocity is wrong at R=1"
    assert (kp.vesc(0.5)**2.-2.*kp.vcirc(0.5)**2.)**2. < 10.**-16., \
        "KeplerPotential's escape velocity is wrong at R=0.5"
    assert (kp.vesc(2.)**2.-2.*kp.vcirc(2.)**2.)**2. < 10.**-16., \
        "KeplerPotential's escape velocity is wrong at R=2"
    assert (kp.toPlanar().vesc(2.)**2.-2.*kp.vcirc(2.)**2.)**2. < 10.**-16., \
        "KeplerPotential's escape velocity is wrong at R=2, through planar"
    # W/ different interface
    assert (kp.vcirc(1.)-potential.vcirc(kp,1.))**2. < 10.**-16., \
        "KeplerPotential's circular velocity does not agree between kp.vcirc and vcirc(kp)"
    assert (kp.vcirc(1.)-potential.vcirc(kp.toPlanar(),1.))**2. < 10.**-16., \
        "KeplerPotential's circular velocity does not agree between kp.vcirc and vcirc(kp.toPlanar)"
    assert (kp.vesc(1.)-potential.vesc(kp,1.))**2. < 10.**-16., \
        "KeplerPotential's escape velocity does not agree between kp.vesc and vesc(kp)"
    assert (kp.vesc(1.)-potential.vesc(kp.toPlanar(),1.))**2. < 10.**-16., \
        "KeplerPotential's escape velocity does not agree between kp.vesc and vesc(kp.toPlanar)"
    return None

def test_vcirc_phi_axi():
    # Test that giving phi to vcirc for an axisymmetric potential doesn't
    # affect the answer
    kp= potential.KeplerPotential(normalize=1.)
    phis= numpy.linspace(0.,numpy.pi,101)
    vcs= numpy.array([kp.vcirc(1.,phi) for phi in phis])
    assert numpy.all(numpy.fabs(vcs-1.) < 10.**-8.), 'Setting phi= in vcirc for axisymmetric potential gives different answers for different phi'
    # One at a different radius
    R= 0.5
    vcs= numpy.array([kp.vcirc(R,phi) for phi in phis])
    assert numpy.all(numpy.fabs(vcs-kp.vcirc(R)) < 10.**-8.), 'Setting phi= in vcirc for axisymmetric potential gives different answers for different phi'
    return None

def test_vcirc_phi_nonaxi():
    # Test that giving phi to vcirc for a non-axisymmetric potential does
    # affect the answer
    tnp= potential.TriaxialNFWPotential(b=0.4,normalize=1.)
    # limited phi range
    phis= numpy.linspace(numpy.pi/5.,numpy.pi/2.,5)
    vcs= numpy.array([tnp.vcirc(1.,phi) for phi in phis])
    assert numpy.all(numpy.fabs(vcs-1.) > 0.01), 'Setting phi= in vcirc for axisymmetric potential does not give different answers for different phi'
    # One at a different radius
    R= 0.5
    vcs= numpy.array([tnp.vcirc(R,phi) for phi in phis])
    assert numpy.all(numpy.fabs(vcs-tnp.vcirc(R,phi=0.)) > 0.01), 'Setting phi= in vcirc for axisymmetric potential does not give different answers for different phi'
    return None

def test_vcirc_vesc_special():
    #Test some special cases of vcirc and vesc
    dp= potential.EllipticalDiskPotential()
    try:
        potential.plotRotcurve([dp])
    except (AttributeError,potential.PotentialError): #should be raised
        pass
    else:
        raise AssertionError("plotRotcurve for non-axisymmetric potential should have raised AttributeError, but didn't")
    try:
        potential.plotEscapecurve([dp])
    except AttributeError: #should be raised
        pass
    else:
        raise AssertionError("plotEscapecurve for non-axisymmetric potential should have raised AttributeError, but didn't")
    lp= potential.LogarithmicHaloPotential(normalize=1.)
    assert numpy.fabs(potential.calcRotcurve(lp,0.8)-lp.vcirc(0.8)) < 10.**-16., 'Circular velocity calculated with calcRotcurve not the same as that calculated with vcirc'
    assert numpy.fabs(potential.calcEscapecurve(lp,0.8)-lp.vesc(0.8)) < 10.**-16., 'Escape velocity calculated with calcEscapecurve not the same as that calculated with vcirc'
    return None        

def test_lindbladR():
    lp= potential.LogarithmicHaloPotential(normalize=1.)
    assert numpy.fabs(lp.lindbladR(0.5,'corotation')-2.) < 10.**-10., 'Location of co-rotation resonance is wrong for LogarithmicHaloPotential'
    assert numpy.fabs(lp.omegac(lp.lindbladR(0.5,2))-2./(2.-numpy.sqrt(2.))*0.5) < 10.**-14., 'Location of m=2 resonance is wrong for LogarithmicHaloPotential'
    assert numpy.fabs(lp.omegac(lp.lindbladR(0.5,-2))+2./(-2.-numpy.sqrt(2.))*0.5) < 10.**-14., 'Location of m=-2 resonance is wrong for LogarithmicHaloPotential'
    #Also through general interface
    assert numpy.fabs(lp.omegac(potential.lindbladR(lp,0.5,-2))+2./(-2.-numpy.sqrt(2.))*0.5) < 10.**-14., 'Location of m=-2 resonance is wrong for LogarithmicHaloPotential'
    #Also for planar
    assert numpy.fabs(lp.omegac(lp.toPlanar().lindbladR(0.5,-2))+2./(-2.-numpy.sqrt(2.))*0.5) < 10.**-14., 'Location of m=-2 resonance is wrong for LogarithmicHaloPotential'
    #Test non-existent ones
    mp= potential.MiyamotoNagaiPotential(normalize=1.,a=0.3)
    assert mp.lindbladR(3.,2) is None, 'MiyamotoNagai w/ OmegaP=3 should not have a inner m=2 LindbladR'
    assert mp.lindbladR(6.,'corotation') is None, 'MiyamotoNagai w/ OmegaP=6 should not have a inner m=2 LindbladR'
    #Test error
    try:
        lp.lindbladR(0.5,'wrong resonance')
    except IOError:
        pass
    else:
        raise AssertionError("lindbladR w/ wrong m input should have raised IOError, but didn't")
    return None

def test_vterm():
    lp= potential.LogarithmicHaloPotential(normalize=1.)
    assert numpy.fabs(lp.vterm(30.,deg=True)-0.5*(lp.omegac(0.5)-1.)) < 10.**-10., 'vterm for LogarithmicHaloPotential at l=30 is incorrect'
    assert numpy.fabs(lp.vterm(numpy.pi/3.,deg=False)-numpy.sqrt(3.)/2.*(lp.omegac(numpy.sqrt(3.)/2.)-1.)) < 10.**-10., 'vterm for LogarithmicHaloPotential at l=60 in rad is incorrect'
    #Also using general interface
    assert numpy.fabs(potential.vterm(lp,30.,deg=True)-0.5*(lp.omegac(0.5)-1.)) < 10.**-10., 'vterm for LogarithmicHaloPotential at l=30 is incorrect'
    assert numpy.fabs(potential.vterm(lp,numpy.pi/3.,deg=False)-numpy.sqrt(3.)/2.*(lp.omegac(numpy.sqrt(3.)/2.)-1.)) < 10.**-10., 'vterm for LogarithmicHaloPotential at l=60 in rad is incorrect'
    return None

def test_flattening():
    #Simple tests: LogarithmicHalo
    qs= [0.75,1.,1.25]
    for q in qs:
        lp= potential.LogarithmicHaloPotential(normalize=1.,q=q)
        assert (lp.flattening(1.,0.001)-q)**2. < 10.**-16., \
            "Flattening of LogarithmicHaloPotential w/ q= %f is not equal to q  at (R,z) = (1.,0.001)" % q
        assert (lp.flattening(1.,0.1)-q)**2. < 10.**-16., \
            "Flattening of LogarithmicHaloPotential w/ q= %f is not equal to q  at (R,z) = (1.,0.1)" % q
        assert (lp.flattening(0.5,0.001)-q)**2. < 10.**-16., \
            "Flattening of LogarithmicHaloPotential w/ q= %f is not equal to q  at (R,z) = (0.5,0.001)" % q
        assert (lp.flattening(0.5,0.1)-q)**2. < 10.**-16., \
            "Flattening of LogarithmicHaloPotential w/ q= %f is not equal to q  at (R,z) = (0.5,0.1)" % q
        #One test with the general interface
        assert (potential.flattening(lp,0.5,0.1)-q)**2. < 10.**-16., \
            "Flattening of LogarithmicHaloPotential w/ q= %f is not equal to q  at (R,z) = (0.5,0.1), through potential.flattening" % q
    #Check some spherical potentials
    kp= potential.KeplerPotential(normalize=1.)
    assert (kp.flattening(1.,0.02)-1.)**2. < 10.**-16., \
        "Flattening of KeplerPotential is not equal to 1 at (R,z) = (1.,0.02)"
    np= potential.NFWPotential(normalize=1.,a=5.)
    assert (np.flattening(1.,0.02)-1.)**2. < 10.**-16., \
        "Flattening of NFWPotential is not equal to 1 at (R,z) = (1.,0.02)"
    hp= potential.HernquistPotential(normalize=1.,a=5.)
    assert (hp.flattening(1.,0.02)-1.)**2. < 10.**-16., \
        "Flattening of HernquistPotential is not equal to 1 at (R,z) = (1.,0.02)"
    #Disk potentials should be oblate everywhere
    mp= potential.MiyamotoNagaiPotential(normalize=1.,a=0.5,b=0.05)
    assert mp.flattening(1.,0.1) <= 1., \
        "Flattening of MiyamotoNagaiPotential w/ a=0.5, b=0.05 is > 1 at (R,z) = (1.,0.1)"
    assert mp.flattening(1.,2.) <= 1., \
        "Flattening of MiyamotoNagaiPotential w/ a=0.5, b=0.05 is > 1 at (R,z) = (1.,2.)"
    assert mp.flattening(3.,3.) <= 1., \
        "Flattening of MiyamotoNagaiPotential w/ a=0.5, b=0.05 is > 1 at (R,z) = (3.,3.)"
    return None

def test_verticalfreq():
    #For spherical potentials, vertical freq should be equal to rotational freq
    lp= potential.LogarithmicHaloPotential(normalize=1.,q=1.)
    kp= potential.KeplerPotential(normalize=1.)
    np= potential.NFWPotential(normalize=1.)
    bp= potential.BurkertPotential(normalize=1.)
    rs= numpy.linspace(0.2,2.,21)
    for r in rs:
        assert numpy.fabs(lp.verticalfreq(r)-lp.omegac(r)) < 10.**-10., \
            'Verticalfreq for spherical potential does not equal rotational freq'
        assert numpy.fabs(kp.verticalfreq(r)-kp.omegac(r)) < 10.**-10., \
            'Verticalfreq for spherical potential does not equal rotational freq'
        #Through general interface
        assert numpy.fabs(potential.verticalfreq(np,r)-np.omegac(r)) < 10.**-10., \
            'Verticalfreq for spherical potential does not equal rotational freq'
        assert numpy.fabs(potential.verticalfreq([bp],r)-bp.omegac(r)) < 10.**-10., \
            'Verticalfreq for spherical potential does not equal rotational freq'
    #For Double-exponential disk potential, epi^2+vert^2-2*rot^2 =~ 0 (explicitly, because we use a Kepler potential)
    if True: #not _TRAVIS:
        dp= potential.DoubleExponentialDiskPotential(normalize=1.,hr=0.05,hz=0.01)
        assert numpy.fabs(dp.epifreq(1.)**2.+dp.verticalfreq(1.)**2.-2.*dp.omegac(1.)**2.) < 10.**-6., 'epi^2+vert^2-2*rot^2 !=~ 0 for dblexp potential, very far from center'
        #Closer to the center, this becomes the Poisson eqn.
        assert numpy.fabs(dp.epifreq(.125)**2.+dp.verticalfreq(.125)**2.-2.*dp.omegac(.125)**2.-4.*numpy.pi*dp.dens(0.125,0.))/4./numpy.pi/dp.dens(0.125,0.) < 10.**-3., 'epi^2+vert^2-2*rot^2 !=~ dens for dblexp potential'
    return None

def test_planar_nonaxi():
    dp= potential.EllipticalDiskPotential()
    try:
        potential.evaluateplanarPotentials(dp,1.)
    except potential.PotentialError:
        pass
    else:
        raise AssertionError('evaluateplanarPotentials for non-axisymmetric potential w/o specifying phi did not raise PotentialError')
    try:
        potential.evaluateplanarRforces(dp,1.)
    except potential.PotentialError:
        pass
    else:
        raise AssertionError('evaluateplanarRforces for non-axisymmetric potential w/o specifying phi did not raise PotentialError')
    try:
        potential.evaluateplanarphiforces(dp,1.)
    except potential.PotentialError:
        pass
    else:
        raise AssertionError('evaluateplanarphiforces for non-axisymmetric potential w/o specifying phi did not raise PotentialError')
    try:
        potential.evaluateplanarR2derivs(dp,1.)
    except potential.PotentialError:
        pass
    else:
        raise AssertionError('evaluateplanarR2derivs for non-axisymmetric potential w/o specifying phi did not raise PotentialError')
    return None

def test_ExpDisk_special():
    #Test some special cases for the ExponentialDisk potentials
    #if _TRAVIS: return None
    #Test that array input works
    dp= potential.DoubleExponentialDiskPotential(normalize=1.)
    rs= numpy.linspace(0.1,2.11)
    zs= numpy.ones_like(rs)*0.1
    #Potential itself
    dpevals= numpy.array([dp(r,z) for (r,z) in zip(rs,zs)])
    assert numpy.all(numpy.fabs(dp(rs,zs)-dpevals) < 10.**-10.), \
        'DoubleExppnentialDiskPotential evaluation does not work as expected for array inputs'
    #Rforce
    dpevals= numpy.array([dp.Rforce(r,z) for (r,z) in zip(rs,zs)])
    assert numpy.all(numpy.fabs(dp.Rforce(rs,zs)-dpevals) < 10.**-10.), \
        'DoubleExppnentialDiskPotential Rforce evaluation does not work as expected for array inputs'
    #zforce
    dpevals= numpy.array([dp.zforce(r,z) for (r,z) in zip(rs,zs)])
    assert numpy.all(numpy.fabs(dp.zforce(rs,zs)-dpevals) < 10.**-10.), \
        'DoubleExppnentialDiskPotential zforce evaluation does not work as expected for array inputs'
    #R2deriv
    dpevals= numpy.array([dp.R2deriv(r,z) for (r,z) in zip(rs,zs)])
    assert numpy.all(numpy.fabs(dp.R2deriv(rs,zs)-dpevals) < 10.**-10.), \
        'DoubleExppnentialDiskPotential R2deriv evaluation does not work as expected for array inputs'
    #z2deriv
    dpevals= numpy.array([dp.z2deriv(r,z) for (r,z) in zip(rs,zs)])
    assert numpy.all(numpy.fabs(dp.z2deriv(rs,zs)-dpevals) < 10.**-10.), \
        'DoubleExppnentialDiskPotential z2deriv evaluation does not work as expected for array inputs'
    #Rzderiv
    dpevals= numpy.array([dp.Rzderiv(r,z) for (r,z) in zip(rs,zs)])
    assert numpy.all(numpy.fabs(dp.Rzderiv(rs,zs)-dpevals) < 10.**-10.), \
        'DoubleExppnentialDiskPotential Rzderiv evaluation does not work as expected for array inputs'
    #Check the PotentialError for z=/=0 evaluation of R2deriv of RazorThinDiskPotential
    rp= potential.RazorThinExponentialDiskPotential(normalize=1.)
    try: rp.R2deriv(1.,0.1)
    except potential.PotentialError: pass
    else: raise AssertionError("RazorThinExponentialDiskPotential's R2deriv did not raise AttributeError for z=/= 0 input")
    return None

def test_MovingObject_density():
    mp= mockMovingObjectPotential()
    #Just test that the density far away from the object is close to zero
    assert numpy.fabs(mp.dens(5.,0.)) < 10.**-8., 'Density far away from MovingObject is not close to zero'
    return None

# Test that MWPotential is what it's supposed to be
def test_MWPotential2014():
    pot= potential.MWPotential2014
    V0, R0= 220., 8.
    #Check the parameters of the bulge
    assert pot[0].rc == 1.9/R0, "MWPotential2014's bulge cut-off radius is incorrect"
    assert pot[0].alpha == 1.8, "MWPotential2014's bulge power-law exponent is incorrect"
    assert numpy.fabs(pot[0].Rforce(1.,0.)+0.05) < 10.**-14., "MWPotential2014's bulge amplitude is incorrect"
    #Check the parameters of the disk
    assert numpy.fabs(pot[1]._a-3./R0) < 10.**-14., "MWPotential2014's disk scale length is incorrect"
    assert numpy.fabs(pot[1]._b-0.28/R0) < 10.**-14., "MWPotential2014's disk scale heigth is incorrect"
    assert numpy.fabs(pot[1].Rforce(1.,0.)+0.60) < 10.**-14., "MWPotential2014's disk amplitude is incorrect"
    #Check the parameters of the halo
    assert numpy.fabs(pot[2].a-16./R0) < 10.**-14., "MWPotential2014's halo scale radius is incorrect"
    assert numpy.fabs(pot[2].Rforce(1.,0.)+0.35) < 10.**-14., "MWPotential2014's halo amplitude is incorrect"
    return None

# Test that the virial setup of NFW works
def test_NFW_virialsetup_wrtmeanmatter():
    H, Om, overdens, wrtcrit= 71., 0.32, 201., False
    ro, vo= 220., 8.
    conc, mvir= 12., 1.1
    np= potential.NFWPotential(conc=conc,mvir=mvir,vo=vo,ro=ro,
                               H=H,Om=Om,overdens=overdens,
                               wrtcrit=wrtcrit)
    assert numpy.fabs(conc-np.conc(H=H,Om=Om,overdens=overdens,
                                   wrtcrit=wrtcrit)) < 10.**-6., "NFWPotential virial setup's concentration does not work"
    assert numpy.fabs(mvir-np.mvir(H=H,Om=Om,overdens=overdens,
                                   wrtcrit=wrtcrit)/10.**12.) < 10.**-6., "NFWPotential virial setup's virial mass does not work"
    return None

def test_NFW_virialsetup_wrtcrit():
    H, Om, overdens, wrtcrit= 71., 0.32, 201., True
    ro, vo= 220., 8.
    conc, mvir= 12., 1.1
    np= potential.NFWPotential(conc=conc,mvir=mvir,vo=vo,ro=ro,
                               H=H,Om=Om,overdens=overdens,
                               wrtcrit=wrtcrit)
    assert numpy.fabs(conc-np.conc(H=H,Om=Om,overdens=overdens,
                                   wrtcrit=wrtcrit)) < 10.**-6., "NFWPotential virial setup's concentration does not work"
    assert numpy.fabs(mvir-np.mvir(H=H,Om=Om,overdens=overdens,
                                   wrtcrit=wrtcrit)/10.**12.) < 10.**-6., "NFWPotential virial setup's virial mass does not work"
    return None

def test_TriaxialNFW_virialsetup_wrtmeanmatter():
    H, Om, overdens, wrtcrit= 71., 0.32, 201., False
    ro, vo= 220., 8.
    conc, mvir= 12., 1.1
    np= potential.NFWPotential(conc=conc,mvir=mvir,vo=vo,ro=ro,
                               H=H,Om=Om,overdens=overdens,
                               wrtcrit=wrtcrit)
    tnp= potential.TriaxialNFWPotential(b=0.3,c=0.7,
                                        conc=conc,mvir=mvir,vo=vo,ro=ro,
                                        H=H,Om=Om,overdens=overdens,
                                        wrtcrit=wrtcrit)
    assert numpy.fabs(np.a-tnp.a) < 10.**-10., "TriaxialNFWPotential virial setup's concentration does not work"
    assert numpy.fabs(np._amp-tnp._amp) < 10.**-6., "TriaxialNFWPotential virial setup's virial mass does not work"
    return None

def test_TriaxialNFW_virialsetup_wrtcrit():
    H, Om, overdens, wrtcrit= 71., 0.32, 201., True
    ro, vo= 220., 8.
    conc, mvir= 12., 1.1
    np= potential.NFWPotential(conc=conc,mvir=mvir,vo=vo,ro=ro,
                               H=H,Om=Om,overdens=overdens,
                               wrtcrit=wrtcrit)
    tnp= potential.TriaxialNFWPotential(b=0.3,c=0.7,
                                        conc=conc,mvir=mvir,vo=vo,ro=ro,
                                        H=H,Om=Om,overdens=overdens,
                                        wrtcrit=wrtcrit)
    assert numpy.fabs(np.a-tnp.a) < 10.**-10., "TriaxialNFWPotential virial setup's concentration does not work"
    assert numpy.fabs(np._amp-tnp._amp) < 10.**-6., "TriaxialNFWPotential virial setup's virial mass does not work"
    return None

def test_conc_attributeerror():
    pp= potential.PowerSphericalPotential(normalize=1.)
    #This potential doesn't have a scale, so we cannot calculate the concentration
    try: pp.conc(220.,8.)
    except AttributeError: pass
    else: raise AssertionError('conc function for potential w/o scale did not raise AttributeError')
    return None

def test_mvir_attributeerror():
    mp= potential.MiyamotoNagaiPotential(normalize=1.)
    #Don't think I will ever implement the virial radius for this
    try: mp.mvir(220.,8.)
    except AttributeError: pass
    else: raise AssertionError('mvir function for potential w/o rvir did not raise AttributeError')
    return None

# Test that virial quantities are correctly computed when specifying a different (ro,vo) pair from Potential setup (see issue #290)
def test_NFW_virialquantities_diffrovo():
    from galpy.util import bovy_conversion
    H, Om, overdens, wrtcrit= 71., 0.32, 201., False
    ro_setup, vo_setup= 220., 8.
    ros= [7.,8.,9.]
    vos= [220.,230.,240.]
    for ro,vo in zip(ros,vos):
        np= potential.NFWPotential(amp=2.,a=3.,
                                   ro=ro_setup,vo=vo_setup)
        # Computing the overdensity in physical units
        od= (np.mvir(ro=ro,vo=vo,H=H,Om=Om,overdens=overdens,wrtcrit=wrtcrit)\
                 /4./numpy.pi*3.\
                 /np.rvir(ro=ro,vo=vo,H=H,Om=Om,overdens=overdens,wrtcrit=wrtcrit)**3.)\
            *(10.**6./H**2.*8.*numpy.pi/3./Om*(4.302*10.**-6.))
        assert numpy.fabs(od-overdens) < 0.1, "NFWPotential's virial quantities computed in physical units with different (ro,vo) from setup are incorrect"
        od= (np.mvir(ro=ro,vo=vo,H=H,Om=Om,overdens=overdens,wrtcrit=wrtcrit,use_physical=False)\
                 /4./numpy.pi*3.\
                 /np.rvir(ro=ro,vo=vo,H=H,Om=Om,overdens=overdens,wrtcrit=wrtcrit,use_physical=False)**3.)\
            *bovy_conversion.dens_in_meanmatterdens(vo,ro,H=H,Om=Om)
        assert numpy.fabs(od-overdens) < 0.01, "NFWPotential's virial quantities computed in internal units with different (ro,vo) from setup are incorrect"
        # Also test concentration
        assert numpy.fabs(np.conc(ro=ro,vo=vo,H=H,Om=Om,overdens=overdens,wrtcrit=wrtcrit)\
                              -np.rvir(ro=ro,vo=vo,H=H,Om=Om,overdens=overdens,wrtcrit=wrtcrit)/np._scale/ro) < 0.01, "NFWPotential's concentration computed for different (ro,vo) from setup is incorrect"
    return None

def test_LinShuReductionFactor():
    #Test that the LinShuReductionFactor is implemented correctly, by comparing to figure 1 in Lin & Shu (1966)
    from galpy.potential import LinShuReductionFactor, \
        LogarithmicHaloPotential, omegac, epifreq
    lp= LogarithmicHaloPotential(normalize=1.) #work in flat rotation curve
    #nu^2 = 0.2, x=4 for m=2,sigmar=0.1 
    # w/ nu = m(OmegaP-omegac)/epifreq, x=sr^2*k^2/epifreq^2
    R,m,sr = 0.9,2.,0.1
    tepi, tomegac= epifreq(lp,R), omegac(lp,R)
    OmegaP= tepi*numpy.sqrt(0.2)/m+tomegac #leads to nu^2 = 0.2
    k= numpy.sqrt(4.)*tepi/sr
    assert numpy.fabs(LinShuReductionFactor(lp,R,sr,m=m,k=k,OmegaP=OmegaP)-0.18) < 0.01, 'LinShuReductionFactor does not agree w/ Figure 1 from Lin & Shu (1966)'
    #nu^2 = 0.8, x=10
    OmegaP= tepi*numpy.sqrt(0.8)/m+tomegac #leads to nu^2 = 0.8
    k= numpy.sqrt(10.)*tepi/sr
    assert numpy.fabs(LinShuReductionFactor(lp,R,sr,m=m,k=k,OmegaP=OmegaP)-0.04) < 0.01, 'LinShuReductionFactor does not agree w/ Figure 1 from Lin & Shu (1966)'   
    #Similar test, but using a nonaxiPot= input
    from galpy.potential import SteadyLogSpiralPotential
    sp= SteadyLogSpiralPotential(m=2.,omegas=OmegaP,alpha=k*R)
    assert numpy.fabs(LinShuReductionFactor(lp,R,sr,nonaxiPot=sp)-0.04) < 0.01, 'LinShuReductionFactor does not agree w/ Figure 1 from Lin & Shu (1966)'   
    #Test exception
    try:
        LinShuReductionFactor(lp,R,sr)
    except IOError: pass
    else: raise AssertionError("LinShuReductionFactor w/o nonaxiPot set or k=,m=,OmegaP= set did not raise IOError")
    return None

def test_nemoaccname():
    #There is no real good way to test this (I think), so I'm just testing to
    #what I think is the correct output now to make sure this isn't 
    #accidentally changed
    # Log
    lp= potential.LogarithmicHaloPotential(normalize=1.)
    assert lp.nemo_accname() == 'LogPot', "Logarithmic potential's NEMO name incorrect"
    # NFW
    np= potential.NFWPotential(normalize=1.)
    assert np.nemo_accname() == 'NFW', "NFW's NEMO name incorrect"
    # Miyamoto-Nagai
    mp= potential.MiyamotoNagaiPotential(normalize=1.)
    assert mp.nemo_accname() == 'MiyamotoNagai', "MiyamotoNagai's NEMO name incorrect"
    # Power-spherical w/ cut-off
    pp= potential.PowerSphericalPotentialwCutoff(normalize=1.)
    assert pp.nemo_accname() == 'PowSphwCut', "Power-spherical potential w/ cuto-ff's NEMO name incorrect"
    # MN3ExponentialDiskPotential
    mp= potential.MN3ExponentialDiskPotential(normalize=1.)
    assert mp.nemo_accname() == 'MiyamotoNagai+MiyamotoNagai+MiyamotoNagai', "MN3ExponentialDiskPotential's NEMO name incorrect"
    # Plummer
    pp= potential.PlummerPotential(normalize=1.)
    assert pp.nemo_accname() == 'Plummer', "PlummerPotential's NEMO name incorrect"
    return None

def test_nemoaccnamepars_attributeerror():
    # Use BurkertPotential (unlikely that I would implement that one in NEMO soon)
    bp= potential.BurkertPotential(normalize=1.)
    try: bp.nemo_accname()
    except AttributeError: pass
    else:
        raise AssertionError('nemo_accname for potential w/o accname does not raise AttributeError')
    try: bp.nemo_accpars(220.,8.)
    except AttributeError: pass
    else:
        raise AssertionError('nemo_accpars for potential w/o accname does not raise AttributeError')
    return None

def test_nemoaccnames():
    # Just test MWPotential2014 and a single potential
    # MWPotential2014
    assert potential.nemo_accname(potential.MWPotential2014) == 'PowSphwCut+MiyamotoNagai+NFW', "MWPotential2014's NEMO name is incorrect"
    # Power-spherical w/ cut-off
    pp= potential.PowerSphericalPotentialwCutoff(normalize=1.)
    assert potential.nemo_accname(pp) == 'PowSphwCut', "Power-spherical potential w/ cut-off's NEMO name incorrect"
    return None

def test_nemoaccpars():
    # Log
    lp= potential.LogarithmicHaloPotential(amp=2.,core=3.,q=27.) #completely ridiculous, but tests scalings
    vo, ro= 2., 3.
    vo/= 1.0227121655399913
    ap= lp.nemo_accpars(vo,ro).split(',')
    assert numpy.fabs(float(ap[0])-0) < 10.**-8., "Logarithmic potential's NEMO accpars incorrect"
    assert numpy.fabs(float(ap[1])-8.0) < 10.**-8., "Logarithmic potential's NEMO accpars incorrect"
    assert numpy.fabs(float(ap[2])-729.0) < 10.**-8., "Logarithmic potential's NEMO accpars incorrect"
    assert numpy.fabs(float(ap[3])-1.0) < 10.**-8., "Logarithmic potential's NEMO accpars incorrect"
    assert numpy.fabs(float(ap[4])-27.0) < 10.**-8., "Logarithmic potential's NEMO accpars incorrect"
    # Miyamoto-Nagai
    mp= potential.MiyamotoNagaiPotential(amp=3.,a=2.,b=5.)
    vo, ro= 7., 9.
    vo/= 1.0227121655399913
    ap= mp.nemo_accpars(vo,ro).split(',')
    assert numpy.fabs(float(ap[0])-0) < 10.**-8., "MiyamotoNagai's NEMO accpars incorrect"
    assert numpy.fabs(float(ap[1])-1323.0) < 10.**-5., "MiyamotoNagai's NEMO accpars incorrect"
    assert numpy.fabs(float(ap[2])-18.0) < 10.**-8., "MiyamotoNagai's NEMO accpars incorrect"
    assert numpy.fabs(float(ap[3])-45.0) < 10.**-8., "MiyamotoNagai's NEMO accpars incorrect"
    # Power-spherical w/ cut-off
    pp= potential.PowerSphericalPotentialwCutoff(amp=3.,alpha=4.,rc=5.)
    vo, ro= 7., 9.
    vo/= 1.0227121655399913
    ap= pp.nemo_accpars(vo,ro).split(',')
    assert numpy.fabs(float(ap[0])-0) < 10.**-8., "Power-spherical potential w/ cut-off's NEMO accpars incorrect"
    assert numpy.fabs(float(ap[1])-11907.0) < 10.**-4., "Power-spherical potential w/ cut-off's NEMO accpars incorrect"
    assert numpy.fabs(float(ap[2])-4.0) < 10.**-8., "Power-spherical potential w/ cut-off's NEMO accpars incorrect"
    assert numpy.fabs(float(ap[3])-45.0) < 10.**-8., "Power-spherical potential w/ cut-off's NEMO accpars incorrect"
    # NFW
    np= potential.NFWPotential(amp=1./0.2162165954,a=1./16)
    vo, ro= 3., 4.
    vo/= 1.0227121655399913
    ap= np.nemo_accpars(vo,ro).split(',')
    assert numpy.fabs(float(ap[0])-0) < 10.**-8., "NFW's NEMO accpars incorrect"
    assert numpy.fabs(float(ap[1])-0.25) < 10.**-8., "NFW's NEMO accpars incorrect"
    assert numpy.fabs(float(ap[2])-12.0) < 10.**-8., "NFW's NEMO accpars incorrect"
    # MN3ExponentialDiskPotential
    mn= potential.MN3ExponentialDiskPotential(normalize=1.,hr=2.,hz=0.5)
    vo, ro= 3., 4.
    ap= mn.nemo_accpars(vo,ro).replace('#',',').split(',')
    assert numpy.fabs(float(ap[0])-0) < 10.**-8., "MN3ExponentialDiskPotential 's NEMO accpars incorrect"
    assert numpy.fabs(float(ap[4])-0) < 10.**-8., "MN3ExponentialDiskPotential 's NEMO accpars incorrect"
    assert numpy.fabs(float(ap[8])-0) < 10.**-8., "MN3ExponentialDiskPotential 's NEMO accpars incorrect"
    # Test ratios
    assert numpy.fabs(float(ap[1])/float(ap[5])-mn._mn3[0]._amp/mn._mn3[1]._amp) < 10.**-8., "MN3ExponentialDiskPotential 's NEMO accpars incorrect"
    assert numpy.fabs(float(ap[1])/float(ap[9])-mn._mn3[0]._amp/mn._mn3[2]._amp) < 10.**-8., "MN3ExponentialDiskPotential 's NEMO accpars incorrect"
    assert numpy.fabs(float(ap[2])/float(ap[6])-mn._mn3[0]._a/mn._mn3[1]._a) < 10.**-8., "MN3ExponentialDiskPotential 's NEMO accpars incorrect"
    assert numpy.fabs(float(ap[2])/float(ap[10])-mn._mn3[0]._a/mn._mn3[2]._a) < 10.**-8., "MN3ExponentialDiskPotential 's NEMO accpars incorrect"
    assert numpy.fabs(float(ap[3])/float(ap[7])-1.) < 10.**-8., "MN3ExponentialDiskPotential 's NEMO accpars incorrect"
    assert numpy.fabs(float(ap[3])/float(ap[11])-1.) < 10.**-8., "MN3ExponentialDiskPotential 's NEMO accpars incorrect"
    # Plummer
    pp= potential.PlummerPotential(amp=3.,b=5.)
    vo, ro= 7., 9.
    vo/= 1.0227121655399913
    ap= pp.nemo_accpars(vo,ro).split(',')
    assert numpy.fabs(float(ap[0])-0) < 10.**-8., "Plummer's NEMO accpars incorrect"
    assert numpy.fabs(float(ap[1])-1323.0) < 10.**-5., "Plummer's NEMO accpars incorrect"
    assert numpy.fabs(float(ap[2])-45.0) < 10.**-8., "Plummer's NEMO accpars incorrect"
    return None

def test_nemoaccparss():
    # Just combine a few of the above ones
    # Miyamoto + PowerSpherwCut
    mp= potential.MiyamotoNagaiPotential(amp=3.,a=2.,b=5.)
    pp= potential.PowerSphericalPotentialwCutoff(amp=3.,alpha=4.,rc=5.)
    vo, ro= 7., 9.
    vo/= 1.0227121655399913
    ap= potential.nemo_accpars(mp,vo,ro).split(',')
    assert numpy.fabs(float(ap[0])-0) < 10.**-8., "MiyamotoNagai's NEMO accpars incorrect"
    assert numpy.fabs(float(ap[1])-1323.0) < 10.**-5., "MiyamotoNagai's NEMO accpars incorrect"
    assert numpy.fabs(float(ap[2])-18.0) < 10.**-8., "MiyamotoNagai's NEMO accpars incorrect"
    assert numpy.fabs(float(ap[3])-45.0) < 10.**-8., "MiyamotoNagai's NEMO accpars incorrect"
    # PowSpherwCut
    ap= potential.nemo_accpars(pp,vo,ro).split(',')
    assert numpy.fabs(float(ap[0])-0) < 10.**-8., "Power-spherical potential w/ cut-off's NEMO accpars incorrect"
    assert numpy.fabs(float(ap[1])-11907.0) < 10.**-4., "Power-spherical potential w/ cut-off's NEMO accpars incorrect"
    assert numpy.fabs(float(ap[2])-4.0) < 10.**-8., "Power-spherical potential w/ cut-off's NEMO accpars incorrect"
    assert numpy.fabs(float(ap[3])-45.0) < 10.**-8., "Power-spherical potential w/ cut-off's NEMO accpars incorrect"
    # Combined
    apc= potential.nemo_accpars([mp,pp],vo,ro).split('#')
    ap= apc[0].split(',') # should be MN
    assert numpy.fabs(float(ap[0])-0) < 10.**-8., "Miyamoto+Power-spherical potential w/ cut-off's NEMO accpars incorrect"
    assert numpy.fabs(float(ap[1])-1323.0) < 10.**-5., "Miyamoto+Power-spherical potential w/ cut-off's NEMO accpars incorrect"
    assert numpy.fabs(float(ap[2])-18.0) < 10.**-8., "Miyamoto+Power-spherical potential w/ cut-off's NEMO accpars incorrect"
    assert numpy.fabs(float(ap[3])-45.0) < 10.**-8., "Miyamoto+Power-spherical potential w/ cut-off's NEMO accpars incorrect"
    ap= apc[1].split(',') # should be PP
    assert numpy.fabs(float(ap[0])-0) < 10.**-8., "Miyamoto+Power-spherical potential w/ cut-off's NEMO accpars incorrect"
    assert numpy.fabs(float(ap[1])-11907.0) < 10.**-4., "Miyamoto+Power-spherical potential w/ cut-off's NEMO accpars incorrect"
    assert numpy.fabs(float(ap[2])-4.0) < 10.**-8., "Miyamoto+Power-spherical potential w/ cut-off's NEMO accpars incorrect"
    assert numpy.fabs(float(ap[3])-45.0) < 10.**-8., "Miyamoto+Power-spherical potential w/ cut-off's NEMO accpars incorrect"
    return None

def test_MN3ExponentialDiskPotential_inputs():
    #Test the inputs of the MN3ExponentialDiskPotential
    # IOError for hz so large that b is negative
    try:
        mn= potential.MN3ExponentialDiskPotential(amp=1.,hz=50.)
    except IOError: pass
    else:
        raise AssertionError("MN3ExponentialDiskPotential with ridiculous hz should have given IOError, but didn't")
    # Warning when b/Rd > 3 or (b/Rd > 1.35 and posdens)
    #Turn warnings into errors to test for them
    import warnings
    from galpy.util import galpyWarning
    with warnings.catch_warnings(record=True) as w:
        warnings.simplefilter("always",galpyWarning)
        mn= MN3ExponentialDiskPotential(normalize=1.,hz=1.438,hr=1.)
        # Should raise warning bc of MN3ExponentialDiskPotential, 
        # might raise others
        raisedWarning= False
        for wa in w:
            raisedWarning= ('MN3ExponentialDiskPotential' in str(wa.message))
            if raisedWarning: break
        assert raisedWarning, "MN3ExponentialDiskPotential w/o posdens, but with b/Rd > 3 did not raise galpyWarning"
    with warnings.catch_warnings(record=True) as w:
        warnings.simplefilter("always",galpyWarning)
        mn= MN3ExponentialDiskPotential(normalize=1.,hr=1.,hz=0.7727,
                                        posdens=True)
        raisedWarning= False
        for wa in w:
            raisedWarning= ('MN3ExponentialDiskPotential' in str(wa.message))
            if raisedWarning: break
        assert raisedWarning, "MN3ExponentialDiskPotential w/o posdens, but with b/Rd > 1.35 did not raise galpyWarning"
    return None

def test_MN3ExponentialDiskPotential_hz():
    #Test that we correctly convert from hz/Rd to b/Rd
    # exp
    mn= potential.MN3ExponentialDiskPotential(amp=1.,hr=1.,hz=1.,sech=False)
    assert numpy.fabs(mn._brd-1.875) < 0.05, "b/Rd not computed correctly for exponential profile"
    mn= potential.MN3ExponentialDiskPotential(amp=1.,hr=2.,hz=1.,sech=False)
    assert numpy.fabs(mn._brd-0.75) < 0.05, "b/Rd not computed correctly for exponential profile"
    # sech
    mn= potential.MN3ExponentialDiskPotential(amp=1.,hr=1.,hz=2.,sech=True)
    assert numpy.fabs(mn._brd-2.1) < 0.05, "b/Rd not computed correctly for sech^2 profile"
    mn= potential.MN3ExponentialDiskPotential(amp=1.,hr=2.,hz=2.,sech=True)
    assert numpy.fabs(mn._brd-0.9) < 0.05, "b/Rd not computed correctly for sech^2 profile"
    return None

def test_MN3ExponentialDiskPotential_approx():
    # Test that the 3MN approximation works to the advertised level
    # Zero thickness
    mn= potential.MN3ExponentialDiskPotential(amp=1.,hr=1.,hz=0.001,sech=False)
    dp= potential.DoubleExponentialDiskPotential(amp=1.,hr=1.,hz=0.001)
    dpmass= dp.mass(4.,5.*.001)
    assert numpy.fabs(mn.mass(4.,5.*.001)-dpmass)/dpmass < 0.005, "MN3ExponentialDiskPotential does not approximate the enclosed mass as advertised"
    # Finite thickness
    mn= potential.MN3ExponentialDiskPotential(amp=1.,hr=1.,hz=0.62,sech=False)
    dp= potential.DoubleExponentialDiskPotential(amp=1.,hr=1.,hz=0.62)
    dpmass= dp.mass(4.,5.*0.6)
    assert numpy.fabs(mn.mass(4.,10.*0.6)-dpmass)/dpmass < 0.01, "MN3ExponentialDiskPotential does not approximate the enclosed mass as advertised"
    # Finite thickness w/ sech
    mn= potential.MN3ExponentialDiskPotential(amp=.5,hr=1.,hz=1.24,sech=True)
    dp= potential.DoubleExponentialDiskPotential(amp=1.,hr=1.,hz=0.62)
    dpmass= dp.mass(4.,5.*0.6)
    assert numpy.fabs(mn.mass(4.,20.*0.6)-dpmass)/dpmass < 0.01, "MN3ExponentialDiskPotential does not approximate the enclosed mass as advertised"
    # At 10 Rd
    # Zero thickness
    mn= potential.MN3ExponentialDiskPotential(amp=1.,hr=1.,hz=0.001,sech=False)
    dp= potential.DoubleExponentialDiskPotential(amp=1.,hr=1.,hz=0.001)
    dpmass= dp.mass(10.,5.*.001)
    assert numpy.fabs(mn.mass(10.,5.*.001)-dpmass)/dpmass < 0.04, "MN3ExponentialDiskPotential does not approximate the enclosed mass as advertised"
    # Finite thickness
    mn= potential.MN3ExponentialDiskPotential(amp=1.,hr=1.,hz=0.62,sech=False)
    dp= potential.DoubleExponentialDiskPotential(amp=1.,hr=1.,hz=0.62)
    dpmass= dp.mass(10.,5.*0.6)
    assert numpy.fabs(mn.mass(10.,10.*0.6)-dpmass)/dpmass < 0.04, "MN3ExponentialDiskPotential does not approximate the enclosed mass as advertised"
    # Finite thickness w/ sech
    mn= potential.MN3ExponentialDiskPotential(amp=0.5,hr=1.,hz=1.24,sech=True)
    dp= potential.DoubleExponentialDiskPotential(amp=1.,hr=1.,hz=0.62)
    dpmass= dp.mass(10.,5.*0.6)
    assert numpy.fabs(mn.mass(10.,20.*0.6)-dpmass)/dpmass < 0.04, "MN3ExponentialDiskPotential does not approximate the enclosed mass as advertised"
    # For posdens the deviations are larger
    # Zero thickness
    mn= potential.MN3ExponentialDiskPotential(amp=1.,hr=1.,hz=0.001,sech=False,
                                              posdens=True)
    dp= potential.DoubleExponentialDiskPotential(amp=1.,hr=1.,hz=0.001)
    dpmass= dp.mass(4.,5.*.001)
    assert numpy.fabs(mn.mass(4.,5.*.001)-dpmass)/dpmass < 0.015, "MN3ExponentialDiskPotential does not approximate the enclosed mass as advertised"
    # Finite thickness
    mn= potential.MN3ExponentialDiskPotential(amp=1.,hr=1.,hz=0.62,sech=False,
                                              posdens=True)
    dp= potential.DoubleExponentialDiskPotential(amp=1.,hr=1.,hz=0.62)
    dpmass= dp.mass(4.,5.*0.6)
    assert numpy.fabs(mn.mass(4.,10.*0.6)-dpmass)/dpmass < 0.015, "MN3ExponentialDiskPotential does not approximate the enclosed mass as advertised"
    # At 10 Rd
    # Zero thickness
    mn= potential.MN3ExponentialDiskPotential(amp=1.,hr=1.,hz=0.001,sech=False,
                                              posdens=True)
    dp= potential.DoubleExponentialDiskPotential(amp=1.,hr=1.,hz=0.001)
    dpmass= dp.mass(10.,5.*.001)
    assert numpy.fabs(mn.mass(10.,5.*.001)-dpmass)/dpmass > 0.04, "MN3ExponentialDiskPotential does not approximate the enclosed mass as advertised"
    assert numpy.fabs(mn.mass(10.,5.*.001)-dpmass)/dpmass < 0.07, "MN3ExponentialDiskPotential does not approximate the enclosed mass as advertised"
    # Finite thickness
    mn= potential.MN3ExponentialDiskPotential(amp=1.,hr=1.,hz=0.62,sech=False,
                                              posdens=True)
    dp= potential.DoubleExponentialDiskPotential(amp=1.,hr=1.,hz=0.62)
    dpmass= dp.mass(10.,5.*0.6)
    assert numpy.fabs(mn.mass(10.,10.*0.6)-dpmass)/dpmass < 0.08, "MN3ExponentialDiskPotential does not approximate the enclosed mass as advertised"
    assert numpy.fabs(mn.mass(10.,10.*0.6)-dpmass)/dpmass > 0.03, "MN3ExponentialDiskPotential does not approximate the enclosed mass as advertised"
    return None

def test_TwoPowerTriaxialPotential_vs_TwoPowerSphericalPotential():
    # Test that TwoPowerTriaxialPotential with spherical parameters is the same
    # as TwoPowerSphericalPotential
    tol= -4. # tough general case
    rs= numpy.linspace(0.001,25.,1001)
    tnp= potential.TwoPowerTriaxialPotential(normalize=1.,b=1.,c=1.,a=1.5,
                                             alpha=1.5,beta=3.5)
    np= potential.TwoPowerSphericalPotential(normalize=1.,a=1.5,
                                             alpha=1.5,beta=3.5)
    assert numpy.all(numpy.fabs(numpy.array(\
                [numpy.sqrt(tnp.Rforce(r,0.)/np.Rforce(r,0.)) for r in rs])-1.) < 10.**tol), 'Vcirc not the same for TwoPowerSphericalPotential and spherical version of TwoPowerTriaxialPotential'
    # Also do specific cases
    tol= -8. # much better
    # Hernquist
    tnp= potential.TriaxialHernquistPotential(normalize=1.,b=1.,c=1.,a=1.5)
    np= potential.HernquistPotential(normalize=1.,a=1.5)
    assert numpy.all(numpy.fabs(numpy.array(\
                [numpy.sqrt(tnp.Rforce(r,0.)/np.Rforce(r,0.)) for r in rs])-1.) < 10.**tol), 'Vcirc not the same for Hernquist and spherical version of TriaxialHernquist'
    # NFW
    tnp= potential.TriaxialNFWPotential(normalize=1.,b=1.,c=1.,a=1.5)
    np= potential.NFWPotential(normalize=1.,a=1.5)
    assert numpy.all(numpy.fabs(numpy.array(\
                [numpy.sqrt(tnp.Rforce(r,0.)/np.Rforce(r,0.)) for r in rs])-1.) < 10.**tol), 'Vcirc not the same for NFW and spherical version of TriaxialNFW'
    # Jaffe
    tnp= potential.TriaxialJaffePotential(normalize=1.,b=1.,c=1.,a=1.5)
    np= potential.JaffePotential(normalize=1.,a=1.5)
    assert numpy.all(numpy.fabs(numpy.array(\
                [numpy.sqrt(tnp.Rforce(r,0.)/np.Rforce(r,0.)) for r in rs])-1.) < 10.**tol), 'Vcirc not the same for Jaffe and spherical version of TriaxialJaffe'
    return None

# Test that TwoPowerTriaxial setup raises an error for bad values of alpha
# and beta
def test_TwoPowerTriaxialPotential_alphalowerror():
    with pytest.raises(IOError) as excinfo:
        dummy= potential.TwoPowerTriaxialPotential(alpha=-1.)
    return None
def test_TwoPowerTriaxialPotential_alphahigherror():
    with pytest.raises(IOError) as excinfo:
        dummy= potential.TwoPowerTriaxialPotential(alpha=3.5)
    return None
def test_TwoPowerTriaxialPotential_betalowerror():
    with pytest.raises(IOError) as excinfo:
        dummy= potential.TwoPowerTriaxialPotential(beta=1.)
    return None

# Test that FerrersPotential raises a value error for n < 0
def test_FerrersPotential_nNegative():
    with pytest.raises(ValueError) as excinfo:
        dummy= potential.FerrersPotential(n=-1.)
    return None

def test_planeRotatedNFWPotential():
    # Test that the rotation according to pa works as expected
    tnp= potential.TriaxialNFWPotential(normalize=1.,a=1.5,b=0.5,
                                        pa=30./180.*numpy.pi)
    # Compute the potential at a fixed radius, minimum should be at pa!
    Rs= 0.8
    phis= numpy.linspace(0.,numpy.pi,1001)
    pot= numpy.array([tnp(Rs,0.,phi=phi) for phi in phis])
    minphi= numpy.argmin(pot)
    minphi_pred= numpy.argmin(numpy.fabs(phis-30./180.*numpy.pi))
    assert minphi == minphi_pred, 'Flattened NFW potential rotated around the z axis does not behave as expected'
    # Same for density, but max instead
    dens= numpy.array([tnp.dens(Rs,0.,phi=phi) for phi in phis])
    minphi= numpy.argmax(dens)
    minphi_pred= numpy.argmin(numpy.fabs(phis-30./180.*numpy.pi))
    assert minphi == minphi_pred, 'Flattened NFW potential rotated around the z axis does not behave as expected'
    # Also do a negative angle
    tnp= potential.TriaxialNFWPotential(normalize=1.,a=1.5,b=0.5,
                                        pa=-60./180.*numpy.pi)
    # Compute the potential at a fixed radius, minimum should be at pa!
    Rs= 0.8
    phis= numpy.linspace(0.,numpy.pi,1001)
    pot= numpy.array([tnp(Rs,0.,phi=phi) for phi in phis])
    minphi= numpy.argmin(pot)
    minphi_pred= numpy.argmin(numpy.fabs(phis-120./180.*numpy.pi))
    assert minphi == minphi_pred, 'Flattened NFW potential rotated around the z axis does not behave as expected'
    # Same for density, but max instead
    dens= numpy.array([tnp.dens(Rs,0.,phi=phi) for phi in phis])
    minphi= numpy.argmax(dens)
    minphi_pred= numpy.argmin(numpy.fabs(phis-120./180.*numpy.pi))
    assert minphi == minphi_pred, 'Flattened NFW potential rotated around the z axis does not behave as expected'
    return None

def test_zaxisRotatedNFWPotential():
    from galpy.util import bovy_coords
    # Test that the rotation according to zvec works as expected
    pa= 30./180.*numpy.pi
    tnp= potential.TriaxialNFWPotential(normalize=1.,a=1.5,c=0.5,
                                        zvec=[0.,-numpy.sin(pa),numpy.cos(pa)])
    # Compute the potential at a fixed radius in the y/z plane,
    # minimum should be at pa!
    Rs= 0.8
    phis= numpy.linspace(0.,numpy.pi,1001)
    xs= numpy.zeros_like(phis)
    ys= Rs*numpy.cos(phis)
    zs= Rs*numpy.sin(phis)
    tR,tphi,tz= bovy_coords.rect_to_cyl(xs,ys,zs)
    pot= numpy.array([tnp(r,z,phi=phi) for r,z,phi in zip(tR,tz,tphi)])
    minphi= numpy.argmin(pot)
    minphi_pred= numpy.argmin(numpy.fabs(phis-30./180.*numpy.pi))
    assert minphi == minphi_pred, 'Flattened NFW potential with rotated z axis does not behave as expected'
    # Same for density, but max instead
    dens= numpy.array([tnp.dens(r,z,phi=phi) for r,z,phi in zip(tR,tz,tphi)])
    minphi= numpy.argmax(dens)
    minphi_pred= numpy.argmin(numpy.fabs(phis-30./180.*numpy.pi))
    assert minphi == minphi_pred, 'Flattened NFW potential with rotated z axis does not behave as expected'
    # Another one
    pa= -60./180.*numpy.pi
    tnp= potential.TriaxialNFWPotential(normalize=1.,a=1.5,c=0.5,
                                        zvec=[-numpy.sin(pa),0.,numpy.cos(pa)])
    # Compute the potential at a fixed radius in the z/z plane,
    # minimum should be at pa!
    Rs= 0.8
    phis= numpy.linspace(0.,numpy.pi,1001)
    xs= Rs*numpy.cos(phis)
    ys= numpy.zeros_like(phis)
    zs= Rs*numpy.sin(phis)
    tR,tphi,tz= bovy_coords.rect_to_cyl(xs,ys,zs)
    pot= numpy.array([tnp(r,z,phi=phi) for r,z,phi in zip(tR,tz,tphi)])
    minphi= numpy.argmin(pot)
    minphi_pred= numpy.argmin(numpy.fabs(phis-120./180.*numpy.pi))
    assert minphi == minphi_pred, 'Flattened NFW potential with rotated z axis does not behave as expected'
    # Same for density, but max instead
    dens= numpy.array([tnp.dens(r,z,phi=phi) for r,z,phi in zip(tR,tz,tphi)])
    minphi= numpy.argmax(dens)
    minphi_pred= numpy.argmin(numpy.fabs(phis-120./180.*numpy.pi))
    assert minphi == minphi_pred, 'Flattened NFW potential with rotated z axis does not behave as expected'
    return None

def test_nonaxierror_function():
    # Test that the code throws an exception when calling a non-axisymmetric 
    # potential without phi
    tnp= potential.TriaxialNFWPotential(amp=1.,b=0.7,c=0.9)
    with pytest.raises(potential.PotentialError) as excinfo:
        potential.evaluatePotentials(tnp,1.,0.)
    with pytest.raises(potential.PotentialError) as excinfo:
        potential.evaluateDensities(tnp,1.,0.)
    with pytest.raises(potential.PotentialError) as excinfo:
        potential.evaluateRforces(tnp,1.,0.)
    with pytest.raises(potential.PotentialError) as excinfo:
        potential.evaluatezforces(tnp,1.,0.)
    with pytest.raises(potential.PotentialError) as excinfo:
        potential.evaluatephiforces(tnp,1.,0.)
    with pytest.raises(potential.PotentialError) as excinfo:
        potential.evaluateR2derivs(tnp,1.,0.)
    with pytest.raises(potential.PotentialError) as excinfo:
        potential.evaluatez2derivs(tnp,1.,0.)
    with pytest.raises(potential.PotentialError) as excinfo:
        potential.evaluateRzderivs(tnp,1.,0.)
    with pytest.raises(potential.PotentialError) as excinfo:
        potential.evaluatephi2derivs(tnp,1.,0.)
    with pytest.raises(potential.PotentialError) as excinfo:
        potential.evaluateRphiderivs(tnp,1.,0.)
    with pytest.raises(potential.PotentialError) as excinfo:
        potential.evaluaterforces(tnp,1.,0.)
    with pytest.raises(potential.PotentialError) as excinfo:
        potential.evaluater2derivs(tnp,1.,0.)
    return None

def test_SoftenedNeedleBarPotential_density():
    # Some simple tests of the density of the SoftenedNeedleBarPotential
    # For a spherical softening kernel, density should be symmetric to y/z
    sbp= potential.SoftenedNeedleBarPotential(normalize=1.,a=1.,c=.1,b=0.,
                                              pa=0.)
    assert numpy.fabs(sbp.dens(2.,0.,phi=numpy.pi/4.)-sbp.dens(numpy.sqrt(2.),numpy.sqrt(2.),phi=0.)) < 10.**-13., 'SoftenedNeedleBarPotential with spherical softening kernel does not appear to have a spherically symmetric density'
    # Another one
    assert numpy.fabs(sbp.dens(4.,0.,phi=numpy.pi/4.)-sbp.dens(2.*numpy.sqrt(2.),2.*numpy.sqrt(2.),phi=0.)) < 10.**-13., 'SoftenedNeedleBarPotential with spherical softening kernel does not appear to have a spherically symmetric density'
    # For a flattened softening kernel, the density at (y,z) should be higher than at (z,y)
    sbp= potential.SoftenedNeedleBarPotential(normalize=1.,a=1.,c=.1,b=0.3,
                                              pa=0.)
    assert sbp.dens(2.,0.,phi=numpy.pi/4.) > sbp.dens(numpy.sqrt(2.),numpy.sqrt(2.),phi=0.), 'SoftenedNeedleBarPotential with flattened softening kernel does not appear to have a consistent'
    # Another one
    assert sbp.dens(4.,0.,phi=numpy.pi/4.) > sbp.dens(2.*numpy.sqrt(2.),2.*numpy.sqrt(2.),phi=0.), 'SoftenedNeedleBarPotential with flattened softening kernel does not appear to have a consistent'
    return None
    
def test_DiskSCFPotential_SigmaDerivs():
    # Test that the derivatives of Sigma are correctly implemented in DiskSCF
    # Very rough finite difference checks
    dscfp= potential.DiskSCFPotential(dens=lambda R,z: 1.,# doesn't matter
                                      Sigma=[{'type':'exp','h':1./3.,'amp':1.},
                                             {'type':'expwhole','h':1./3.,
                                              'amp':1.,'Rhole':0.5}],
                                      hz=[{'type':'exp','h':1./27.},
                                          {'type':'sech2','h':1./27.}],
                                      a=1.,N=2,L=2)
    # Sigma exp
    testRs= numpy.linspace(0.3,1.5,101)
    dR= 10.**-8.
    assert numpy.all(numpy.fabs(((dscfp._Sigma[0](testRs+dR)-dscfp._Sigma[0](testRs))/dR-dscfp._dSigmadR[0](testRs))/dscfp._dSigmadR[0](testRs)) < 10.**-7.), "Derivative dSigmadR does not agree with finite-difference derivative of Sigma for exponential profile in DiskSCFPotential"
    assert numpy.all(numpy.fabs(((dscfp._dSigmadR[0](testRs+dR)-dscfp._dSigmadR[0](testRs))/dR-dscfp._d2SigmadR2[0](testRs))/dscfp._d2SigmadR2[0](testRs)) < 10.**-7.), "Derivative d2SigmadR2 does not agree with finite-difference derivative of dSigmadR for exponential profile in DiskSCFPotential"
    # Sigma expwhole
    dR= 10.**-8.
    assert numpy.all(numpy.fabs(((dscfp._Sigma[1](testRs+dR)-dscfp._Sigma[1](testRs))/dR-dscfp._dSigmadR[1](testRs))/dscfp._dSigmadR[1](testRs)) < 10.**-4.), "Derivative dSigmadR does not agree with finite-difference derivative of Sigma for exponential-with-hole profile in DiskSCFPotential"
    assert numpy.all(numpy.fabs(((dscfp._dSigmadR[1](testRs+dR)-dscfp._dSigmadR[1](testRs))/dR-dscfp._d2SigmadR2[1](testRs))/dscfp._d2SigmadR2[1](testRs)) < 10.**-4.), "Derivative d2SigmadR2 does not agree with finite-difference derivative of dSigmadR for exponential-with-hole profile in DiskSCFPotential"
    return None

def test_DiskSCFPotential_verticalDerivs():
    # Test that the derivatives of Sigma are correctly implemented in DiskSCF
    # Very rough finite difference checks
    dscfp= potential.DiskSCFPotential(dens=lambda R,z: 1.,# doesn't matter
                                      Sigma=[{'type':'exp','h':1./3.,'amp':1.},
                                             {'type':'expwhole','h':1./3.,
                                              'amp':1.,'Rhole':0.5}],
                                      hz=[{'type':'exp','h':1./27.},
                                          {'type':'sech2','h':1./27.}],
                                      a=1.,N=2,L=2)
    # Vertical exp
    testzs= numpy.linspace(0.1/27.,3./27,101)
    dz= 10.**-8.
    assert numpy.all(numpy.fabs(((dscfp._Hz[0](testzs+dz)-dscfp._Hz[0](testzs))/dz-dscfp._dHzdz[0](testzs))/dscfp._dHzdz[0](testzs)) < 10.**-5.5), "Derivative dHzdz does not agree with finite-difference derivative of Hz for exponential profile in DiskSCFPotential"
    assert numpy.all(numpy.fabs(((dscfp._dHzdz[0](testzs+dz)-dscfp._dHzdz[0](testzs))/dz-dscfp._hz[0](testzs))/dscfp._hz[0](testzs)) < 10.**-6.), "Derivative hz does not agree with finite-difference derivative of dHzdz for exponential profile in DiskSCFPotential"
    # Vertical sech^2
    dz= 10.**-8.
    assert numpy.all(numpy.fabs(((dscfp._Hz[1](testzs+dz)-dscfp._Hz[1](testzs))/dz-dscfp._dHzdz[1](testzs))/dscfp._dHzdz[1](testzs)) < 10.**-5.5), "Derivative dSigmadz does not agree with finite-difference derivative of Sigma for sech2 profile in DiskSCFPotential"
    assert numpy.all(numpy.fabs(((dscfp._dHzdz[1](testzs+dz)-dscfp._dHzdz[1](testzs))/dz-dscfp._hz[1](testzs))/dscfp._hz[1](testzs)) < 10.**-6.), "Derivative hz does not agree with finite-difference derivative of dHzdz for sech2 profile in DiskSCFPotential"
    return None

def test_DiskSCFPotential_nhzNeqnsigmaError():
    with pytest.raises(ValueError) as excinfo:
        dummy= potential.DiskSCFPotential(\
            dens=lambda R,z: numpy.exp(-3.*R)\
                *1./numpy.cosh(z/2.*27.)**2./4.*27.,
            Sigma={'h': 1./3.,
                   'type': 'exp', 'amp': 1.0},
            hz=[{'type':'sech2','h':1./27.},{'type':'sech2','h':1./27.}],
            a=1.,N=5,L=5)
    return None

def test_DiskSCFPotential_againstDoubleExp():
    # Test that the DiskSCFPotential approx. of a dbl-exp disk agrees with
    # DoubleExponentialDiskPotential
    dp= potential.DoubleExponentialDiskPotential(amp=13.5,hr=1./3.,hz=1./27.)
    dscfp= potential.DiskSCFPotential(dens=lambda R,z: dp.dens(R,z),
                                      Sigma_amp=1.,
                                      Sigma=lambda R: numpy.exp(-3.*R),
                                      dSigmadR=lambda R: -3.*numpy.exp(-3.*R),
                                      d2SigmadR2=lambda R: 9.*numpy.exp(-3.*R),
                                      hz={'type':'exp','h':1./27.},
                                      a=1.,N=10,L=10)
    testRs= numpy.linspace(0.3,1.5,101)
    testzs= numpy.linspace(0.1/27.,3./27,101)
    testR= 0.9*numpy.ones_like(testzs)
    testz= 1.5/27.*numpy.ones_like(testRs)
    # Test potential
    assert numpy.all(numpy.fabs((dp(testRs,testz)-dscfp(testRs,testz))/dscfp(testRs,testz)) < 10.**-2.5), "DiskSCFPotential for double-exponential disk does not agree with DoubleExponentialDiskPotential"
    assert numpy.all(numpy.fabs((dp(testR,testzs)-dscfp(testR,testzs))/dscfp(testRs,testz)) < 10.**-2.5), "DiskSCFPotential for double-exponential disk does not agree with DoubleExponentialDiskPotential"
    # Rforce
    assert numpy.all(numpy.fabs((dp.Rforce(testRs,testz)-dscfp.Rforce(testRs,testz))/dscfp.Rforce(testRs,testz)) < 10.**-2.), "DiskSCFPotential for double-exponential disk does not agree with DoubleExponentialDiskPotential"
    assert numpy.all(numpy.fabs((dp.Rforce(testR,testzs)-dscfp.Rforce(testR,testzs))/dscfp.Rforce(testRs,testz)) < 10.**-2.), "DiskSCFPotential for double-exponential disk does not agree with DoubleExponentialDiskPotential"
    # zforce
    assert numpy.all(numpy.fabs((dp.zforce(testRs,testz)-dscfp.zforce(testRs,testz))/dscfp.zforce(testRs,testz)) < 10.**-1.5), "DiskSCFPotential for double-exponential disk does not agree with DoubleExponentialDiskPotential"
    # Following has rel. large difference at high z
    assert numpy.all(numpy.fabs((dp.zforce(testR,testzs)-dscfp.zforce(testR,testzs))/dscfp.zforce(testRs,testz)) < 10.**-1.), "DiskSCFPotential for double-exponential disk does not agree with DoubleExponentialDiskPotential"
    return None

def test_DiskSCFPotential_againstDoubleExp_dens():
    # Test that the DiskSCFPotential approx. of a dbl-exp disk agrees with
    # DoubleExponentialDiskPotential
    dp= potential.DoubleExponentialDiskPotential(amp=13.5,hr=1./3.,hz=1./27.)
    dscfp= potential.DiskSCFPotential(dens=lambda R,z: dp.dens(R,z),
                                      Sigma={'type':'exp','h':1./3.,'amp':1.},
                                      hz={'type':'exp','h':1./27.},
                                      a=1.,N=10,L=10)
    testRs= numpy.linspace(0.3,1.5,101)
    testzs= numpy.linspace(0.1/27.,3./27,101)
    testR= 0.9*numpy.ones_like(testzs)
    testz= 1.5/27.*numpy.ones_like(testRs)
    # Test density
    assert numpy.all(numpy.fabs((dp.dens(testRs,testz)-dscfp.dens(testRs,testz))/dscfp.dens(testRs,testz)) < 10.**-1.25), "DiskSCFPotential for double-exponential disk does not agree with DoubleExponentialDiskPotential"
    # difficult at high z
    assert numpy.all(numpy.fabs((dp.dens(testR,testzs)-dscfp.dens(testR,testzs))/dscfp.dens(testRs,testz)) < 10.**-1.), "DiskSCFPotential for double-exponential disk does not agree with DoubleExponentialDiskPotential"
    return None

def test_WrapperPotential_dims():
    # Test that WrapperPotentials get assigned to Potential/planarPotential 
    # correctly, based on input pot=
    from galpy.potential_src.WrapperPotential import parentWrapperPotential, \
        WrapperPotential, planarWrapperPotential
    dp= potential.DehnenBarPotential()
    # 3D pot should be Potential, Wrapper, parentWrapper, not planarX
    dwp= potential.DehnenSmoothWrapperPotential(pot=dp)
    assert isinstance(dwp,potential.Potential), 'WrapperPotential for 3D pot= is not an instance of Potential'
    assert not isinstance(dwp,potential.planarPotential), 'WrapperPotential for 3D pot= is an instance of planarPotential'
    assert isinstance(dwp,parentWrapperPotential), 'WrapperPotential for 3D pot= is not an instance of parentWrapperPotential'
    assert isinstance(dwp,WrapperPotential), 'WrapperPotential for 3D pot= is not an instance of WrapperPotential'
    assert not isinstance(dwp,planarWrapperPotential), 'WrapperPotential for 3D pot= is an instance of planarWrapperPotential'
    # 2D pot should be Potential, Wrapper, parentWrapper, not planarX
    dwp= potential.DehnenSmoothWrapperPotential(pot=dp.toPlanar())
    assert isinstance(dwp,potential.planarPotential), 'WrapperPotential for 3D pot= is not an instance of planarPotential'
    assert not isinstance(dwp,potential.Potential), 'WrapperPotential for 3D pot= is an instance of Potential'
    assert isinstance(dwp,parentWrapperPotential), 'WrapperPotential for 3D pot= is not an instance of parentWrapperPotential'
    assert isinstance(dwp,planarWrapperPotential), 'WrapperPotential for 3D pot= is not an instance of planarWrapperPotential'
    assert not isinstance(dwp,WrapperPotential), 'WrapperPotential for 3D pot= is an instance of WrapperPotential'
    return None    

def test_Wrapper_potinputerror():
    # Test that setting up a WrapperPotential with anything other than a 
    # (list of) planar/Potentials raises an error
    with pytest.raises(ValueError) as excinfo:
        potential.DehnenSmoothWrapperPotential(pot=1)
    return None

def test_dissipative_ignoreInPotentialDensity2ndDerivs():
    # Test that dissipative forces are ignored when they are included in lists
    # given to evaluatePotentials, evaluateDensities, and evaluate2ndDerivs
    lp= potential.LogarithmicHaloPotential(normalize=1.,q=0.9,b=0.8)
    cdfc= potential.ChandrasekharDynamicalFrictionForce(\
        GMs=0.01,const_lnLambda=8.,
        dens=lp,sigmar=lambda r: 1./numpy.sqrt(2.))
    R,z= 2.,0.4
    assert numpy.fabs(potential.evaluatePotentials([lp,cdfc],R,z,phi=1.)-potential.evaluatePotentials([lp,cdfc],R,z,phi=1.)) < 1e-10, 'Dissipative forces not ignored in evaluatePotentials'
    assert numpy.fabs(potential.evaluateDensities([lp,cdfc],R,z,phi=1.)-potential.evaluateDensities([lp,cdfc],R,z,phi=1.)) < 1e-10, 'Dissipative forces not ignored in evaluateDensities'
    assert numpy.fabs(potential.evaluateR2derivs([lp,cdfc],R,z,phi=1.)-potential.evaluateR2derivs([lp,cdfc],R,z,phi=1.)) < 1e-10, 'Dissipative forces not ignored in evaluateR2derivs'
    assert numpy.fabs(potential.evaluatez2derivs([lp,cdfc],R,z,phi=1.)-potential.evaluatez2derivs([lp,cdfc],R,z,phi=1.)) < 1e-10, 'Dissipative forces not ignored in evaluatez2derivs'
    assert numpy.fabs(potential.evaluateRzderivs([lp,cdfc],R,z,phi=1.)-potential.evaluateRzderivs([lp,cdfc],R,z,phi=1.)) < 1e-10, 'Dissipative forces not ignored in evaluateRzderivs'
    return None

def test_dissipative_noVelocityError():
    # Test that calling evaluateXforces for a dissipative potential
    # without including velocity produces an error
    lp= potential.LogarithmicHaloPotential(normalize=1.,q=0.9,b=0.8)
    cdfc= potential.ChandrasekharDynamicalFrictionForce(\
        GMs=0.01,const_lnLambda=8.,
        dens=lp,sigmar=lambda r: 1./numpy.sqrt(2.))
    R,z,phi= 2.,0.4,1.1
    with pytest.raises(potential.PotentialError) as excinfo:
        dummy= potential.evaluateRforces([lp,cdfc],R,z,phi=phi)
    with pytest.raises(potential.PotentialError) as excinfo:
        dummy= potential.evaluatephiforces([lp,cdfc],R,z,phi=phi)
    with pytest.raises(potential.PotentialError) as excinfo:
        dummy= potential.evaluatezforces([lp,cdfc],R,z,phi=phi)
    with pytest.raises(potential.PotentialError) as excinfo:
        dummy= potential.evaluaterforces([lp,cdfc],R,z,phi=phi)
    return None

def test_ChandrasekharDynamicalFrictionForce_constLambda():
    # Test that the ChandrasekharDynamicalFrictionForce with constant Lambda
    # agrees with analytical solutions for circular orbits:
    # assuming that a mass remains on a circular orbit in an isothermal halo 
    # with velocity dispersion sigma and for constant Lambda:
    # r_final^2 - r_initial^2 = -0.604 ln(Lambda) GM/sigma t 
    # (e.g., B&T08, p. 648)
    from galpy.util import bovy_conversion
    from galpy.orbit import Orbit
    ro,vo= 8.,220.
    # Parameters
    GMs= 10.**9./bovy_conversion.mass_in_msol(vo,ro)
    const_lnLambda= 7.
    r_init= 2.
    dt= 2./bovy_conversion.time_in_Gyr(vo,ro)
    # Compute
    lp= potential.LogarithmicHaloPotential(normalize=1.,q=1.)
    cdfc= potential.ChandrasekharDynamicalFrictionForce(\
        GMs=GMs,const_lnLambda=const_lnLambda,
        dens=lp,sigmar=lambda r: 1./numpy.sqrt(2.))
    o= Orbit([r_init,0.,1.,0.,0.,0.])
    ts= numpy.linspace(0.,dt,1001)
    o.integrate(ts,[lp,cdfc],method='odeint')
    r_pred= numpy.sqrt(o.r()**2.-0.604*const_lnLambda*GMs*numpy.sqrt(2.)*dt)
    assert numpy.fabs(r_pred-o.r(ts[-1])) < 0.01, 'ChandrasekharDynamicalFrictionForce with constant lnLambda for circular orbits does not agree with analytical prediction'
    return None

def test_ChandrasekharDynamicalFrictionForce_varLambda():
    # Test that dynamical friction with variable Lambda for small r ranges 
    # gives ~ the same result as using a constant Lambda that is the mean of
    # the variable lambda
    # Also tests that giving an axisymmetric list of potentials for the 
    # density works
    from galpy.util import bovy_conversion
    from galpy.orbit import Orbit
    ro,vo= 8.,220.
    # Parameters
    GMs= 10.**9./bovy_conversion.mass_in_msol(vo,ro)
    r_init= 3.
    dt= 2./bovy_conversion.time_in_Gyr(vo,ro)
    # Compute evolution with variable ln Lambda
    cdf= potential.ChandrasekharDynamicalFrictionForce(\
        GMs=GMs,rhm=0.125,
        dens=potential.MWPotential2014,sigmar=lambda r: 1./numpy.sqrt(2.))
    o= Orbit([r_init,0.,1.,0.,0.,0.])
    ts= numpy.linspace(0.,dt,1001)
    o.integrate(ts,[potential.MWPotential2014,cdf],method='odeint')
    lnLs= numpy.array([cdf.lnLambda(r,v) for (r,v) in zip(o.r(ts),numpy.sqrt(o.vx(ts)**2.+o.vy(ts)**2.+o.vz(ts)**2.))])
    cdfc= potential.ChandrasekharDynamicalFrictionForce(\
        GMs=GMs,rhm=0.125,const_lnLambda=numpy.mean(lnLs),
        dens=potential.MWPotential2014,sigmar=lambda r: 1./numpy.sqrt(2.))
    oc= o()
    oc.integrate(ts,[potential.MWPotential2014,cdfc],method='odeint')
    assert numpy.fabs(oc.r(ts[-1])-o.r(ts[-1])) < 0.05, 'ChandrasekharDynamicalFrictionForce with variable lnLambda for a short radial range is not close to the calculation using a constant lnLambda'
    return None

def test_vtermnegl_issue314():
    # Test related to issue 314: vterm for negative l
    rp= potential.RazorThinExponentialDiskPotential(normalize=1.,hr=3./8.)
    assert numpy.fabs(rp.vterm(0.5)+rp.vterm(-0.5)) < 10.**-8., 'vterm for negative l does not behave as expected'
    return None

def test_Ferrers_Rzderiv_issue319():
    # Test that the Rz derivative works for the FerrersPotential (issue 319)
     fp= potential.FerrersPotential(normalize=1.)
     from scipy.misc import derivative
     rzderiv= fp.Rzderiv(0.5,0.2,phi=1.)
     rzderiv_finitediff= derivative(lambda x: -fp.zforce(x,0.2,phi=1.),
                                    0.5,dx=10.**-8.)
     assert numpy.fabs(rzderiv-rzderiv_finitediff) < 10.**-7., 'Rzderiv for FerrersPotential does not agree with finite-difference calculation'
     return None

def test_rtide():
    #Test that rtide is being calculated properly in select potentials
    lp=potential.LogarithmicHaloPotential()
    assert abs(1.0-lp.rtide(1.,0.,M=1.0)/0.793700525984) < 10.**-12.,"Calculation of rtide in logaritmic potential fails"
    pmass=potential.PlummerPotential(b=0.0)
    assert abs(1.0-pmass.rtide(1.,0.,M=1.0)/0.693361274351) < 10.**-12., "Calculation of rtide in point-mass potential fails"
    # Also test function interface
    assert abs(1.0-potential.rtide([lp],1.,0.,M=1.0)/0.793700525984) < 10.**-12.,"Calculation of rtide in logaritmic potential fails"
    pmass=potential.PlummerPotential(b=0.0)
    assert abs(1.0-potential.rtide([pmass],1.,0.,M=1.0)/0.693361274351) < 10.**-12., "Calculation of rtide in point-mass potential fails"
    return None

def test_rtide_noMError():
    # Test the running rtide without M= input raises error
    lp=potential.LogarithmicHaloPotential()
    with pytest.raises(potential.PotentialError) as excinfo:
        dummy= lp.rtide(1.,0.)
    with pytest.raises(potential.PotentialError) as excinfo:
        dummy= potential.rtide([lp],1.,0.)
    return None

def test_ttensor():
    pmass= potential.KeplerPotential(normalize=1.)
    tij=pmass.ttensor(1.0,0.0,0.0)
    # Full tidal tensor here should be diag(2,-1,-1)
    assert numpy.all(numpy.fabs(tij-numpy.diag([2,-1,-1])) < 1e-10), "Calculation of tidal tensor in point-mass potential fails"
    # Also test eigenvalues
    tij=pmass.ttensor(1.0,0.0,0.0,eigenval=True)
    assert numpy.all(numpy.fabs(tij-numpy.array([2,-1,-1])) < 1e-10), "Calculation of tidal tensor in point-mass potential fails"
    # Also test function interface
    tij= potential.ttensor([pmass],1.0,0.0,0.0)
    # Full tidal tensor here should be diag(2,-1,-1)
    assert numpy.all(numpy.fabs(tij-numpy.diag([2,-1,-1])) < 1e-10), "Calculation of tidal tensor in point-mass potential fails"
    # Also test eigenvalues
    tij= potential.ttensor([pmass],1.0,0.0,0.0,eigenval=True)
    assert numpy.all(numpy.fabs(tij-numpy.array([2,-1,-1])) < 1e-10), "Calculation of tidal tensor in point-mass potential fails"
    return None
    
def test_ttensor_trace():
    # Test that the trace of the tidal tensor == 4piG density for a bunch of
    # potentials
    pots= [potential.KeplerPotential(normalize=1.),
           potential.LogarithmicHaloPotential(normalize=3.,q=0.8),
           potential.MiyamotoNagaiPotential(normalize=0.5,a=3.,b=0.5)]
    R,z,phi= 1.3,-0.2,2.
    for pot in pots:
        assert numpy.fabs(numpy.trace(pot.ttensor(R,z,phi=phi))-4.*numpy.pi*pot.dens(R,z,phi=phi)), 'Trace of the tidal tensor not equal 4piG density'
    # Also test a list
    assert numpy.fabs(numpy.trace(potential.ttensor(potential.MWPotential2014,R,z,phi=phi))-4.*numpy.pi*potential.evaluateDensities(potential.MWPotential2014,R,z,phi=phi)), 'Trace of the tidal tensor not equal 4piG density'
    return None

def test_ttensor_nonaxi():
    # Test that computing the tidal tensor for a non-axi potential raises error
    lp= potential.LogarithmicHaloPotential(normalize=1.,b=0.8,q=0.7)
    with pytest.raises(potential.PotentialError) as excinfo:
        dummy= lp.ttensor(1.,0.,0.)
    with pytest.raises(potential.PotentialError) as excinfo:
        dummy= potential.ttensor(lp,1.,0.,0.)
    return None

def test_plotting():
    import tempfile
    #Some tests of the plotting routines, to make sure they don't fail
    kp= potential.KeplerPotential(normalize=1.)
    #Plot the rotation curve
    kp.plotRotcurve()
    kp.toPlanar().plotRotcurve() #through planar interface
    kp.plotRotcurve(Rrange=[0.01,10.],
                    grid=101,
                    savefilename=None)
    potential.plotRotcurve([kp])
    potential.plotRotcurve([kp],Rrange=[0.01,10.],
                           grid=101,
                           savefilename=None)
    #Also while saving the result
    savefile, tmp_savefilename= tempfile.mkstemp()
    try:
        os.close(savefile) #Easier this way 
        os.remove(tmp_savefilename)
        #First save
        kp.plotRotcurve(Rrange=[0.01,10.],
                        grid=101,
                        savefilename=tmp_savefilename)
        #Then plot using the saved file
        kp.plotRotcurve(Rrange=[0.01,10.],
                        grid=101,
                        savefilename=tmp_savefilename)
    finally:
        os.remove(tmp_savefilename)
    #Plot the escape-velocity curve
    kp.plotEscapecurve()
    kp.toPlanar().plotEscapecurve() #Through planar interface
    kp.plotEscapecurve(Rrange=[0.01,10.],
                       grid=101,
                       savefilename=None)
    potential.plotEscapecurve([kp])
    potential.plotEscapecurve([kp],Rrange=[0.01,10.],
                              grid=101,
                              savefilename=None)
    #Also while saving the result
    savefile, tmp_savefilename= tempfile.mkstemp()
    try:
        os.close(savefile) #Easier this way 
        os.remove(tmp_savefilename)
        #First save
        kp.plotEscapecurve(Rrange=[0.01,10.],
                           grid=101,
                           savefilename=tmp_savefilename)
        #Then plot using the saved file
        kp.plotEscapecurve(Rrange=[0.01,10.],
                           grid=101,
                           savefilename=tmp_savefilename)
    finally:
        os.remove(tmp_savefilename)
    #Plot the potential itself
    kp.plot()
    kp.plot(t=1.,rmin=0.01,rmax=1.8,nrs=11,zmin=-0.55,zmax=0.55,nzs=11, 
            effective=False,Lz=None,xy=True,
            xrange=[0.01,1.8],yrange=[-0.55,0.55],justcontours=True,
            ncontours=11,savefilename=None)
    #Also while saving the result
    savefile, tmp_savefilename= tempfile.mkstemp()
    try:
        os.close(savefile) #Easier this way 
        os.remove(tmp_savefilename)
        #First save
        kp.plot(t=1.,rmin=0.01,rmax=1.8,nrs=11,zmin=-0.55,zmax=0.55,nzs=11, 
                effective=False,Lz=None, 
                xrange=[0.01,1.8],yrange=[-0.55,0.55], 
                ncontours=11,savefilename=tmp_savefilename)
        #Then plot using the saved file
        kp.plot(t=1.,rmin=0.01,rmax=1.8,nrs=11,zmin=-0.55,zmax=0.55,nzs=11, 
                effective=False,Lz=None, 
                xrange=[0.01,1.8],yrange=[-0.55,0.55], 
                ncontours=11,savefilename=tmp_savefilename)
    finally:
        os.remove(tmp_savefilename)
    potential.plotPotentials([kp])
    #Also while saving the result
    savefile, tmp_savefilename= tempfile.mkstemp()
    try:
        os.close(savefile) #Easier this way 
        os.remove(tmp_savefilename)
        #First save
        potential.plotPotentials([kp],
                                 rmin=0.01,rmax=1.8,nrs=11,
                                 zmin=-0.55,zmax=0.55,nzs=11, 
                                 justcontours=True,xy=True,
                                 ncontours=11,savefilename=tmp_savefilename)
        #Then plot using the saved file
        potential.plotPotentials([kp],t=1.,
                                 rmin=0.01,rmax=1.8,nrs=11,
                                 zmin=-0.55,zmax=0.55,nzs=11, 
                                 ncontours=11,savefilename=tmp_savefilename)
    finally:
        os.remove(tmp_savefilename)
    #Plot the effective potential
    kp.plot()
    kp.plot(effective=True,Lz=1.)
    try:
        kp.plot(effective=True,Lz=None)
    except RuntimeError:
        print("Here")
        pass
    else:
        raise AssertionError("Potential.plot with effective=True, but Lz=None did not return a RuntimeError")
    potential.plotPotentials([kp],effective=True,Lz=1.)
    try:
        potential.plotPotentials([kp],effective=True,Lz=None)
    except RuntimeError:
        pass
    else:
        raise AssertionError("Potential.plot with effective=True, but Lz=None did not return a RuntimeError")
    #Plot the density of a LogarithmicHaloPotential
    lp= potential.LogarithmicHaloPotential(normalize=1.)
    lp.plotDensity()
    lp.plotDensity(t=1.,rmin=0.05,rmax=1.8,nrs=11,zmin=-0.55,zmax=0.55,nzs=11, 
                   aspect=1.,log=True,justcontours=True,xy=True,
                   ncontours=11,savefilename=None)
    #Also while saving the result
    savefile, tmp_savefilename= tempfile.mkstemp()
    try:
        os.close(savefile) #Easier this way 
        os.remove(tmp_savefilename)
        #First save
        lp.plotDensity(savefilename=tmp_savefilename)
        #Then plot using the saved file
        lp.plotDensity(savefilename=tmp_savefilename)
    finally:
        os.remove(tmp_savefilename)
    potential.plotDensities([lp])
    potential.plotDensities([lp],t=1.,
                            rmin=0.05,rmax=1.8,nrs=11,
                            zmin=-0.55,zmax=0.55,nzs=11, 
                            aspect=1.,log=True,xy=True,
                            justcontours=True,
                            ncontours=11,savefilename=None)
    #Plot the potential itself for a 2D potential
    kp.toPlanar().plot()
    savefile, tmp_savefilename= tempfile.mkstemp()
    try:
        os.close(savefile) #Easier this way 
        os.remove(tmp_savefilename)
        #First save
        kp.toPlanar().plot(Rrange=[0.01,1.8],grid=11,
                           savefilename=tmp_savefilename)
        #Then plot using the saved file
        kp.toPlanar().plot(Rrange=[0.01,1.8],grid=11,
                           savefilename=tmp_savefilename)
    finally:
        os.remove(tmp_savefilename)
    dp= potential.EllipticalDiskPotential()
    savefile, tmp_savefilename= tempfile.mkstemp()
    try:
        os.close(savefile) #Easier this way 
        os.remove(tmp_savefilename)
        #First save
        dp.plot(xrange=[0.01,1.8],yrange=[0.01,1.8],gridx=11,gridy=11,
                ncontours=11,savefilename=tmp_savefilename)
        #Then plot using the saved file
        dp.plot(xrange=[0.01,1.8],yrange=[0.01,1.8],gridx=11,gridy=11,
                ncontours=11,savefilename=tmp_savefilename)
    finally:
        os.remove(tmp_savefilename)
    potential.plotplanarPotentials([dp],gridx=11,gridy=11)
    #Tests of linearPotential plotting
    lip= potential.RZToverticalPotential(potential.MiyamotoNagaiPotential(normalize=1.),1.)
    lip.plot()
    savefile, tmp_savefilename= tempfile.mkstemp()
    try:
        os.close(savefile) #Easier this way 
        os.remove(tmp_savefilename)
        #First save
        lip.plot(t=0.,min=-15.,max=15,ns=21,savefilename=tmp_savefilename)
        #Then plot using the saved file
        lip.plot(t=0.,min=-15.,max=15,ns=21,savefilename=tmp_savefilename)
    finally:
        os.remove(tmp_savefilename)
    savefile, tmp_savefilename= tempfile.mkstemp()
    try:
        os.close(savefile) #Easier this way 
        os.remove(tmp_savefilename)
        #First save
        potential.plotlinearPotentials(lip,t=0.,min=-15.,max=15,ns=21,
                                       savefilename=tmp_savefilename)
        #Then plot using the saved file
        potential.plotlinearPotentials(lip,t=0.,min=-15.,max=15,ns=21,
                                       savefilename=tmp_savefilename)
    finally:
        os.remove(tmp_savefilename)
    return None

#Classes for testing Integer TwoSphericalPotential and for testing special
# cases of some other potentials
from galpy.potential import TwoPowerSphericalPotential, \
    MiyamotoNagaiPotential, PowerSphericalPotential, interpRZPotential, \
    MWPotential, FlattenedPowerPotential,MN3ExponentialDiskPotential, \
    TriaxialHernquistPotential, TriaxialNFWPotential, TriaxialJaffePotential, \
    TwoPowerTriaxialPotential, BurkertPotential, SoftenedNeedleBarPotential, \
    FerrersPotential, DiskSCFPotential, SpiralArmsPotential, \
    LogarithmicHaloPotential
class mockSphericalSoftenedNeedleBarPotential(SoftenedNeedleBarPotential):
    def __init__(self):
        SoftenedNeedleBarPotential.__init__(self,amp=1.,a=0.000001,b=0.,
                                            c=10.,omegab=0.,pa=0.)
        self.normalize(1.)
        self.isNonAxi= False
        return None
    def _evaluate(self,R,z,phi=0.,t=0.):
        if phi is None: phi= 0.
        x,y,z= self._compute_xyz(R,phi,z,t)
        Tp, Tm= self._compute_TpTm(x,y,z)
        return numpy.log((x-self._a+Tm)/(x+self._a+Tp))/2./self._a
class mockTwoPowerIntegerSphericalPotential(TwoPowerSphericalPotential):
    def __init__(self):
        TwoPowerSphericalPotential.__init__(self,amp=1.,a=5.,alpha=2.,beta=5.)
        return None
class specialTwoPowerSphericalPotential(TwoPowerSphericalPotential):
    def __init__(self):
        TwoPowerSphericalPotential.__init__(self,amp=1.,a=5.,alpha=1.5,beta=3.)
        return None
class HernquistTwoPowerIntegerSphericalPotential(TwoPowerSphericalPotential):
    def __init__(self):
        TwoPowerSphericalPotential.__init__(self,amp=1.,a=5.,alpha=1.,beta=4.)
        return None
class JaffeTwoPowerIntegerSphericalPotential(TwoPowerSphericalPotential):
    def __init__(self):
        TwoPowerSphericalPotential.__init__(self,amp=1.,a=5.,alpha=2.,beta=4.)
        return None
class NFWTwoPowerIntegerSphericalPotential(TwoPowerSphericalPotential):
    def __init__(self):
        TwoPowerSphericalPotential.__init__(self,amp=1.,a=5.,alpha=1.,beta=3.)
        return None
class specialPowerSphericalPotential(PowerSphericalPotential):
    def __init__(self):
        PowerSphericalPotential.__init__(self,amp=1.,alpha=2.)
        return None
class specialMiyamotoNagaiPotential(MiyamotoNagaiPotential):
    def __init__(self):
        MiyamotoNagaiPotential.__init__(self,amp=1.,a=0.,b=0.1)
        return None
class specialFlattenedPowerPotential(FlattenedPowerPotential):
    def __init__(self):
        FlattenedPowerPotential.__init__(self,alpha=0.)
        return None
class specialMN3ExponentialDiskPotentialPD(MN3ExponentialDiskPotential):
    def __init__(self):
        MN3ExponentialDiskPotential.__init__(self,normalize=1.,posdens=True)
        return None
class specialMN3ExponentialDiskPotentialSECH(MN3ExponentialDiskPotential):
    def __init__(self):
        MN3ExponentialDiskPotential.__init__(self,normalize=1.,sech=True)
        return None
class BurkertPotentialNoC(BurkertPotential):
    def __init__(self):
        # Just to force not using C
        BurkertPotential.__init__(self)
        self.hasC= False
        self.hasC_dxdv= False
        return None
class oblateHernquistPotential(TriaxialHernquistPotential):
    def __init__(self):
        TriaxialHernquistPotential.__init__(self,normalize=1.,b=1.,c=.2)
        return None
class oblateNFWPotential(TriaxialNFWPotential):
    def __init__(self):
        TriaxialNFWPotential.__init__(self,normalize=1.,b=1.,c=.2)
        return None
class oblatenoGLNFWPotential(TriaxialNFWPotential):
    def __init__(self):
        TriaxialNFWPotential.__init__(self,normalize=1.,b=1.,c=.2,glorder=None)
        return None
class oblateJaffePotential(TriaxialJaffePotential):
    def __init__(self):
        TriaxialJaffePotential.__init__(self,normalize=1.,b=1.,c=.2)
        return None
class prolateHernquistPotential(TriaxialHernquistPotential):
    def __init__(self):
        TriaxialHernquistPotential.__init__(self,normalize=1.,b=1.,c=1.8)
        return None
class prolateNFWPotential(TriaxialNFWPotential):
    def __init__(self):
        TriaxialNFWPotential.__init__(self,normalize=1.,b=1.,c=1.8)
        return None
class prolateJaffePotential(TriaxialJaffePotential):
    def __init__(self):
        TriaxialJaffePotential.__init__(self,normalize=1.,b=1.,c=1.8)
        return None
class rotatingSpiralArmsPotential(SpiralArmsPotential):
    def __init__(self):
        SpiralArmsPotential.__init__(self, omega=1.1)
class specialSpiralArmsPotential(SpiralArmsPotential):
    def __init__(self):
        SpiralArmsPotential.__init__(self, omega=1.3, N=4., Cs=[8./3./numpy.pi, 1./2., 8./15./numpy.pi])
class triaxialHernquistPotential(TriaxialHernquistPotential):
    def __init__(self):
        TriaxialHernquistPotential.__init__(self,normalize=1.,b=1.4,c=0.6)
        return None
class triaxialNFWPotential(TriaxialNFWPotential):
    def __init__(self):
        TriaxialNFWPotential.__init__(self,normalize=1.,b=.2,c=1.8)
        return None
class triaxialJaffePotential(TriaxialJaffePotential):
    def __init__(self):
        TriaxialJaffePotential.__init__(self,normalize=1.,b=0.4,c=0.7)
        return None
class zRotatedTriaxialNFWPotential(TriaxialNFWPotential):
    def __init__(self):
        TriaxialNFWPotential.__init__(self,normalize=1.,b=1.5,c=.2,
                                      zvec=[numpy.sin(0.5),0.,numpy.cos(0.5)])
        return None
class yRotatedTriaxialNFWPotential(TriaxialNFWPotential):
    def __init__(self):
        TriaxialNFWPotential.__init__(self,normalize=1.,b=1.5,c=.2,
                                      pa=0.2)
        return None
class fullyRotatedTriaxialNFWPotential(TriaxialNFWPotential):
    def __init__(self):
        TriaxialNFWPotential.__init__(self,normalize=1.,b=1.5,c=.2,
                                      zvec=[numpy.sin(0.5),0.,numpy.cos(0.5)],
                                      pa=0.2)
        return None
class fullyRotatednoGLTriaxialNFWPotential(TriaxialNFWPotential):
    def __init__(self):
        TriaxialNFWPotential.__init__(self,normalize=1.,b=1.5,c=.2,
                                      zvec=[numpy.sin(0.5),0.,numpy.cos(0.5)],
                                      pa=0.2,glorder=None)
        return None
class triaxialLogarithmicHaloPotential(LogarithmicHaloPotential):
    def __init__(self):
        LogarithmicHaloPotential.__init__(self,normalize=1.,b=0.7,q=0.9,
                                          core=0.5)
        return None
    def OmegaP(self):
        return 0.
# Implementations through TwoPowerTriaxialPotential
class HernquistTwoPowerTriaxialPotential(TwoPowerTriaxialPotential):
    def __init__(self):
        TwoPowerTriaxialPotential.__init__(self,amp=1.,a=5.,alpha=1.,beta=4.,
                                           b=0.3,c=1.8)
        return None
class NFWTwoPowerTriaxialPotential(TwoPowerTriaxialPotential):
    def __init__(self):
        TwoPowerTriaxialPotential.__init__(self,amp=1.,a=2.,alpha=1.,beta=3.,
                                           b=1.3,c=0.8)
        self.isNonAxi= True # to test planar-from-full
        return None
class JaffeTwoPowerTriaxialPotential(TwoPowerTriaxialPotential):
    def __init__(self):
        TwoPowerTriaxialPotential.__init__(self,amp=1.,a=5.,alpha=2.,beta=4.,
                                           b=1.3,c=1.8)
        return None
# Other DiskSCFPotentials
class sech2DiskSCFPotential(DiskSCFPotential):
    def __init__(self):
        DiskSCFPotential.__init__(self,
                                  dens=lambda R,z: numpy.exp(-3.*R)\
                                      *1./numpy.cosh(z/2.*27.)**2./4.*27.,
                                  Sigma={'h': 1./3.,
                                         'type': 'exp', 'amp': 1.0},
                                  hz={'type':'sech2','h':1./27.},
                                  a=1.,N=5,L=5)
        return None
class expwholeDiskSCFPotential(DiskSCFPotential):
    def __init__(self):
        # Add a Hernquist potential because otherwise the density near the 
        # center is zero
        from galpy.potential import HernquistPotential
        hp= HernquistPotential(normalize=0.5)
        DiskSCFPotential.__init__(self,\
            dens=lambda R,z: 13.5*numpy.exp(-0.5/(R+10.**-10.)
                                             -3.*R-numpy.fabs(z)*27.)
                                  +hp.dens(R,z),
                                  Sigma={'h': 1./3.,
                                         'type': 'expwhole','amp': 1.0,
                                         'Rhole':0.5},
                                  hz={'type':'exp','h':1./27.},
                                  a=1.,N=5,L=5)
        return None
class nonaxiDiskSCFPotential(DiskSCFPotential):
    def __init__(self):
        thp= triaxialHernquistPotential()
        DiskSCFPotential.__init__(self,\
            dens= lambda R,z,phi: 13.5*numpy.exp(-3.*R)\
                                      *numpy.exp(-27.*numpy.fabs(z))
                                  +thp.dens(R,z,phi=phi),
                                  Sigma_amp=[0.5,0.5],
                                  Sigma=[lambda R: numpy.exp(-3.*R),
                                         lambda R: numpy.exp(-3.*R)],
                                  dSigmadR=[lambda R: -3.*numpy.exp(-3.*R),
                                            lambda R: -3.*numpy.exp(-3.*R)],
                                  d2SigmadR2=[lambda R: 9.*numpy.exp(-3.*R),
                                              lambda R: 9.*numpy.exp(-3.*R)],
                                  hz=lambda z: 13.5*numpy.exp(-27.
                                                               *numpy.fabs(z)),
                                  Hz=lambda z: (numpy.exp(-27.*numpy.fabs(z))-1.
                                                +27.*numpy.fabs(z))/54.,
                                  dHzdz=lambda z: 0.5*numpy.sign(z)*\
                                      (1.-numpy.exp(-27.*numpy.fabs(z))),
                                  N=5,L=5)
        return None
# An axisymmetric FerrersPotential
class mockAxisymmetricFerrersPotential(FerrersPotential):
    def __init__(self):
        FerrersPotential.__init__(self,normalize=1.,b=1.,c=.2)
        return None
class mockInterpRZPotential(interpRZPotential):
    def __init__(self):
        interpRZPotential.__init__(self,RZPot=MWPotential,
                                   rgrid=(0.01,2.1,101),zgrid=(0.,0.26,101),
                                   logR=True,
                                   interpPot=True,interpRforce=True,
                                   interpzforce=True,interpDens=True)
class mockSnapshotRZPotential(potential.SnapshotRZPotential):
    def __init__(self):
        # Test w/ equivalent of KeplerPotential: one mass
        kp= potential.KeplerPotential(amp=1.)
        s= pynbody.new(star=1)
        s['mass']= 1./numpy.fabs(kp.Rforce(1.,0.)) #forces vc(1,0)=1
        s['eps']= 0.
        potential.SnapshotRZPotential.__init__(self,s)
class mockInterpSnapshotRZPotential(potential.InterpSnapshotRZPotential):
    def __init__(self):
        # Test w/ equivalent of KeplerPotential: one mass
        kp= potential.KeplerPotential(amp=1.)
        s= pynbody.new(star=1)
        s['mass']= 1./numpy.fabs(kp.Rforce(1.,0.)) #forces vc(1,0)=1
        s['eps']= 0.
        potential.InterpSnapshotRZPotential.__init__(self,s,
                                                   rgrid=(0.01,2.,101),
                                                   zgrid=(0.,0.3,101),
                                                   logR=False,
                                                   interpPot=True,
                                                   zsym=True)
# Some special cases of 2D, non-axisymmetric potentials, to make sure they
# are covered; need 3 to capture all of the transient behavior
from galpy.potential import DehnenBarPotential, CosmphiDiskPotential, \
    EllipticalDiskPotential, SteadyLogSpiralPotential, \
    TransientLogSpiralPotential, HenonHeilesPotential
class mockDehnenBarPotentialT1(DehnenBarPotential):
    def __init__(self):
        DehnenBarPotential.__init__(self,omegab=1.9,rb=0.4,
                                    barphi=25.*numpy.pi/180.,beta=0.,
                                    tform=0.5,tsteady=0.5,
                                    alpha=0.01,Af=0.04)
class mockDehnenBarPotentialTm1(DehnenBarPotential):
    def __init__(self):
        DehnenBarPotential.__init__(self,omegab=1.9,rb=0.6,
                                    barphi=25.*numpy.pi/180.,beta=0.,
                                    tform=-1.,tsteady=1.01,
                                    alpha=0.01,Af=0.04)
class mockDehnenBarPotentialTm5(DehnenBarPotential):
    def __init__(self):
        DehnenBarPotential.__init__(self,omegab=1.9,rb=0.4,
                                    barphi=25.*numpy.pi/180.,beta=0.,
                                    tform=-5.,tsteady=2.,
                                    alpha=0.01,Af=0.04)
class mockCosmphiDiskPotentialnegcp(CosmphiDiskPotential):
    def __init__(self):
        CosmphiDiskPotential.__init__(self,amp=1.,phib=25.*numpy.pi/180.,
                                      p=1.,phio=0.01,m=1.,rb=0.9,
                                      cp=-0.05,sp=0.05)
class mockCosmphiDiskPotentialnegp(CosmphiDiskPotential):
    def __init__(self):
        CosmphiDiskPotential.__init__(self,amp=1.,phib=25.*numpy.pi/180.,
                                      p=-1.,phio=0.01,m=1.,
                                      cp=-0.05,sp=0.05)
class mockEllipticalDiskPotentialT1(EllipticalDiskPotential):
    def __init__(self):
        EllipticalDiskPotential.__init__(self,amp=1.,phib=25.*numpy.pi/180.,
                                         p=1.,twophio=0.02, 
                                         tform=0.5,tsteady=1.,
                                         cp=0.05,sp=0.05)
class mockEllipticalDiskPotentialTm1(EllipticalDiskPotential):
    def __init__(self):
        EllipticalDiskPotential.__init__(self,amp=1.,phib=25.*numpy.pi/180.,
                                         p=1.,twophio=0.02,
                                         tform=-1.,tsteady=None,
                                         cp=-0.05,sp=0.05)
class mockEllipticalDiskPotentialTm5(EllipticalDiskPotential):
    def __init__(self):
        EllipticalDiskPotential.__init__(self,amp=1.,phib=25.*numpy.pi/180.,
                                         p=1.,twophio=0.02,
                                         tform=-5.,tsteady=-1.,
                                         cp=-0.05,sp=0.05)
class mockSteadyLogSpiralPotentialT1(SteadyLogSpiralPotential):
    def __init__(self):
        SteadyLogSpiralPotential.__init__(self,amp=1.,omegas=0.65,A=-0.035, 
                                          m=2,gamma=numpy.pi/4.,
                                          p=-0.3, 
                                          tform=0.5,tsteady=1.)
class mockSteadyLogSpiralPotentialTm1(SteadyLogSpiralPotential):
    def __init__(self):
        SteadyLogSpiralPotential.__init__(self,amp=1.,omegas=0.65,A=-0.035, 
                                          m=2,gamma=numpy.pi/4.,
                                          p=-0.3, 
                                          tform=-1.,tsteady=None)
class mockSteadyLogSpiralPotentialTm5(SteadyLogSpiralPotential):
    def __init__(self):
        SteadyLogSpiralPotential.__init__(self,amp=1.,omegas=0.65,A=-0.035, 
                                          m=2,gamma=numpy.pi/4.,
                                          p=-0.3, 
                                          tform=-1.,tsteady=-5.)
class mockTransientLogSpiralPotential(TransientLogSpiralPotential):
    def __init__(self):
        TransientLogSpiralPotential.__init__(self,amp=1.,omegas=0.65,A=-0.035, 
                                             m=2,gamma=numpy.pi/4.,
                                             p=-0.3)

##Potentials used for mock SCF
def rho_Zeeuw(R, z=0., phi=0., a=1.):
    r, theta, phi = bovy_coords.cyl_to_spher(R,z, phi)
    return 3./(4*numpy.pi) * numpy.power((a + r),-4.) * a
   
    
def axi_density1(R, z=0, phi=0.):
    r, theta, phi = bovy_coords.cyl_to_spher(R,z, phi)
    h = potential.HernquistPotential()
    return h.dens(R, z, phi)*(1 + numpy.cos(theta) + numpy.cos(theta)**2.)
    
def axi_density2(R, z=0, phi=0.):
    r, theta, phi = bovy_coords.cyl_to_spher(R,z, phi)
    return rho_Zeeuw(R,z,phi)*(1 +numpy.cos(theta) + numpy.cos(theta)**2)
    
def scf_density(R, z=0, phi=0.):
    eps = .1
    return axi_density2(R,z,phi)*(1 + eps*(numpy.cos(phi) + numpy.sin(phi)))

##Mock SCF class                                                         
class mockSCFZeeuwPotential(potential.SCFPotential):
    def __init__(self):
        Acos, Asin = potential.scf_compute_coeffs_spherical(rho_Zeeuw,2)
        potential.SCFPotential.__init__(self,amp=1.,Acos=Acos, Asin=Asin)
        

class mockSCFNFWPotential(potential.SCFPotential):
    def __init__(self):
        nfw = potential.NFWPotential()
        Acos, Asin = potential.scf_compute_coeffs_spherical(nfw.dens,10)
        potential.SCFPotential.__init__(self,amp=1.,Acos=Acos, Asin=Asin)
        
class mockSCFAxiDensity1Potential(potential.SCFPotential):
    def __init__(self):
        Acos, Asin = potential.scf_compute_coeffs_axi(axi_density1,10,2)
        potential.SCFPotential.__init__(self,amp=1.,Acos=Acos, Asin=Asin)
              
              
class mockSCFAxiDensity2Potential(potential.SCFPotential):
    def __init__(self):
        Acos, Asin = potential.scf_compute_coeffs_axi(axi_density2,10,2)
        potential.SCFPotential.__init__(self,amp=1.,Acos=Acos, Asin=Asin)
        
class mockSCFDensityPotential(potential.SCFPotential):
    def __init__(self):
        Acos, Asin = potential.scf_compute_coeffs(scf_density,10,10,phi_order=30)
        potential.SCFPotential.__init__(self,amp=1.,Acos=Acos, Asin=Asin)
        
#Class to test potentials given as lists, st we can use their methods as class.
from galpy.potential import Potential, \
    evaluatePotentials, evaluateRforces, evaluatezforces, evaluatephiforces, \
    evaluateR2derivs, evaluatez2derivs, evaluateRzderivs, \
    evaluateDensities, _isNonAxi
from galpy.potential import planarPotential, \
    evaluateplanarPotentials, evaluateplanarRforces, evaluateplanarphiforces, \
    evaluateplanarR2derivs
class testMWPotential(Potential):
    """Initialize with potential in natural units"""
    def __init__(self,potlist=MWPotential):
        self._potlist= potlist
        Potential.__init__(self,amp=1.)
        self.isNonAxi= _isNonAxi(self._potlist)
        return None
    def _evaluate(self,R,z,phi=0,t=0,dR=0,dphi=0):
        return evaluatePotentials(self._potlist,R,z,phi=phi,t=t,
                                  dR=dR,dphi=dphi)
    def _Rforce(self,R,z,phi=0.,t=0.):
        return evaluateRforces(self._potlist,R,z,phi=phi,t=t)
    def _phiforce(self,R,z,phi=0.,t=0.):
        return evaluatephiforces(self._potlist,R,z,phi=phi,t=t)
    def _zforce(self,R,z,phi=0.,t=0.):
        return evaluatezforces(self._potlist,R,z,phi=phi,t=t)
    def _R2deriv(self,R,z,phi=0.,t=0.):
        return evaluateR2derivs(self._potlist,R,z,phi=phi,t=t)
    def _z2deriv(self,R,z,phi=0.,t=0.):
        return evaluatez2derivs(self._potlist,R,z,phi=phi,t=t)
    def _Rzderiv(self,R,z,phi=0.,t=0.):
        return evaluateRzderivs(self._potlist,R,z,phi=phi,t=t)
    def _phi2deriv(self,R,z,phi=0.,t=0.):
        return evaluatePotentials(self._potlist,R,z,phi=phi,t=t,dphi=2)
    def _Rphideriv(self,R,z,phi=0.,t=0.):
        return evaluatePotentials(self._potlist,R,z,phi=phi,t=t,dR=1,
                                  dphi=1)
    def _dens(self,R,z,phi=0.,t=0.,forcepoisson=False):
        return evaluateDensities(self._potlist,R,z,phi=phi,t=t,
                                 forcepoisson=forcepoisson)
    def vcirc(self,R):
        return potential.vcirc(self._potlist,R)
    def normalize(self,norm,t=0.):
        self._amp= norm
    def OmegaP(self):
        return 1.
#Class to test lists of planarPotentials
class testplanarMWPotential(planarPotential):
    """Initialize with potential in natural units"""
    def __init__(self,potlist=MWPotential):
        self._potlist= [p.toPlanar() for p in potlist if isinstance(p,Potential)]
        self._potlist.extend([p for p in potlist if isinstance(p,planarPotential)])
        planarPotential.__init__(self,amp=1.)
        self.isNonAxi= _isNonAxi(self._potlist)
        return None
    def _evaluate(self,R,phi=0,t=0,dR=0,dphi=0):
        return evaluateplanarPotentials(self._potlist,R,phi=phi,t=t)
    def _Rforce(self,R,phi=0.,t=0.):
        return evaluateplanarRforces(self._potlist,R,phi=phi,t=t)
    def _phiforce(self,R,phi=0.,t=0.):
        return evaluateplanarphiforces(self._potlist,R,phi=phi,t=t)
    def _R2deriv(self,R,phi=0.,t=0.):
        return evaluateplanarR2derivs(self._potlist,R,phi=phi,t=t)
    def _phi2deriv(self,R,phi=0.,t=0.):
        return evaluateplanarPotentials(self._potlist,R,phi=phi,t=t,dphi=2)
    def _Rphideriv(self,R,phi=0.,t=0.):
        return evaluateplanarPotentials(self._potlist,R,phi=phi,t=t,dR=1,
                                        dphi=1)
    def vcirc(self,R):
        return potential.vcirc(self._potlist,R)
    def normalize(self,norm,t=0.):
        self._amp= norm
    def OmegaP(self):
        return 1.

class mockFlatEllipticalDiskPotential(testplanarMWPotential):
    def __init__(self):
        testplanarMWPotential.__init__(self,
                                       potlist=[potential.LogarithmicHaloPotential(normalize=1.),
                                                potential.EllipticalDiskPotential(phib=numpy.pi/2.,p=0.,tform=None,tsteady=None,twophio=14./220.)])
    def OmegaP(self):
        return 0.
class mockSlowFlatEllipticalDiskPotential(testplanarMWPotential):
    def __init__(self):
        testplanarMWPotential.__init__(self,
                                       potlist=[potential.LogarithmicHaloPotential(normalize=1.),
                                                potential.EllipticalDiskPotential(phib=numpy.pi/2.,p=0.,twophio=14./220.,tform=1.,tsteady=250.)])
    def OmegaP(self):
        return 0.
class mockFlatLopsidedDiskPotential(testplanarMWPotential):
    def __init__(self):
        testplanarMWPotential.__init__(self,
                                       potlist=[potential.LogarithmicHaloPotential(normalize=1.),
                                                potential.LopsidedDiskPotential(phib=numpy.pi/2.,p=0.,phio=10./220.)])
    def OmegaP(self):
        return 0.
class mockFlatCosmphiDiskPotential(testplanarMWPotential):
    def __init__(self):
        testplanarMWPotential.__init__(self,
                                       potlist=[potential.LogarithmicHaloPotential(normalize=1.),
                                                potential.CosmphiDiskPotential(phib=numpy.pi/2.,p=0.,phio=10./220.)])
    def OmegaP(self):
        return 0.
class mockFlatCosmphiDiskwBreakPotential(testplanarMWPotential):
    def __init__(self):
        testplanarMWPotential.__init__(self,
                                       potlist=[potential.LogarithmicHaloPotential(normalize=1.),
                                                potential.CosmphiDiskPotential(phib=numpy.pi/2.,p=0.,phio=10./220.,rb=0.99,m=6)])
    def OmegaP(self):
        return 0.
class mockFlatDehnenBarPotential(testMWPotential):
    def __init__(self):
        testMWPotential.__init__(self,
                                 potlist=[potential.LogarithmicHaloPotential(normalize=1.),
                                          potential.DehnenBarPotential()])
    def OmegaP(self):
        return self._potlist[1].OmegaP()
class mockSlowFlatDehnenBarPotential(testMWPotential):
    def __init__(self):
        testMWPotential.__init__(self,
                                 potlist=[potential.LogarithmicHaloPotential(normalize=1.),
                                          potential.DehnenBarPotential(tform=1.,tsteady=250.,rolr=2.5)])
    def OmegaP(self):
        return self._potlist[1].OmegaP()
class mockFlatSteadyLogSpiralPotential(testplanarMWPotential):
    def __init__(self):
        testplanarMWPotential.__init__(self,
                                       potlist=[potential.LogarithmicHaloPotential(normalize=1.),
                                                potential.SteadyLogSpiralPotential()])
    def OmegaP(self):
        return self._potlist[1].OmegaP()
class mockSlowFlatSteadyLogSpiralPotential(testplanarMWPotential):
    def __init__(self):
        testplanarMWPotential.__init__(self,
                                       potlist=[potential.LogarithmicHaloPotential(normalize=1.),
                                                potential.SteadyLogSpiralPotential(tform=.1,tsteady=25.)])
    def OmegaP(self):
        return self._potlist[1].OmegaP()
class mockFlatTransientLogSpiralPotential(testplanarMWPotential):
    def __init__(self):
        testplanarMWPotential.__init__(self,
                                       potlist=[potential.LogarithmicHaloPotential(normalize=1.),
                                                potential.TransientLogSpiralPotential(to=-10.)]) #this way, it's basically a steady spiral
    def OmegaP(self):
        return self._potlist[1].OmegaP()
class mockFlatSpiralArmsPotential(testMWPotential):
    def __init__(self):
        testMWPotential.__init__(self,
                                 potlist=[potential.LogarithmicHaloPotential(normalize=1.),
                                          potential.SpiralArmsPotential()])
    def OmegaP(self):
        return self._potlist[1].OmegaP()
class mockRotatingFlatSpiralArmsPotential(testMWPotential):
    def __init__(self):
        testMWPotential.__init__(self,
                                 potlist=[potential.LogarithmicHaloPotential(normalize=1.),
                                          potential.SpiralArmsPotential(omega=1.3)])
    def OmegaP(self):
        return self._potlist[1].OmegaP()
class mockSpecialRotatingFlatSpiralArmsPotential(testMWPotential):
    def __init__(self):
        testMWPotential.__init__(self,
                                 potlist=[potential.LogarithmicHaloPotential(normalize=1.),
                                          potential.SpiralArmsPotential(omega=1.3, N=4, Cs=[8/3/numpy.pi, 1/2, 8/15/numpy.pi])])
    def OmegaP(self):
        return self._potlist[1].OmegaP()
#Class to test lists of linearPotentials
from galpy.potential import linearPotential, \
    evaluatelinearPotentials, evaluatelinearForces, \
    RZToverticalPotential
class testlinearMWPotential(linearPotential):
    """Initialize with potential in natural units"""
    def __init__(self,potlist=MWPotential):
        self._potlist= RZToverticalPotential(potlist,1.)
        linearPotential.__init__(self,amp=1.)
        return None
    def _evaluate(self,R,phi=0,t=0,dR=0,dphi=0):
        return evaluatelinearPotentials(self._potlist,R,t=t)
    def _force(self,R,t=0.):
        return evaluatelinearForces(self._potlist,R,t=t)
    def normalize(self,norm,t=0.):
        self._amp= norm

class mockCombLinearPotential(testlinearMWPotential):
    def __init__(self):
        testlinearMWPotential.__init__(self,
                                       potlist=[potential.MWPotential[0],
                                                potential.MWPotential[1].toVertical(1.),
                                                potential.MWPotential[2].toVertical(1.)])

class mockSimpleLinearPotential(testlinearMWPotential):
    def __init__(self):
        testlinearMWPotential.__init__(self,
                                       potlist=potential.MiyamotoNagaiPotential(normalize=1.).toVertical(1.))

class mockMovingObjectPotential(testMWPotential):
    def __init__(self,rc=0.75,maxt=1.,nt=50):
        from galpy.orbit import Orbit
        self._rc= rc
        o1= Orbit([self._rc,0.,1.,0.,0.,0.])
        o2= Orbit([self._rc,0.,1.,0.,0.,numpy.pi])
        lp= potential.LogarithmicHaloPotential(normalize=1.)
        times= numpy.linspace(0.,maxt,nt)
        o1.integrate(times,lp,method='dopr54_c')
        o2.integrate(times,lp,method='dopr54_c')
        self._o1p= potential.MovingObjectPotential(o1)
        self._o2p= potential.MovingObjectPotential(o2)
        testMWPotential.__init__(self,[self._o1p,self._o2p])
        self.isNonAxi= True
        return None
    def phi2deriv(self,R,z,phi=0.,t=0.):
        raise AttributeError
    def OmegaP(self):
        return 1./self._rc
from galpy.potential_src.ForceSoftening import PlummerSoftening
class mockMovingObjectExplSoftPotential(testMWPotential):
    def __init__(self,rc=0.75,maxt=1.,nt=50):
        from galpy.orbit import Orbit
        self._rc= rc
        o1= Orbit([self._rc,0.,1.,0.,0.,0.])
        o2= Orbit([self._rc,0.,1.,0.,0.,numpy.pi])
        lp= potential.LogarithmicHaloPotential(normalize=1.)
        times= numpy.linspace(0.,maxt,nt)
        o1.integrate(times,lp,method='dopr54_c')
        o2.integrate(times,lp,method='dopr54_c')
        self._o1p= potential.MovingObjectPotential(o1,
                                                   softening=PlummerSoftening(softening_length=0.05))
        self._o2p= potential.MovingObjectPotential(o2,
                                                   softening=PlummerSoftening(softening_length=0.05))
        testMWPotential.__init__(self,[self._o1p,self._o2p])
        self.isNonAxi= True
        return None
class mockMovingObjectLongIntPotential(mockMovingObjectPotential):
    def __init__(self,rc=0.75):
        mockMovingObjectPotential.__init__(self,rc=rc,maxt=15.,nt=3001)
        return None
# Classes to test wrappers
from galpy.potential import DehnenSmoothWrapperPotential, \
    SolidBodyRotationWrapperPotential
from galpy.potential_src.WrapperPotential import parentWrapperPotential
class DehnenSmoothDehnenBarPotential(DehnenSmoothWrapperPotential):
    # This wrapped potential should be the same as the default DehnenBar
    # for t > -99
    #
    # Need to use __new__ because new Wrappers are created using __new__
    def __new__(cls,*args,**kwargs):
        if kwargs.get('_init',False):
            return parentWrapperPotential.__new__(cls,*args,**kwargs)
        dpn= DehnenBarPotential(tform=-100.,tsteady=1.) #on after t=-99
        return DehnenSmoothWrapperPotential.__new__(cls,amp=1.,pot=dpn,\
                               tform=-4.*2.*numpy.pi/dpn.OmegaP())
# Additional DehnenSmooth instances to catch all smoothing cases
class mockDehnenSmoothBarPotentialT1(DehnenSmoothWrapperPotential):
    def __new__(cls,*args,**kwargs):
        if kwargs.get('_init',False):
            return parentWrapperPotential.__new__(cls,*args,**kwargs)
        dpn= DehnenBarPotential(omegab=1.9,rb=0.4,
                                barphi=25.*numpy.pi/180.,beta=0.,
                                alpha=0.01,Af=0.04,
                                tform=-99.,tsteady=1.)
        return DehnenSmoothWrapperPotential.__new__(cls,amp=1.,pot=dpn,\
#                               tform=-4.*2.*numpy.pi/dpn.OmegaP())
            tform=0.5,tsteady=0.5)
class mockDehnenSmoothBarPotentialTm1(DehnenSmoothWrapperPotential):
    def __new__(cls,*args,**kwargs):
        if kwargs.get('_init',False):
            return parentWrapperPotential.__new__(cls,*args,**kwargs)
        dpn= DehnenBarPotential(omegab=1.9,rb=0.4,
                                barphi=25.*numpy.pi/180.,beta=0.,
                                alpha=0.01,Af=0.04,
                                tform=-99.,tsteady=1.)
        return DehnenSmoothWrapperPotential.__new__(cls,amp=1.,pot=dpn,\
            tform=-1.,tsteady=1.01)
class mockDehnenSmoothBarPotentialTm5(DehnenSmoothWrapperPotential):
    def __new__(cls,*args,**kwargs):
        if kwargs.get('_init',False):
            return parentWrapperPotential.__new__(cls,*args,**kwargs)
        dpn= DehnenBarPotential(omegab=1.9,rb=0.4,
                                barphi=25.*numpy.pi/180.,beta=0.,
                                alpha=0.01,Af=0.04,
                                tform=-99.,tsteady=1.)
        return DehnenSmoothWrapperPotential.__new__(cls,amp=1.,pot=dpn,\
            tform=-5.,tsteady=2.)
class mockFlatDehnenSmoothBarPotential(testMWPotential):
    def __init__(self):
        dpn= DehnenBarPotential(omegab=1.9,rb=0.4,
                                barphi=25.*numpy.pi/180.,beta=0.,
                                alpha=0.01,Af=0.04,
                                tform=-99.,tsteady=1.)
        testMWPotential.__init__(self,\
            potlist=[potential.LogarithmicHaloPotential(normalize=1.),
                     DehnenSmoothWrapperPotential(\
                    amp=1.,pot=dpn,tform=-4.*2.*numpy.pi/dpn.OmegaP(),
                    tsteady=2.*2*numpy.pi/dpn.OmegaP())])
    def OmegaP(self):
        return self._potlist[1]._pot.OmegaP()
class mockSlowFlatDehnenSmoothBarPotential(testMWPotential):
    def __init__(self):
        dpn= DehnenBarPotential(omegab=1.9,rb=0.4,
                                barphi=25.*numpy.pi/180.,beta=0.,
                                alpha=0.01,Af=0.04,
                                tform=-99.,tsteady=1.)
        testMWPotential.__init__(self,\
            potlist=[potential.LogarithmicHaloPotential(normalize=1.),
                     DehnenSmoothWrapperPotential(\
                        amp=1.,pot=dpn,tform=0.1,tsteady=500.)])
    def OmegaP(self):
        return self._potlist[1]._pot.OmegaP()
# A DehnenSmoothWrappered version of LogarithmicHaloPotential for simple aAtest
class mockSmoothedLogarithmicHaloPotential(DehnenSmoothWrapperPotential):
    def __new__(cls,*args,**kwargs):
        if kwargs.get('_init',False):
            return parentWrapperPotential.__new__(cls,*args,**kwargs)
        return DehnenSmoothWrapperPotential.__new__(cls,amp=1.,
            pot=potential.LogarithmicHaloPotential(normalize=1.),
            tform=-1.,tsteady=0.5)
#SolidBodyWrapperPotential
class SolidBodyRotationSpiralArmsPotential(SolidBodyRotationWrapperPotential):
    def __new__(cls,*args,**kwargs):
        if kwargs.get('_init',False):
            return parentWrapperPotential.__new__(cls,*args,**kwargs)
        spn= potential.SpiralArmsPotential(omega=0.,phi_ref=0.)
        return SolidBodyRotationWrapperPotential.__new__(cls,amp=1.,
                                                         pot=spn.toPlanar(),
                                                         omega=1.1,pa=0.4)
class mockFlatSolidBodyRotationSpiralArmsPotential(testMWPotential):
    def __init__(self):
        testMWPotential.__init__(self,
                                 potlist=[potential.LogarithmicHaloPotential(normalize=1.),
                                          SolidBodyRotationWrapperPotential(amp=1.,pot=potential.SpiralArmsPotential(),omega=1.3)])
    def OmegaP(self):
        return self._potlist[1].OmegaP()
# Special case to test handling of pure planarWrapper, not necessary for new wrappers
class mockFlatSolidBodyRotationPlanarSpiralArmsPotential(testplanarMWPotential):
    def __init__(self):
        testplanarMWPotential.__init__(self,
                                 potlist=[potential.LogarithmicHaloPotential(normalize=1.).toPlanar(),
                                          SolidBodyRotationWrapperPotential(amp=1.,pot=potential.SpiralArmsPotential().toPlanar(),omega=1.3)])
    def OmegaP(self):
        return self._potlist[1].OmegaP()
class testorbitHenonHeilesPotential(testplanarMWPotential):
    # Need this class, bc orbit tests skip potentials that do not have 
    # .normalize, and HenonHeiles as a non-axi planarPotential instance
    # does not
    def __init__(self):
        testplanarMWPotential.__init__(self,
                                 potlist=[HenonHeilesPotential(amp=1.)])
    def OmegaP(self):
        # Non-axi, so need to set this to zero for Jacobi
        return 0.
class nestedListPotential(testMWPotential):
    def __init__(self):
        testMWPotential.__init__(self,
                                 potlist=[potential.MWPotential2014,potential.SpiralArmsPotential()])
    def OmegaP(self):
        return self._potlist[1].OmegaP()<|MERGE_RESOLUTION|>--- conflicted
+++ resolved
@@ -772,7 +772,6 @@
     assert numpy.fabs(potential.evaluateRforces(pp,R,z)*r/R-potential.evaluaterforces(pp,R,z)) < 10.**-10., 'evaluaterforces does not behave as expected for spherical potentials'
     return None
     
-<<<<<<< HEAD
 def test_rforce_dissipative():
     # Use dynamical friction along a radial orbit at z=0 --> spherical
     pp= potential.PlummerPotential(amp=1.12,b=2.)
@@ -787,7 +786,6 @@
     assert numpy.fabs(potential.evaluateRforces(cdfc,R,z,phi=phi,v=v)*r/R-potential.evaluaterforces(cdfc,R,z,phi=phi,v=v)) < 10.**-10., 'evaluaterforces does not behave as expected for spherical potentials for dissipative forces'
     return None
 
-=======
 # Test that the spherically second radial derivative is correct
 def test_r2deriv():
     # Spherical potentials: Rforce = rforce x R / r; zforce = rforce x z /r
@@ -805,7 +803,6 @@
     assert numpy.fabs(potential.evaluateRzderivs([pp],R,z)-potential.evaluater2derivs([pp],R,z)*R*z/r**2.-potential.evaluaterforces([pp],R,z)*R*z/r**3.) < 10.**-10., 'r2deriv does not behave as expected for spherical potentials'
     return None
     
->>>>>>> a96b0a31
 # Check that the masses are calculated correctly for spherical potentials
 def test_mass_spher():
     #PowerPotential close to Kepler should be very steep
