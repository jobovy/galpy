--- conflicted
+++ resolved
@@ -812,77 +812,41 @@
     return None
 
 def test_orbits_setup_roAsQuantity():
-<<<<<<< HEAD
-    from galpy.orbit import Orbit, Orbits
-=======
-    from galpy.orbit import Orbit
->>>>>>> e1e36085
+    from galpy.orbit import Orbit
     ro= 7.*units.kpc
     # Initialize Orbits from list of Orbit instances
     orbits_list= [Orbit([1.,0.1,1.,0.1,0.2,-3.],ro=ro),
                   Orbit([1.,0.1,1.,0.1,0.2,-4.],ro=ro)]
-<<<<<<< HEAD
-    orbits= Orbits(orbits_list,ro=ro)
-=======
     orbits= Orbit(orbits_list,ro=ro)
->>>>>>> e1e36085
     assert numpy.fabs(orbits._ro-7.) < 10.**-10., 'ro in Orbit setup as Quantity does not work as expected'
     return None
 
 def test_orbits_setup_voAsQuantity():
-<<<<<<< HEAD
-    from galpy.orbit import Orbit, Orbits
-=======
-    from galpy.orbit import Orbit
->>>>>>> e1e36085
+    from galpy.orbit import Orbit
     vo= 230.*units.km/units.s
     # Initialize Orbits from list of Orbit instances
     orbits_list= [Orbit([1.,0.1,1.,0.1,0.2,-3.],vo=vo),
                   Orbit([1.,0.1,1.,0.1,0.2,-4.],vo=vo)]
-<<<<<<< HEAD
-    orbits= Orbits(orbits_list,vo=vo)
-=======
     orbits= Orbit(orbits_list,vo=vo)
->>>>>>> e1e36085
     assert numpy.fabs(orbits._vo-230.) < 10.**-10., 'vo in Orbit setup as Quantity does not work as expected'
     return None
 
 def test_orbits_setup_zoAsQuantity():
-<<<<<<< HEAD
-    from galpy.orbit import Orbit, Orbits
-=======
-    from galpy.orbit import Orbit
->>>>>>> e1e36085
+    from galpy.orbit import Orbit
     zo= 23.*units.pc
     # Initialize Orbits from list of Orbit instances
     orbits_list= [Orbit([1.,0.1,1.,0.1,0.2,-3.],zo=zo),
                   Orbit([1.,0.1,1.,0.1,0.2,-4.],zo=zo)]
-<<<<<<< HEAD
-    orbits= Orbits(orbits_list,zo=zo)
-=======
     orbits= Orbit(orbits_list,zo=zo)
->>>>>>> e1e36085
     assert numpy.fabs(orbits._zo-0.023) < 10.**-10., 'zo in Orbit setup as Quantity does not work as expected'
     return None
 
 def test_orbits_setup_solarmotionAsQuantity():
-<<<<<<< HEAD
-    from galpy.orbit import Orbit, Orbits
-=======
-    from galpy.orbit import Orbit
->>>>>>> e1e36085
+    from galpy.orbit import Orbit
     solarmotion= numpy.array([-10.,20.,30.])*units.kpc/units.Gyr
     # Initialize Orbits from list of Orbit instances
     orbits_list= [Orbit([1.,0.1,1.,0.1,0.2,-3.],solarmotion=solarmotion),
                   Orbit([1.,0.1,1.,0.1,0.2,-4.],solarmotion=solarmotion)]
-<<<<<<< HEAD
-    orbits= Orbits(orbits_list,solarmotion=solarmotion)
-    assert numpy.all(numpy.fabs(orbits._solarmotion-solarmotion.to(units.km/units.s).value) < 10.**-10.), 'solarmotion in Orbit setup as Quantity does not work as expected'
-    return None
-
-def test_integrate_orbits_timeAsQuantity():
-    from galpy.orbit import Orbit, Orbits
-=======
     orbits= Orbit(orbits_list,solarmotion=solarmotion)
     assert numpy.all(numpy.fabs(orbits._solarmotion-solarmotion.to(units.km/units.s).value) < 10.**-10.), 'solarmotion in Orbit setup as Quantity does not work as expected'
     return None
@@ -1346,14 +1310,10 @@
 
 def test_integrate_orbits_timeAsQuantity():
     from galpy.orbit import Orbit
->>>>>>> e1e36085
     from galpy.potential import MWPotential
     from galpy.util import bovy_conversion
     import copy
     ro, vo= 8., 200.
-<<<<<<< HEAD
-    o= Orbits([Orbit([10.*units.kpc,-20.*units.km/units.s,
-=======
     o= Orbit([Orbit([10.*units.kpc,-20.*units.km/units.s,
                      210.*units.km/units.s,
                      500.*units.pc,-12.*units.km/units.s,45.*units.deg],
@@ -1363,7 +1323,6 @@
                      500.*units.pc,-12.*units.km/units.s,45.*units.deg],
                     ro=ro,vo=vo)])
     oc= Orbit([Orbit([10.*units.kpc,-20.*units.km/units.s,
->>>>>>> e1e36085
                       210.*units.km/units.s,
                       500.*units.pc,-12.*units.km/units.s,45.*units.deg],
                      ro=ro,vo=vo),
@@ -1371,17 +1330,6 @@
                       210.*units.km/units.s,
                       500.*units.pc,-12.*units.km/units.s,45.*units.deg],
                      ro=ro,vo=vo)])
-<<<<<<< HEAD
-    oc= Orbits([Orbit([10.*units.kpc,-20.*units.km/units.s,
-                       210.*units.km/units.s,
-                       500.*units.pc,-12.*units.km/units.s,45.*units.deg],
-                      ro=ro,vo=vo),
-                Orbit([10.*units.kpc,-20.*units.km/units.s,
-                       210.*units.km/units.s,
-                       500.*units.pc,-12.*units.km/units.s,45.*units.deg],
-                      ro=ro,vo=vo)])
-=======
->>>>>>> e1e36085
     ts_nounits= numpy.linspace(0.,1.,1001)
     ts= units.Quantity(copy.copy(ts_nounits),unit=units.Gyr)
     ts_nounits/= bovy_conversion.time_in_Gyr(vo,ro)
@@ -1400,18 +1348,11 @@
     return None
 
 def test_orbits_integrate_timeAsQuantity_Myr():
-<<<<<<< HEAD
-    from galpy.orbit import Orbit, Orbits
-=======
-    from galpy.orbit import Orbit
->>>>>>> e1e36085
+    from galpy.orbit import Orbit
     from galpy.potential import MWPotential
     from galpy.util import bovy_conversion
     import copy
     ro, vo= 8., 200.
-<<<<<<< HEAD
-    o= Orbits([Orbit([10.*units.kpc,-20.*units.km/units.s,
-=======
     o= Orbit([Orbit([10.*units.kpc,-20.*units.km/units.s,
                      210.*units.km/units.s,
                      500.*units.pc,-12.*units.km/units.s,45.*units.deg],
@@ -1421,7 +1362,6 @@
                      500.*units.pc,-12.*units.km/units.s,45.*units.deg],
                     ro=ro,vo=vo)])
     oc= Orbit([Orbit([10.*units.kpc,-20.*units.km/units.s,
->>>>>>> e1e36085
                       210.*units.km/units.s,
                       500.*units.pc,-12.*units.km/units.s,45.*units.deg],
                      ro=ro,vo=vo),
@@ -1429,17 +1369,6 @@
                       210.*units.km/units.s,
                       500.*units.pc,-12.*units.km/units.s,45.*units.deg],
                      ro=ro,vo=vo)])
-<<<<<<< HEAD
-    oc= Orbits([Orbit([10.*units.kpc,-20.*units.km/units.s,
-                       210.*units.km/units.s,
-                       500.*units.pc,-12.*units.km/units.s,45.*units.deg],
-                      ro=ro,vo=vo),
-                Orbit([10.*units.kpc,-20.*units.km/units.s,
-                       210.*units.km/units.s,
-                       500.*units.pc,-12.*units.km/units.s,45.*units.deg],
-                      ro=ro,vo=vo)])
-=======
->>>>>>> e1e36085
     ts_nounits= numpy.linspace(0.,1000.,1001)
     ts= units.Quantity(copy.copy(ts_nounits),unit=units.Myr)
     ts_nounits/= bovy_conversion.time_in_Gyr(vo,ro)*1000.
@@ -1458,18 +1387,11 @@
     return None
 
 def test_orbits_integrate_dtimeAsQuantity():
-<<<<<<< HEAD
-    from galpy.orbit import Orbit, Orbits
-=======
-    from galpy.orbit import Orbit
->>>>>>> e1e36085
+    from galpy.orbit import Orbit
     from galpy.potential import MWPotential
     from galpy.util import bovy_conversion
     import copy
     ro, vo= 8., 200.
-<<<<<<< HEAD
-    o= Orbits([Orbit([10.*units.kpc,-20.*units.km/units.s,
-=======
     o= Orbit([Orbit([10.*units.kpc,-20.*units.km/units.s,
                      210.*units.km/units.s,
                      500.*units.pc,-12.*units.km/units.s,45.*units.deg],
@@ -1479,7 +1401,6 @@
                      500.*units.pc,-12.*units.km/units.s,45.*units.deg],
                     ro=ro,vo=vo)])
     oc= Orbit([Orbit([10.*units.kpc,-20.*units.km/units.s,
->>>>>>> e1e36085
                       210.*units.km/units.s,
                       500.*units.pc,-12.*units.km/units.s,45.*units.deg],
                      ro=ro,vo=vo),
@@ -1487,17 +1408,6 @@
                       210.*units.km/units.s,
                       500.*units.pc,-12.*units.km/units.s,45.*units.deg],
                      ro=ro,vo=vo)])
-<<<<<<< HEAD
-    oc= Orbits([Orbit([10.*units.kpc,-20.*units.km/units.s,
-                       210.*units.km/units.s,
-                       500.*units.pc,-12.*units.km/units.s,45.*units.deg],
-                      ro=ro,vo=vo),
-                Orbit([10.*units.kpc,-20.*units.km/units.s,
-                       210.*units.km/units.s,
-                       500.*units.pc,-12.*units.km/units.s,45.*units.deg],
-                      ro=ro,vo=vo)])
-=======
->>>>>>> e1e36085
     ts_nounits= numpy.linspace(0.,1.,1001)
     dt_nounits= (ts_nounits[1]-ts_nounits[0])/10.
     ts= units.Quantity(copy.copy(ts_nounits),unit=units.Gyr)
@@ -1519,17 +1429,6 @@
     return None
 
 def test_orbits_inconsistentPotentialUnits_error():
-<<<<<<< HEAD
-    from galpy.orbit import Orbit, Orbits
-    from galpy.potential import IsochronePotential
-    ro, vo= 9., 220.
-    o= Orbits([Orbit([10.*units.kpc,-20.*units.km/units.s,
-                      210.*units.km/units.s,
-                      45.*units.deg],ro=ro,vo=vo),
-               Orbit([10.*units.kpc,-20.*units.km/units.s,
-                      210.*units.km/units.s,
-                      45.*units.deg],ro=ro,vo=vo)])
-=======
     from galpy.orbit import Orbit
     from galpy.potential import IsochronePotential
     ro, vo= 9., 220.
@@ -1539,7 +1438,6 @@
               Orbit([10.*units.kpc,-20.*units.km/units.s,
                      210.*units.km/units.s,
                      45.*units.deg],ro=ro,vo=vo)])
->>>>>>> e1e36085
     ts= numpy.linspace(0.,10.,1001)*units.Gyr
     # single, ro wrong
     pot= IsochronePotential(normalize=1.,ro=7.,vo=220.)
@@ -1559,8 +1457,6 @@
         o.integrate(ts,[pot])
     return None
 
-<<<<<<< HEAD
-=======
 def test_orbit_method_inputAsQuantity():
     from galpy.orbit import Orbit
     from galpy import potential
@@ -1571,7 +1467,6 @@
     assert numpy.fabs(o.Jacobi(pot=potential.MWPotential,OmegaP=41*units.km/units.s/units.kpc,use_physical=False)-o.Jacobi(pot=potential.MWPotential,OmegaP=41.*ro/vo,use_physical=False)) < 10.**-8., 'Orbit method Jacobi does not return the correct value when input OmegaP is Quantity'
     return None
 
->>>>>>> e1e36085
 def test_change_ro_config():
     from galpy.orbit import Orbit
     from galpy.util import config
