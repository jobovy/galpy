# Make sure to set configuration, needs to be before any galpy imports
import pytest
from galpy.util import config
config.__config__.set('astropy','astropy-units','True')
import numpy
from astropy import units, constants
sdf_sanders15= None #so we can set this up and then use in other tests
sdf_sanders15_nou= None #so we can set this up and then use in other tests

def test_orbit_setup_radec_basic():
    from galpy.orbit import Orbit
    o= Orbit([10.*units.deg,-20.*units.deg,3.*units.kpc,
              -3.*units.mas/units.yr,2.*units.mas/units.yr,
              130.*units.km/units.s],radec=True)
    assert numpy.fabs(o.ra(quantity=False)-10.) < 10.**-8., 'Orbit initialization with RA as Quantity does not work as expected'
    assert numpy.fabs(o.dec(quantity=False)+20.) < 10.**-8., 'Orbit initialization with Dec as Quantity does not work as expected'
    assert numpy.fabs(o.dist(quantity=False)-3.) < 10.**-8., 'Orbit initialization with distance as Quantity does not work as expected'
    assert numpy.fabs(o.pmra(quantity=False)+3.) < 10.**-8., 'Orbit initialization with pmra as Quantity does not work as expected'
    assert numpy.fabs(o.pmdec(quantity=False)-2.) < 10.**-8., 'Orbit initialization with pmdec as Quantity does not work as expected'
    assert numpy.fabs(o.vlos(quantity=False)-130.) < 10.**-8., 'Orbit initialization with vlos as Quantity does not work as expected'
    return None

def test_orbit_setup_radec_oddunits():
    from galpy.orbit import Orbit
    o= Orbit([1.*units.rad,-0.25*units.rad,3000.*units.lyr,
              -3.*units.mas/units.s,2.*units.mas/units.kyr,
              130.*units.pc/units.Myr],radec=True)
    assert numpy.fabs(o.ra(quantity=False)-1./numpy.pi*180.) < 10.**-8., 'Orbit initialization with RA as Quantity does not work as expected'
    assert numpy.fabs(o.dec(quantity=False)+.25/numpy.pi*180.) < 10.**-8., 'Orbit initialization with Dec as Quantity does not work as expected'
    assert numpy.fabs(o.dist(quantity=False)-3./3.26156) < 10.**-5., 'Orbit initialization with distance as Quantity does not work as expected'
    assert numpy.fabs((o.pmra(quantity=False)+3.*units.yr.to(units.s))/o.pmra(quantity=False)) < 10.**-8., 'Orbit initialization with pmra as Quantity does not work as expected'
    assert numpy.fabs((o.pmdec(quantity=False)-2./10.**3.)/o.pmdec(quantity=False)) < 10.**-4., 'Orbit initialization with pmdec as Quantity does not work as expected'
    assert numpy.fabs(o.vlos(quantity=False)-130./1.0227121655399913) < 10.**-5., 'Orbit initialization with vlos as Quantity does not work as expected'
    return None

def test_orbit_setup_radec_uvw():
    from galpy.orbit import Orbit
    o= Orbit([1.*units.rad,-0.25*units.rad,3000.*units.pc,
              -30.*units.km/units.s,20.*units.km/units.s,
              130.*units.km/units.s],radec=True,uvw=True)
    assert numpy.fabs(o.ra(quantity=False)-1./numpy.pi*180.) < 10.**-8., 'Orbit initialization with RA as Quantity does not work as expected'
    assert numpy.fabs(o.dec(quantity=False)+.25/numpy.pi*180.) < 10.**-8., 'Orbit initialization with Dec as Quantity does not work as expected'
    assert numpy.fabs(o.dist(quantity=False)-3.) < 10.**-8., 'Orbit initialization with distance as Quantity does not work as expected'
    assert numpy.fabs(o.U(quantity=False)+30.) < 10.**-8., 'Orbit initialization with U as Quantity does not work as expected'
    assert numpy.fabs(o.V(quantity=False)-20.) < 10.**-8., 'Orbit initialization with V as Quantity does not work as expected'
    assert numpy.fabs(o.W(quantity=False)-130.) < 10.**-8., 'Orbit initialization with W as Quantity does not work as expected'
    return None

def test_orbit_setup_radec_uvw_oddunits():
    from galpy.orbit import Orbit
    o= Orbit([1.*units.rad,-0.25*units.rad,3000.*units.pc,
              -30.*units.pc/units.Myr,20.*units.pc/units.Myr,
              130.*units.pc/units.Myr],radec=True,uvw=True)
    assert numpy.fabs(o.ra(quantity=False)-1./numpy.pi*180.) < 10.**-8., 'Orbit initialization with RA as Quantity does not work as expected'
    assert numpy.fabs(o.dec(quantity=False)+.25/numpy.pi*180.) < 10.**-8., 'Orbit initialization with Dec as Quantity does not work as expected'
    assert numpy.fabs(o.dist(quantity=False)-3.) < 10.**-8., 'Orbit initialization with distance as Quantity does not work as expected'
    assert numpy.fabs(o.U(quantity=False)+30./1.0227121655399913) < 10.**-5., 'Orbit initialization with U as Quantity does not work as expected'
    assert numpy.fabs(o.V(quantity=False)-20./1.0227121655399913) < 10.**-5., 'Orbit initialization with V as Quantity does not work as expected'
    assert numpy.fabs(o.W(quantity=False)-130./1.0227121655399913) < 10.**-5., 'Orbit initialization with W as Quantity does not work as expected'
    return None

def test_orbit_setup_lb_basic():
    from galpy.orbit import Orbit
    o= Orbit([10.*units.deg,-20.*units.deg,3.*units.kpc,
              -3.*units.mas/units.yr,2.*units.mas/units.yr,
              130.*units.km/units.s],lb=True)
    assert numpy.fabs(o.ll(quantity=False)-10.) < 10.**-8., 'Orbit initialization with ll as Quantity does not work as expected'
    assert numpy.fabs(o.bb(quantity=False)+20.) < 10.**-8., 'Orbit initialization with bb as Quantity does not work as expected'
    assert numpy.fabs(o.dist(quantity=False)-3.) < 10.**-8., 'Orbit initialization with distance as Quantity does not work as expected'
    assert numpy.fabs(o.pmll(quantity=False)+3.) < 10.**-8., 'Orbit initialization with pmra as Quantity does not work as expected'
    assert numpy.fabs(o.pmbb(quantity=False)-2.) < 10.**-8., 'Orbit initialization with pmdec as Quantity does not work as expected'
    assert numpy.fabs(o.vlos(quantity=False)-130.) < 10.**-8., 'Orbit initialization with vlos as Quantity does not work as expected'
    return None

def test_orbit_setup_lb_oddunits():
    from galpy.orbit import Orbit
    o= Orbit([1.*units.rad,-0.25*units.rad,3000.*units.lyr,
              -3.*units.mas/units.s,2.*units.mas/units.kyr,
              130.*units.pc/units.Myr],lb=True)
    assert numpy.fabs(o.ll(quantity=False)-1./numpy.pi*180.) < 10.**-8., 'Orbit initialization with ll as Quantity does not work as expected'
    assert numpy.fabs(o.bb(quantity=False)+.25/numpy.pi*180.) < 10.**-8., 'Orbit initialization with bb as Quantity does not work as expected'
    assert numpy.fabs(o.dist(quantity=False)-3./3.26156) < 10.**-5., 'Orbit initialization with distance as Quantity does not work as expected'
    assert numpy.fabs((o.pmll(quantity=False)+3.*units.yr.to(units.s))/o.pmll(quantity=False)) < 10.**-8., 'Orbit initialization with pmll as Quantity does not work as expected'
    assert numpy.fabs((o.pmbb(quantity=False)-2./10.**3.)/o.pmbb(quantity=False)) < 10.**-4., 'Orbit initialization with pmbb as Quantity does not work as expected'
    assert numpy.fabs(o.vlos(quantity=False)-130./1.0227121655399913) < 10.**-5., 'Orbit initialization with vlos as Quantity does not work as expected'
    return None

def test_orbit_setup_lb_uvw():
    from galpy.orbit import Orbit
    o= Orbit([1.*units.rad,-0.25*units.rad,3000.*units.pc,
              -30.*units.km/units.s,20.*units.km/units.s,
              130.*units.km/units.s],lb=True,uvw=True)
    assert numpy.fabs(o.ll(quantity=False)-1./numpy.pi*180.) < 10.**-8., 'Orbit initialization with ll as Quantity does not work as expected'
    assert numpy.fabs(o.bb(quantity=False)+.25/numpy.pi*180.) < 10.**-8., 'Orbit initialization with bb as Quantity does not work as expected'
    assert numpy.fabs(o.dist(quantity=False)-3.) < 10.**-8., 'Orbit initialization with distance as Quantity does not work as expected'
    assert numpy.fabs(o.U(quantity=False)+30.) < 10.**-8., 'Orbit initialization with pmll as Quantity does not work as expected'
    assert numpy.fabs(o.V(quantity=False)-20.) < 10.**-8., 'Orbit initialization with pmbb as Quantity does not work as expected'
    assert numpy.fabs(o.W(quantity=False)-130.) < 10.**-8., 'Orbit initialization with W as Quantity does not work as expected'
    return None

def test_orbit_setup_lb_uvw_oddunits():
    from galpy.orbit import Orbit
    o= Orbit([1.*units.rad,-0.25*units.rad,3000.*units.pc,
              -30.*units.pc/units.Myr,20.*units.pc/units.Myr,
              130.*units.pc/units.Myr],lb=True,uvw=True)
    assert numpy.fabs(o.ll(quantity=False)-1./numpy.pi*180.) < 10.**-8., 'Orbit initialization with ll as Quantity does not work as expected'
    assert numpy.fabs(o.bb(quantity=False)+.25/numpy.pi*180.) < 10.**-8., 'Orbit initialization with bb as Quantity does not work as expected'
    assert numpy.fabs(o.dist(quantity=False)-3.) < 10.**-8., 'Orbit initialization with distance as Quantity does not work as expected'
    assert numpy.fabs(o.U(quantity=False)+30./1.0227121655399913) < 10.**-5., 'Orbit initialization with U as Quantity does not work as expected'
    assert numpy.fabs(o.V(quantity=False)-20./1.0227121655399913) < 10.**-5., 'Orbit initialization with V as Quantity does not work as expected'
    assert numpy.fabs(o.W(quantity=False)-130./1.0227121655399913) < 10.**-5., 'Orbit initialization with W as Quantity does not work as expected'
    return None

def test_orbit_setup_vxvv_fullorbit():
    from galpy.orbit import Orbit
    o= Orbit([10.*units.kpc,-20.*units.km/units.s,210.*units.km/units.s,
              500.*units.pc,-12.*units.km/units.s,45.*units.deg])
    assert numpy.fabs(o.R(use_physical=False)*o._ro-10.) < 10.**-8., 'Orbit initialization with vxvv as Quantity does not work as expected for FullOrbit'
    assert numpy.fabs(o.vR(use_physical=False)*o._vo+20.) < 10.**-8., 'Orbit initialization with vxvv as Quantity does not work as expected for FullOrbit'
    assert numpy.fabs(o.vT(use_physical=False)*o._vo-210.) < 10.**-8., 'Orbit initialization with vxvv as Quantity does not work as expected for FullOrbit'
    assert numpy.fabs(o.z(use_physical=False)*o._ro-0.5) < 10.**-8., 'Orbit initialization with vxvv as Quantity does not work as expected for FullOrbit'
    assert numpy.fabs(o.vz(use_physical=False)*o._vo+12) < 10.**-8., 'Orbit initialization with vxvv as Quantity does not work as expected for FullOrbit'
    assert numpy.fabs(o.phi(use_physical=False)-45./180.*numpy.pi) < 10.**-8., 'Orbit initialization with vxvv as Quantity does not work as expected for FullOrbit'
    return None

def test_orbit_setup_vxvv_rzorbit():
    from galpy.orbit import Orbit
    o= Orbit([10000.*units.lyr,-20.*units.km/units.s,210.*units.km/units.s,
              500.*units.pc,-12.*units.pc/units.Myr])
    assert numpy.fabs(o.R(use_physical=False)*o._ro-10./3.26156) < 10.**-5., 'Orbit initialization with vxvv as Quantity does not work as expected for RZOrbit'
    assert numpy.fabs(o.vR(use_physical=False)*o._vo+20.) < 10.**-8., 'Orbit initialization with vxvv as Quantity does not work as expected for RZOrbit'
    assert numpy.fabs(o.vT(use_physical=False)*o._vo-210.) < 10.**-8., 'Orbit initialization with vxvv as Quantity does not work as expected for RZOrbit'
    assert numpy.fabs(o.z(use_physical=False)*o._ro-0.5) < 10.**-8., 'Orbit initialization with vxvv as Quantity does not work as expected for RZOrbit'
    assert numpy.fabs(o.vz(use_physical=False)*o._vo+12./1.0227121655399913) < 10.**-5., 'Orbit initialization with vxvv as Quantity does not work as expected for RZOrbit'
    return None

def test_orbit_setup_vxvv_planarorbit():
    from galpy.orbit import Orbit
    o= Orbit([10000.*units.lyr,-20.*units.km/units.s,210.*units.km/units.s,
              3.*units.rad])
    assert numpy.fabs(o.R(use_physical=False)*o._ro-10./3.26156) < 10.**-5., 'Orbit initialization with vxvv as Quantity does not work as expected for RZOrbit'
    assert numpy.fabs(o.vR(use_physical=False)*o._vo+20.) < 10.**-8., 'Orbit initialization with vxvv as Quantity does not work as expected for RZOrbit'
    assert numpy.fabs(o.vT(use_physical=False)*o._vo-210.) < 10.**-8., 'Orbit initialization with vxvv as Quantity does not work as expected for RZOrbit'
    assert numpy.fabs(o.phi(use_physical=False)-3.) < 10.**-8., 'Orbit initialization with vxvv as Quantity does not work as expected for FullOrbit'
    return None

def test_orbit_setup_vxvv_planarrorbit():
    from galpy.orbit import Orbit
    o= Orbit([7.*units.kpc,-2.*units.km/units.s,210.*units.km/units.s],
             ro=10.,vo=150.)
    assert numpy.fabs(o.R(use_physical=False)*o._ro-7.) < 10.**-8., 'Orbit initialization with vxvv as Quantity does not work as expected for RZOrbit'
    assert numpy.fabs(o.vR(use_physical=False)*o._vo+2.) < 10.**-8., 'Orbit initialization with vxvv as Quantity does not work as expected for RZOrbit'
    assert numpy.fabs(o.vT(use_physical=False)*o._vo-210.) < 10.**-8., 'Orbit initialization with vxvv as Quantity does not work as expected for RZOrbit'
    return None

def test_orbit_setup_vxvv_linearorbit():
    from galpy.orbit import Orbit
    o= Orbit([7.*units.kpc,-21.*units.pc/units.Myr])
    assert numpy.fabs(o.x(use_physical=False)*o._ro-7.) < 10.**-8., 'Orbit initialization with vxvv as Quantity does not work as expected for RZOrbit'
    assert numpy.fabs(o.vx(use_physical=False)*o._vo+21./1.0227121655399913) < 10.**-5., 'Orbit initialization with vxvv as Quantity does not work as expected for RZOrbit'
    return None

def test_orbit_setup_solarmotion():
    from galpy.orbit import Orbit
    o= Orbit([1.,0.1,1.1,0.2,0.1,0.],
             solarmotion=units.Quantity([13.,25.,8.],unit=units.km/units.s))
    assert numpy.fabs(o._orb._solarmotion[0]-13.) < 10.**-8., 'solarmotion in Orbit setup as Quantity does not work as expected'
    assert numpy.fabs(o._orb._solarmotion[1]-25.) < 10.**-8., 'solarmotion in Orbit setup as Quantity does not work as expected'
    assert numpy.fabs(o._orb._solarmotion[2]-8.) < 10.**-8., 'solarmotion in Orbit setup as Quantity does not work as expected'
    return None

def test_orbit_setup_solarmotion_oddunits():
    from galpy.orbit import Orbit
    o= Orbit([1.,0.1,1.1,0.2,0.1,0.],
             solarmotion=units.Quantity([13.,25.,8.],unit=units.kpc/units.Gyr))
    assert numpy.fabs(o._orb._solarmotion[0]-13./1.0227121655399913) < 10.**-5., 'solarmotion in Orbit setup as Quantity does not work as expected'
    assert numpy.fabs(o._orb._solarmotion[1]-25./1.0227121655399913) < 10.**-5., 'solarmotion in Orbit setup as Quantity does not work as expected'
    assert numpy.fabs(o._orb._solarmotion[2]-8./1.0227121655399913) < 10.**-5., 'solarmotion in Orbit setup as Quantity does not work as expected'
    return None

def test_orbit_setup_roAsQuantity():
    from galpy.orbit import Orbit
    o= Orbit([1.,0.1,1.1,0.2,0.1,0.],ro=11*units.kpc)
    assert numpy.fabs(o._ro-11.) < 10.**-10., 'ro in Orbit setup as Quantity does not work as expected'
    assert numpy.fabs(o._orb._ro-11.) < 10.**-10., 'ro in Orbit setup as Quantity does not work as expected'
    return None

def test_orbit_setup_roAsQuantity_oddunits():
    from galpy.orbit import Orbit
    o= Orbit([1.,0.1,1.1,0.2,0.1,0.],ro=11*units.lyr)
    assert numpy.fabs(o._ro-11.*units.lyr.to(units.kpc)) < 10.**-10., 'ro in Orbit setup as Quantity does not work as expected'
    assert numpy.fabs(o._orb._ro-11.*units.lyr.to(units.kpc)) < 10.**-10., 'ro in Orbit setup as Quantity does not work as expected'
    return None

def test_orbit_setup_voAsQuantity():
    from galpy.orbit import Orbit
    o= Orbit([1.,0.1,1.1,0.2,0.1,0.],vo=210*units.km/units.s)
    assert numpy.fabs(o._vo-210.) < 10.**-10., 'vo in Orbit setup as Quantity does not work as expected'
    assert numpy.fabs(o._orb._vo-210.) < 10.**-10., 'vo in Orbit setup as Quantity does not work as expected'
    return None

def test_orbit_setup_voAsQuantity_oddunits():
    from galpy.orbit import Orbit
    o= Orbit([1.,0.1,1.1,0.2,0.1,0.],vo=210*units.pc/units.Myr)
    assert numpy.fabs(o._vo-210.*(units.pc/units.Myr).to(units.km/units.s)) < 10.**-10., 'vo in Orbit setup as Quantity does not work as expected'
    assert numpy.fabs(o._orb._vo-210.*(units.pc/units.Myr).to(units.km/units.s)) < 10.**-10., 'vo in Orbit setup as Quantity does not work as expected'
    return None

def test_orbit_setup_zoAsQuantity():
    from galpy.orbit import Orbit
    o= Orbit([1.,0.1,1.1,0.2,0.1,0.],zo=12*units.pc)
    assert numpy.fabs(o._orb._zo-0.012) < 10.**-10., 'zo in Orbit setup as Quantity does not work as expected'
    return None

def test_orbit_setup_zoAsQuantity_oddunits():
    from galpy.orbit import Orbit
    o= Orbit([1.,0.1,1.1,0.2,0.1,0.],zo=13*units.lyr)
    assert numpy.fabs(o._orb._zo-13.*units.lyr.to(units.kpc)) < 10.**-10., 'zo in Orbit setup as Quantity does not work as expected'
    return None

def test_orbit_method_returntype_scalar():
    from galpy.orbit import Orbit
    o= Orbit([10.*units.kpc,-20.*units.km/units.s,210.*units.km/units.s,
              500.*units.pc,-12.*units.km/units.s,45.*units.deg])
    from galpy.potential import MWPotential2014
    assert isinstance(o.E(pot=MWPotential2014),units.Quantity), 'Orbit method E does not return Quantity when it should'
    assert isinstance(o.ER(pot=MWPotential2014),units.Quantity), 'Orbit method ER does not return Quantity when it should'
    assert isinstance(o.Ez(pot=MWPotential2014),units.Quantity), 'Orbit method Ez does not return Quantity when it should'
    assert isinstance(o.Jacobi(pot=MWPotential2014),units.Quantity), 'Orbit method Jacobi does not return Quantity when it should'
    assert isinstance(o.L(),units.Quantity), 'Orbit method L does not return Quantity when it should'
    assert isinstance(o.rap(pot=MWPotential2014,analytic=True),units.Quantity), 'Orbit method rap does not return Quantity when it should'
    assert isinstance(o.rperi(pot=MWPotential2014,analytic=True),units.Quantity), 'Orbit method rperi does not return Quantity when it should'
    assert isinstance(o.zmax(pot=MWPotential2014,analytic=True),units.Quantity), 'Orbit method zmax does not return Quantity when it should'
    assert isinstance(o.jr(pot=MWPotential2014,type='staeckel',delta=0.5),units.Quantity), 'Orbit method jr does not return Quantity when it should'
    assert isinstance(o.jp(pot=MWPotential2014,type='staeckel',delta=0.5),units.Quantity), 'Orbit method jp does not return Quantity when it should'
    assert isinstance(o.jz(pot=MWPotential2014,type='staeckel',delta=0.5),units.Quantity), 'Orbit method jz does not return Quantity when it should'
    assert isinstance(o.wr(pot=MWPotential2014,type='staeckel',delta=0.5),units.Quantity), 'Orbit method wr does not return Quantity when it should'
    assert isinstance(o.wp(pot=MWPotential2014,type='staeckel',delta=0.5),units.Quantity), 'Orbit method wp does not return Quantity when it should'
    assert isinstance(o.wz(pot=MWPotential2014,type='staeckel',delta=0.5),units.Quantity), 'Orbit method wz does not return Quantity when it should'
    assert isinstance(o.Tr(pot=MWPotential2014,type='staeckel',delta=0.5),units.Quantity), 'Orbit method Tr does not return Quantity when it should'
    assert isinstance(o.Tp(pot=MWPotential2014,type='staeckel',delta=0.5),units.Quantity), 'Orbit method Tp does not return Quantity when it should'
    assert isinstance(o.Tz(pot=MWPotential2014,type='staeckel',delta=0.5),units.Quantity), 'Orbit method Tz does not return Quantity when it should'
    assert isinstance(o.Or(pot=MWPotential2014,type='staeckel',delta=0.5),units.Quantity), 'Orbit method Or does not return Quantity when it should'
    assert isinstance(o.Op(pot=MWPotential2014,type='staeckel',delta=0.5),units.Quantity), 'Orbit method Op does not return Quantity when it should'
    assert isinstance(o.Oz(pot=MWPotential2014,type='staeckel',delta=0.5),units.Quantity), 'Orbit method Oz does not return Quantity when it should'
    assert isinstance(o.time(),units.Quantity), 'Orbit method time does not return Quantity when it should'
    assert isinstance(o.R(),units.Quantity), 'Orbit method R does not return Quantity when it should'
    assert isinstance(o.r(),units.Quantity), 'Orbit method r does not return Quantity when it should'
    assert isinstance(o.vR(),units.Quantity), 'Orbit method vR does not return Quantity when it should'
    assert isinstance(o.vT(),units.Quantity), 'Orbit method vT does not return Quantity when it should'
    assert isinstance(o.z(),units.Quantity), 'Orbit method z does not return Quantity when it should'
    assert isinstance(o.vz(),units.Quantity), 'Orbit method vz does not return Quantity when it should'
    assert isinstance(o.phi(),units.Quantity), 'Orbit method phi does not return Quantity when it should'
    assert isinstance(o.vphi(),units.Quantity), 'Orbit method vphi does not return Quantity when it should'
    assert isinstance(o.x(),units.Quantity), 'Orbit method x does not return Quantity when it should'
    assert isinstance(o.y(),units.Quantity), 'Orbit method y does not return Quantity when it should'
    assert isinstance(o.vx(),units.Quantity), 'Orbit method vx does not return Quantity when it should'
    assert isinstance(o.vy(),units.Quantity), 'Orbit method vy does not return Quantity when it should'
    assert isinstance(o.ra(),units.Quantity), 'Orbit method ra does not return Quantity when it should'
    assert isinstance(o.dec(),units.Quantity), 'Orbit method dec does not return Quantity when it should'
    assert isinstance(o.ll(),units.Quantity), 'Orbit method ll does not return Quantity when it should'
    assert isinstance(o.bb(),units.Quantity), 'Orbit method bb does not return Quantity when it should'
    assert isinstance(o.dist(),units.Quantity), 'Orbit method dist does not return Quantity when it should'
    assert isinstance(o.pmra(),units.Quantity), 'Orbit method pmra does not return Quantity when it should'
    assert isinstance(o.pmdec(),units.Quantity), 'Orbit method pmdec does not return Quantity when it should'
    assert isinstance(o.pmll(),units.Quantity), 'Orbit method pmll does not return Quantity when it should'
    assert isinstance(o.pmbb(),units.Quantity), 'Orbit method pmbb does not return Quantity when it should'
    assert isinstance(o.vlos(),units.Quantity), 'Orbit method vlos does not return Quantity when it should'
    assert isinstance(o.vra(),units.Quantity), 'Orbit method vra does not return Quantity when it should'
    assert isinstance(o.vdec(),units.Quantity), 'Orbit method vdec does not return Quantity when it should'
    assert isinstance(o.vll(),units.Quantity), 'Orbit method vll does not return Quantity when it should'
    assert isinstance(o.vbb(),units.Quantity), 'Orbit method vbb does not return Quantity when it should'
    assert isinstance(o.helioX(),units.Quantity), 'Orbit method helioX does not return Quantity when it should'
    assert isinstance(o.helioY(),units.Quantity), 'Orbit method helioY does not return Quantity when it should'
    assert isinstance(o.helioZ(),units.Quantity), 'Orbit method helioZ does not return Quantity when it should'
    assert isinstance(o.U(),units.Quantity), 'Orbit method U does not return Quantity when it should'
    assert isinstance(o.V(),units.Quantity), 'Orbit method V does not return Quantity when it should'
    assert isinstance(o.W(),units.Quantity), 'Orbit method W does not return Quantity when it should'
    return None

def test_orbit_method_returntype():
    from galpy.orbit import Orbit
    o= Orbit([10.*units.kpc,-20.*units.km/units.s,210.*units.km/units.s,
              500.*units.pc,-12.*units.km/units.s,45.*units.deg])
    from galpy.potential import MWPotential2014
    ts= numpy.linspace(0.,6.,1001)
    o.integrate(ts,MWPotential2014)
    assert isinstance(o.E(ts),units.Quantity), 'Orbit method E does not return Quantity when it should'
    assert isinstance(o.ER(ts),units.Quantity), 'Orbit method ER does not return Quantity when it should'
    assert isinstance(o.Ez(ts),units.Quantity), 'Orbit method Ez does not return Quantity when it should'
    assert isinstance(o.Jacobi(ts),units.Quantity), 'Orbit method Jacobi does not return Quantity when it should'
    assert isinstance(o.L(ts),units.Quantity), 'Orbit method L does not return Quantity when it should'
    assert isinstance(o.time(ts),units.Quantity), 'Orbit method time does not return Quantity when it should'
    assert isinstance(o.R(ts),units.Quantity), 'Orbit method R does not return Quantity when it should'
    assert isinstance(o.r(ts),units.Quantity), 'Orbit method r does not return Quantity when it should'
    assert isinstance(o.vR(ts),units.Quantity), 'Orbit method vR does not return Quantity when it should'
    assert isinstance(o.vT(ts),units.Quantity), 'Orbit method vT does not return Quantity when it should'
    assert isinstance(o.z(ts),units.Quantity), 'Orbit method z does not return Quantity when it should'
    assert isinstance(o.vz(ts),units.Quantity), 'Orbit method vz does not return Quantity when it should'
    assert isinstance(o.phi(ts),units.Quantity), 'Orbit method phi does not return Quantity when it should'
    assert isinstance(o.vphi(ts),units.Quantity), 'Orbit method vphi does not return Quantity when it should'
    assert isinstance(o.x(ts),units.Quantity), 'Orbit method x does not return Quantity when it should'
    assert isinstance(o.y(ts),units.Quantity), 'Orbit method y does not return Quantity when it should'
    assert isinstance(o.vx(ts),units.Quantity), 'Orbit method vx does not return Quantity when it should'
    assert isinstance(o.vy(ts),units.Quantity), 'Orbit method vy does not return Quantity when it should'
    assert isinstance(o.ra(ts),units.Quantity), 'Orbit method ra does not return Quantity when it should'
    assert isinstance(o.dec(ts),units.Quantity), 'Orbit method dec does not return Quantity when it should'
    assert isinstance(o.ll(ts),units.Quantity), 'Orbit method ll does not return Quantity when it should'
    assert isinstance(o.bb(ts),units.Quantity), 'Orbit method bb does not return Quantity when it should'
    assert isinstance(o.dist(ts),units.Quantity), 'Orbit method dist does not return Quantity when it should'
    assert isinstance(o.pmra(ts),units.Quantity), 'Orbit method pmra does not return Quantity when it should'
    assert isinstance(o.pmdec(ts),units.Quantity), 'Orbit method pmdec does not return Quantity when it should'
    assert isinstance(o.pmll(ts),units.Quantity), 'Orbit method pmll does not return Quantity when it should'
    assert isinstance(o.pmbb(ts),units.Quantity), 'Orbit method pmbb does not return Quantity when it should'
    assert isinstance(o.vlos(ts),units.Quantity), 'Orbit method vlos does not return Quantity when it should'
    assert isinstance(o.vra(ts),units.Quantity), 'Orbit method vra does not return Quantity when it should'
    assert isinstance(o.vdec(ts),units.Quantity), 'Orbit method vdec does not return Quantity when it should'
    assert isinstance(o.vll(ts),units.Quantity), 'Orbit method vll does not return Quantity when it should'
    assert isinstance(o.vbb(ts),units.Quantity), 'Orbit method vbb does not return Quantity when it should'
    assert isinstance(o.helioX(ts),units.Quantity), 'Orbit method helioX does not return Quantity when it should'
    assert isinstance(o.helioY(ts),units.Quantity), 'Orbit method helioY does not return Quantity when it should'
    assert isinstance(o.helioZ(ts),units.Quantity), 'Orbit method helioZ does not return Quantity when it should'
    assert isinstance(o.U(ts),units.Quantity), 'Orbit method U does not return Quantity when it should'
    assert isinstance(o.V(ts),units.Quantity), 'Orbit method V does not return Quantity when it should'
    assert isinstance(o.W(ts),units.Quantity), 'Orbit method W does not return Quantity when it should'
    return None

def test_orbit_method_returnunit():
    from galpy.orbit import Orbit
    o= Orbit([10.*units.kpc,-20.*units.km/units.s,210.*units.km/units.s,
              500.*units.pc,-12.*units.km/units.s,45.*units.deg])
    from galpy.potential import MWPotential2014
    try:
        o.E(pot=MWPotential2014).to(units.km**2/units.s**2)
    except units.UnitConversionError:
        raise AssertionError('Orbit method E does not return Quantity with the right units')
    try:
        o.ER(pot=MWPotential2014).to(units.km**2/units.s**2)
    except units.UnitConversionError:
        raise AssertionError('Orbit method ER does not return Quantity with the right units')
    try:
        o.Ez(pot=MWPotential2014).to(units.km**2/units.s**2)
    except units.UnitConversionError:
        raise AssertionError('Orbit method Ez does not return Quantity with the right units')
    try:
        o.Jacobi(pot=MWPotential2014).to(units.km**2/units.s**2)
    except units.UnitConversionError:
        raise AssertionError('Orbit method Jacobi does not return Quantity with the right units')
    try:
        o.L().to(units.km**2/units.s)
    except units.UnitConversionError:
        raise AssertionError('Orbit method L does not return Quantity with the right units')
    try:
        o.rap(pot=MWPotential2014,analytic=True).to(units.kpc)
    except units.UnitConversionError:
        raise AssertionError('Orbit method rap does not return Quantity with the right units')
    try:
        o.rperi(pot=MWPotential2014,analytic=True).to(units.kpc)
    except units.UnitConversionError:
        raise AssertionError('Orbit method rperi does not return Quantity with the right units')
    try:
        o.zmax(pot=MWPotential2014,analytic=True).to(units.kpc)
    except units.UnitConversionError:
        raise AssertionError('Orbit method zmax does not return Quantity with the right units')
    try:
        o.jr(pot=MWPotential2014,type='staeckel',delta=0.5).to(units.km**2/units.s)
    except units.UnitConversionError:
        raise AssertionError('Orbit method jr does not return Quantity with the right units')
    try:
        o.jp(pot=MWPotential2014,type='staeckel',delta=0.5).to(units.km**2/units.s)
    except units.UnitConversionError:
        raise AssertionError('Orbit method jp does not return Quantity with the right units')
    try:
        o.jz(pot=MWPotential2014,type='staeckel',delta=0.5).to(units.km**2/units.s)
    except units.UnitConversionError:
        raise AssertionError('Orbit method jz does not return Quantity with the right units')
    try:
        o.wr(pot=MWPotential2014,type='staeckel',delta=0.5).to(units.rad)
    except units.UnitConversionError:
        raise AssertionError('Orbit method wr does not return Quantity with the right units')
    try:
        o.wp(pot=MWPotential2014,type='staeckel',delta=0.5).to(units.rad)
    except units.UnitConversionError:
        raise AssertionError('Orbit method wp does not return Quantity with the right units')
    try:
        o.wz(pot=MWPotential2014,type='staeckel',delta=0.5).to(units.rad)
    except units.UnitConversionError:
        raise AssertionError('Orbit method wz does not return Quantity with the right units')
    try:
        o.Tr(pot=MWPotential2014,type='staeckel',delta=0.5).to(units.yr)
    except units.UnitConversionError:
        raise AssertionError('Orbit method Tr does not return Quantity with the right units')
    try:
        o.Tp(pot=MWPotential2014,type='staeckel',delta=0.5).to(units.yr)
    except units.UnitConversionError:
        raise AssertionError('Orbit method Tp does not return Quantity with the right units')
    try:
        o.Tz(pot=MWPotential2014,type='staeckel',delta=0.5).to(units.yr)
    except units.UnitConversionError:
        raise AssertionError('Orbit method Tz does not return Quantity with the right units')
    try:
        o.Or(pot=MWPotential2014,type='staeckel',delta=0.5).to(1/units.yr)
    except units.UnitConversionError:
        raise AssertionError('Orbit method Or does not return Quantity with the right units')
    try:
        o.Op(pot=MWPotential2014,type='staeckel',delta=0.5).to(1/units.yr)
    except units.UnitConversionError:
        raise AssertionError('Orbit method Op does not return Quantity with the right units')
    try:
        o.Oz(pot=MWPotential2014,type='staeckel',delta=0.5).to(1/units.yr)
    except units.UnitConversionError:
        raise AssertionError('Orbit method Oz does not return Quantity with the right units')
    try:
        o.time().to(units.yr)
    except units.UnitConversionError:
        raise AssertionError('Orbit method time does not return Quantity with the right units')
    try:
        o.R().to(units.pc)
    except units.UnitConversionError:
        raise AssertionError('Orbit method R does not return Quantity with the right units')
    try:
        o.r().to(units.pc)
    except units.UnitConversionError:
        raise AssertionError('Orbit method r does not return Quantity with the right units')
    try:
        o.vR().to(units.km/units.s)
    except units.UnitConversionError:
        raise AssertionError('Orbit method vR does not return Quantity with the right units')
    try:
        o.vT().to(units.km/units.s)
    except units.UnitConversionError:
        raise AssertionError('Orbit method vT does not return Quantity with the right units')
    try:
        o.z().to(units.pc)
    except units.UnitConversionError:
        raise AssertionError('Orbit method z does not return Quantity with the right units')
    try:
        o.vz().to(units.km/units.s)
    except units.UnitConversionError:
        raise AssertionError('Orbit method vz does not return Quantity with the right units')
    try:
        o.phi().to(units.deg)
    except units.UnitConversionError:
        raise AssertionError('Orbit method phi does not return Quantity with the right units')
    try:
        o.vphi().to(units.km/units.s)
    except units.UnitConversionError:
        raise AssertionError('Orbit method vphi does not return Quantity with the right units')
    try:
        o.x().to(units.pc)
    except units.UnitConversionError:
        raise AssertionError('Orbit method x does not return Quantity with the right units')
    try:
        o.y().to(units.pc)
    except units.UnitConversionError:
        raise AssertionError('Orbit method y does not return Quantity with the right units')
    try:
        o.vx().to(units.km/units.s)
    except units.UnitConversionError:
        raise AssertionError('Orbit method vx does not return Quantity with the right units')
    try:
        o.vy().to(units.km/units.s)
    except units.UnitConversionError:
        raise AssertionError('Orbit method vy does not return Quantity with the right units')
    try:
        o.ra().to(units.rad)
    except units.UnitConversionError:
        raise AssertionError('Orbit method ra does not return Quantity with the right units')
    try:
        o.dec().to(units.rad)
    except units.UnitConversionError:
        raise AssertionError('Orbit method dec does not return Quantity with the right units')
    try:
        o.ll().to(units.rad)
    except units.UnitConversionError:
        raise AssertionError('Orbit method ll does not return Quantity with the right units')
    try:
        o.bb().to(units.rad)
    except units.UnitConversionError:
        raise AssertionError('Orbit method bb does not return Quantity with the right units')
    try:
        o.dist().to(units.kpc)
    except units.UnitConversionError:
        raise AssertionError('Orbit method dist does not return Quantity with the right units')
    try:
        o.pmra().to(units.mas/units.yr)
    except units.UnitConversionError:
        raise AssertionError('Orbit method pmra does not return Quantity with the right units')
    try:
        o.pmdec().to(units.mas/units.yr)
    except units.UnitConversionError:
        raise AssertionError('Orbit method pmdec does not return Quantity with the right units')
    try:
        o.pmll().to(units.mas/units.yr)
    except units.UnitConversionError:
        raise AssertionError('Orbit method pmll does not return Quantity with the right units')
    try:
        o.pmbb().to(units.mas/units.yr)
    except units.UnitConversionError:
        raise AssertionError('Orbit method pmbb does not return Quantity with the right units')
    try:
        o.vlos().to(units.km/units.s)
    except units.UnitConversionError:
        raise AssertionError('Orbit method vlos does not return Quantity with the right units')
    try:
        o.vra().to(units.km/units.s)
    except units.UnitConversionError:
        raise AssertionError('Orbit method vra does not return Quantity with the right units')
    try:
        o.vdec().to(units.km/units.s)
    except units.UnitConversionError:
        raise AssertionError('Orbit method vdec does not return Quantity with the right units')
    try:
        o.vll().to(units.km/units.s)
    except units.UnitConversionError:
        raise AssertionError('Orbit method vll does not return Quantity with the right units')
    try:
        o.vbb().to(units.km/units.s)
    except units.UnitConversionError:
        raise AssertionError('Orbit method vbb does not return Quantity with the right units')
    try:
        o.helioX().to(units.pc)
    except units.UnitConversionError:
        raise AssertionError('Orbit method helioX does not return Quantity with the right units')
    try:
        o.helioY().to(units.pc)
    except units.UnitConversionError:
        raise AssertionError('Orbit method helioY does not return Quantity with the right units')
    try:
        o.helioZ().to(units.pc)
    except units.UnitConversionError:
        raise AssertionError('Orbit method helioZ does not return Quantity with the right units')
    try:
        o.U().to(units.km/units.s)
    except units.UnitConversionError:
        raise AssertionError('Orbit method U does not return Quantity with the right units')
    try:
        o.V().to(units.km/units.s)
    except units.UnitConversionError:
        raise AssertionError('Orbit method V does not return Quantity with the right units')
    try:
        o.W().to(units.km/units.s)
    except units.UnitConversionError:
        raise AssertionError('Orbit method W does not return Quantity with the right units')
    return None

def test_orbit_method_value():
    from galpy.orbit import Orbit
    from galpy.potential import MWPotential2014
    from galpy.util import bovy_conversion
    o= Orbit([10.*units.kpc,-20.*units.km/units.s,210.*units.km/units.s,
              500.*units.pc,-12.*units.km/units.s,45.*units.deg])
    oc= o()
    oc.turn_physical_off()
    assert numpy.fabs(o.E(pot=MWPotential2014).to(units.km**2/units.s**2).value-oc.E(pot=MWPotential2014)*o._vo**2.) < 10.**-8., 'Orbit method E does not return the correct value as Quantity'
    assert numpy.fabs(o.ER(pot=MWPotential2014).to(units.km**2/units.s**2).value-oc.ER(pot=MWPotential2014)*o._vo**2.) < 10.**-8., 'Orbit method ER does not return the correct value as Quantity'
    assert numpy.fabs(o.Ez(pot=MWPotential2014).to(units.km**2/units.s**2).value-oc.Ez(pot=MWPotential2014)*o._vo**2.) < 10.**-8., 'Orbit method Ez does not return the correct value as Quantity'
    assert numpy.fabs(o.Jacobi(pot=MWPotential2014).to(units.km**2/units.s**2).value-oc.Jacobi(pot=MWPotential2014)*o._vo**2.) < 10.**-8., 'Orbit method Jacobi does not return the correct value as Quantity'
    assert numpy.all(numpy.fabs(o.L(pot=MWPotential2014).to(units.km/units.s*units.kpc).value-oc.L(pot=MWPotential2014)*o._ro*o._vo) < 10.**-8.), 'Orbit method L does not return the correct value as Quantity'
    assert numpy.fabs(o.rap(pot=MWPotential2014,analytic=True).to(units.kpc).value-oc.rap(pot=MWPotential2014,analytic=True)*o._ro) < 10.**-8., 'Orbit method rap does not return the correct value as Quantity'
    assert numpy.fabs(o.rperi(pot=MWPotential2014,analytic=True).to(units.kpc).value-oc.rperi(pot=MWPotential2014,analytic=True)*o._ro) < 10.**-8., 'Orbit method rperi does not return the correct value as Quantity'
    assert numpy.fabs(o.zmax(pot=MWPotential2014,analytic=True).to(units.kpc).value-oc.zmax(pot=MWPotential2014,analytic=True)*o._ro) < 10.**-8., 'Orbit method zmax does not return the correct value as Quantity'
    assert numpy.fabs(o.jr(pot=MWPotential2014,type='staeckel',delta=0.5).to(units.km/units.s*units.kpc).value-oc.jr(pot=MWPotential2014,type='staeckel',delta=0.5)*o._ro*o._vo) < 10.**-8., 'Orbit method jr does not return the correct value as Quantity'
    assert numpy.fabs(o.jp(pot=MWPotential2014,type='staeckel',delta=4.*units.kpc).to(units.km/units.s*units.kpc).value-oc.jp(pot=MWPotential2014,type='staeckel',delta=0.5)*o._ro*o._vo) < 10.**-8., 'Orbit method jp does not return the correct value as Quantity'
    assert numpy.fabs(o.jz(pot=MWPotential2014,type='isochroneapprox',b=0.8*8.*units.kpc).to(units.km/units.s*units.kpc).value-oc.jz(pot=MWPotential2014,type='isochroneapprox',b=0.8)*o._ro*o._vo) < 10.**-8., 'Orbit method jz does not return the correct value as Quantity'
    assert numpy.fabs(o.wr(pot=MWPotential2014,type='staeckel',delta=0.5).to(units.rad).value-oc.wr(pot=MWPotential2014,type='staeckel',delta=0.5)) < 10.**-8., 'Orbit method wr does not return the correct value as Quantity'
    assert numpy.fabs(o.wp(pot=MWPotential2014,type='staeckel',delta=0.5).to(units.rad).value-oc.wp(pot=MWPotential2014,type='staeckel',delta=0.5)) < 10.**-8., 'Orbit method wp does not return the correct value as Quantity'
    assert numpy.fabs(o.wz(pot=MWPotential2014,type='staeckel',delta=0.5).to(units.rad).value-oc.wz(pot=MWPotential2014,type='staeckel',delta=0.5)) < 10.**-8., 'Orbit method wz does not return the correct value as Quantity'
    assert numpy.fabs(o.Tr(pot=MWPotential2014,type='staeckel',delta=0.5).to(units.Gyr).value-oc.Tr(pot=MWPotential2014,type='staeckel',delta=0.5)*bovy_conversion.time_in_Gyr(o._vo,o._ro)) < 10.**-8., 'Orbit method Tr does not return the correct value as Quantity'
    assert numpy.fabs(o.Tp(pot=MWPotential2014,type='staeckel',delta=0.5).to(units.Gyr).value-oc.Tp(pot=MWPotential2014,type='staeckel',delta=0.5)*bovy_conversion.time_in_Gyr(o._vo,o._ro)) < 10.**-8., 'Orbit method Tp does not return the correct value as Quantity'
    assert numpy.fabs(o.Tz(pot=MWPotential2014,type='staeckel',delta=0.5).to(units.Gyr).value-oc.Tz(pot=MWPotential2014,type='staeckel',delta=0.5)*bovy_conversion.time_in_Gyr(o._vo,o._ro)) < 10.**-8., 'Orbit method Tz does not return the correct value as Quantity'
    assert numpy.fabs(o.Or(pot=MWPotential2014,type='staeckel',delta=0.5).to(1/units.Gyr).value-oc.Or(pot=MWPotential2014,type='staeckel',delta=0.5)*bovy_conversion.freq_in_Gyr(o._vo,o._ro)) < 10.**-8., 'Orbit method Or does not return the correct value as Quantity'
    assert numpy.fabs(o.Op(pot=MWPotential2014,type='staeckel',delta=0.5).to(1/units.Gyr).value-oc.Op(pot=MWPotential2014,type='staeckel',delta=0.5)*bovy_conversion.freq_in_Gyr(o._vo,o._ro)) < 10.**-8., 'Opbit method Or does not return the correct value as Quantity'
    assert numpy.fabs(o.Oz(pot=MWPotential2014,type='staeckel',delta=0.5).to(1/units.Gyr).value-oc.Oz(pot=MWPotential2014,type='staeckel',delta=0.5)*bovy_conversion.freq_in_Gyr(o._vo,o._ro)) < 10.**-8., 'Ozbit method Or does not return the correct value as Quantity'
    assert numpy.fabs(o.time().to(units.Gyr).value-oc.time()*bovy_conversion.time_in_Gyr(o._vo,o._ro)) < 10.**-8., 'Orbit method time does not return the correct value as Quantity'
    assert numpy.fabs(o.R().to(units.kpc).value-oc.R()*o._ro) < 10.**-8., 'Orbit method R does not return the correct value as Quantity'
    assert numpy.fabs(o.r().to(units.kpc).value-oc.r()*o._ro) < 10.**-8., 'Orbit method r does not return the correct value as Quantity'
    assert numpy.fabs(o.vR().to(units.km/units.s).value-oc.vR()*o._vo) < 10.**-8., 'Orbit method vR does not return the correct value as Quantity'
    assert numpy.fabs(o.vT().to(units.km/units.s).value-oc.vT()*o._vo) < 10.**-8., 'Orbit method vT does not return the correct value as Quantity'
    assert numpy.fabs(o.z().to(units.kpc).value-oc.z()*o._ro) < 10.**-8., 'Orbit method z does not return the correct value as Quantity'
    assert numpy.fabs(o.vz().to(units.km/units.s).value-oc.vz()*o._vo) < 10.**-8., 'Orbit method vz does not return the correct value as Quantity'
    assert numpy.fabs(o.phi().to(units.rad).value-oc.phi()) < 10.**-8., 'Orbit method phi does not return the correct value as Quantity'
    assert numpy.fabs(o.vphi().to(units.km/units.s).value-oc.vphi()*o._vo) < 10.**-8., 'Orbit method vphi does not return the correct value as Quantity'
    assert numpy.fabs(o.x().to(units.kpc).value-oc.x()*o._ro) < 10.**-8., 'Orbit method x does not return the correct value as Quantity'
    assert numpy.fabs(o.y().to(units.kpc).value-oc.y()*o._ro) < 10.**-8., 'Orbit method y does not return the correct value as Quantity'
    assert numpy.fabs(o.vx().to(units.km/units.s).value-oc.vx()*o._vo) < 10.**-8., 'Orbit method vx does not return the correct value as Quantity'
    assert numpy.fabs(o.vy().to(units.km/units.s).value-oc.vy()*o._vo) < 10.**-8., 'Orbit method vy does not return the correct value as Quantity'
    assert numpy.fabs(o.ra().to(units.deg).value-oc.ra(quantity=False)) < 10.**-8., 'Orbit method ra does not return the correct value as Quantity'
    assert numpy.fabs(o.dec().to(units.deg).value-oc.dec(quantity=False)) < 10.**-8., 'Orbit method dec does not return the correct value as Quantity'
    assert numpy.fabs(o.ll().to(units.deg).value-oc.ll(quantity=False)) < 10.**-8., 'Orbit method ll does not return the correct value as Quantity'
    assert numpy.fabs(o.bb().to(units.deg).value-oc.bb(quantity=False)) < 10.**-8., 'Orbit method bb does not return the correct value as Quantity'
    assert numpy.fabs(o.dist().to(units.kpc).value-oc.dist(quantity=False)) < 10.**-8., 'Orbit method dist does not return the correct value as Quantity'
    assert numpy.fabs(o.pmra().to(units.mas/units.yr).value-oc.pmra(quantity=False)) < 10.**-8., 'Orbit method pmra does not return the correct value as Quantity'
    assert numpy.fabs(o.pmdec().to(units.mas/units.yr).value-oc.pmdec(quantity=False)) < 10.**-8., 'Orbit method pmdec does not return the correct value as Quantity'
    assert numpy.fabs(o.pmll().to(units.mas/units.yr).value-oc.pmll(quantity=False)) < 10.**-8., 'Orbit method pmll does not return the correct value as Quantity'
    assert numpy.fabs(o.pmbb().to(units.mas/units.yr).value-oc.pmbb(quantity=False)) < 10.**-8., 'Orbit method pmbb does not return the correct value as Quantity'
    assert numpy.fabs(o.vlos().to(units.km/units.s).value-oc.vlos(quantity=False)) < 10.**-8., 'Orbit method vlos does not return the correct value as Quantity'
    assert numpy.fabs(o.vra().to(units.km/units.s).value-oc.vra(quantity=False)) < 10.**-8., 'Orbit method vra does not return the correct value as Quantity'
    assert numpy.fabs(o.vdec().to(units.km/units.s).value-oc.vdec(quantity=False)) < 10.**-8., 'Orbit method vdec does not return the correct value as Quantity'
    assert numpy.fabs(o.vll().to(units.km/units.s).value-oc.vll(quantity=False)) < 10.**-8., 'Orbit method vll does not return the correct value as Quantity'
    assert numpy.fabs(o.vbb().to(units.km/units.s).value-oc.vbb(quantity=False)) < 10.**-8., 'Orbit method vbb does not return the correct value as Quantity'
    assert numpy.fabs(o.helioX().to(units.kpc).value-oc.helioX(quantity=False)) < 10.**-8., 'Orbit method helioX does not return the correct value as Quantity'
    assert numpy.fabs(o.helioY().to(units.kpc).value-oc.helioY(quantity=False)) < 10.**-8., 'Orbit method helioY does not return the correct value as Quantity'
    assert numpy.fabs(o.helioZ().to(units.kpc).value-oc.helioZ(quantity=False)) < 10.**-8., 'Orbit method helioZ does not return the correct value as Quantity'
    assert numpy.fabs(o.U().to(units.km/units.s).value-oc.U(quantity=False)) < 10.**-8., 'Orbit method U does not return the correct value as Quantity'
    assert numpy.fabs(o.V().to(units.km/units.s).value-oc.V(quantity=False)) < 10.**-8., 'Orbit method V does not return the correct value as Quantity'
    assert numpy.fabs(o.W().to(units.km/units.s).value-oc.W(quantity=False)) < 10.**-8., 'Orbit method W does not return the correct value as Quantity'
    return None

def test_orbit_method_value_turnquantityoff():
    from galpy.orbit import Orbit
    from galpy.potential import MWPotential2014
    from galpy.util import bovy_conversion
    o= Orbit([10.*units.kpc,-20.*units.km/units.s,210.*units.km/units.s,
              500.*units.pc,-12.*units.km/units.s,45.*units.deg])
    oc= o()
    oc.turn_physical_off()
    assert numpy.fabs(o.E(pot=MWPotential2014,quantity=False)-oc.E(pot=MWPotential2014)*o._vo**2.) < 10.**-8., 'Orbit method E does not return the correct value when Quantity turned off'
    assert numpy.fabs(o.ER(pot=MWPotential2014,quantity=False)-oc.ER(pot=MWPotential2014)*o._vo**2.) < 10.**-8., 'Orbit method ER does not return the correct value when Quantity turned off'
    assert numpy.fabs(o.Ez(pot=MWPotential2014,quantity=False)-oc.Ez(pot=MWPotential2014)*o._vo**2.) < 10.**-8., 'Orbit method Ez does not return the correct value when Quantity turned off'
    assert numpy.fabs(o.Jacobi(pot=MWPotential2014,quantity=False)-oc.Jacobi(pot=MWPotential2014)*o._vo**2.) < 10.**-8., 'Orbit method Jacobi does not return the correct value when Quantity turned off'
    assert numpy.all(numpy.fabs(o.L(pot=MWPotential2014,quantity=False)-oc.L(pot=MWPotential2014)*o._ro*o._vo) < 10.**-8.), 'Orbit method L does not return the correct value when Quantity turned off'
    assert numpy.fabs(o.rap(pot=MWPotential2014,analytic=True,quantity=False)-oc.rap(pot=MWPotential2014,analytic=True)*o._ro) < 10.**-8., 'Orbit method rap does not return the correct value when Quantity turned off'
    assert numpy.fabs(o.rperi(pot=MWPotential2014,analytic=True,quantity=False)-oc.rperi(pot=MWPotential2014,analytic=True)*o._ro) < 10.**-8., 'Orbit method rperi does not return the correct value when Quantity turned off'
    assert numpy.fabs(o.zmax(pot=MWPotential2014,analytic=True,quantity=False)-oc.zmax(pot=MWPotential2014,analytic=True)*o._ro) < 10.**-8., 'Orbit method zmax does not return the correct value when Quantity turned off'
    assert numpy.fabs(o.jr(pot=MWPotential2014,type='staeckel',delta=0.5,quantity=False)-oc.jr(pot=MWPotential2014,type='staeckel',delta=0.5)*o._ro*o._vo) < 10.**-8., 'Orbit method jr does not return the correct value when Quantity turned off'
    assert numpy.fabs(o.jp(pot=MWPotential2014,type='staeckel',delta=4.*units.kpc,quantity=False)-oc.jp(pot=MWPotential2014,type='staeckel',delta=0.5)*o._ro*o._vo) < 10.**-8., 'Orbit method jp does not return the correct value when Quantity turned off'
    assert numpy.fabs(o.jz(pot=MWPotential2014,type='isochroneapprox',b=0.8*8.*units.kpc,quantity=False)-oc.jz(pot=MWPotential2014,type='isochroneapprox',b=0.8)*o._ro*o._vo) < 10.**-8., 'Orbit method jz does not return the correct value when Quantity turned off'
    assert numpy.fabs(o.wr(pot=MWPotential2014,type='staeckel',delta=0.5,quantity=False)-oc.wr(pot=MWPotential2014,type='staeckel',delta=0.5)) < 10.**-8., 'Orbit method wr does not return the correct value when Quantity turned off'
    assert numpy.fabs(o.wp(pot=MWPotential2014,type='staeckel',delta=0.5,quantity=False)-oc.wp(pot=MWPotential2014,type='staeckel',delta=0.5)) < 10.**-8., 'Orbit method wp does not return the correct value when Quantity turned off'
    assert numpy.fabs(o.wz(pot=MWPotential2014,type='staeckel',delta=0.5,quantity=False)-oc.wz(pot=MWPotential2014,type='staeckel',delta=0.5)) < 10.**-8., 'Orbit method wz does not return the correct value when Quantity turned off'
    assert numpy.fabs(o.Tr(pot=MWPotential2014,type='staeckel',delta=0.5,quantity=False)-oc.Tr(pot=MWPotential2014,type='staeckel',delta=0.5)*bovy_conversion.time_in_Gyr(o._vo,o._ro)) < 10.**-8., 'Orbit method Tr does not return the correct value when Quantity turned off'
    assert numpy.fabs(o.Tp(pot=MWPotential2014,type='staeckel',delta=0.5,quantity=False)-oc.Tp(pot=MWPotential2014,type='staeckel',delta=0.5)*bovy_conversion.time_in_Gyr(o._vo,o._ro)) < 10.**-8., 'Orbit method Tp does not return the correct value when Quantity turned off'
    assert numpy.fabs(o.Tz(pot=MWPotential2014,type='staeckel',delta=0.5,quantity=False)-oc.Tz(pot=MWPotential2014,type='staeckel',delta=0.5)*bovy_conversion.time_in_Gyr(o._vo,o._ro)) < 10.**-8., 'Orbit method Tz does not return the correct value when Quantity turned off'
    assert numpy.fabs(o.Or(pot=MWPotential2014,type='staeckel',delta=0.5,quantity=False)-oc.Or(pot=MWPotential2014,type='staeckel',delta=0.5)*bovy_conversion.freq_in_Gyr(o._vo,o._ro)) < 10.**-8., 'Orbit method Or does not return the correct value when Quantity turned off'
    assert numpy.fabs(o.Op(pot=MWPotential2014,type='staeckel',delta=0.5,quantity=False)-oc.Op(pot=MWPotential2014,type='staeckel',delta=0.5)*bovy_conversion.freq_in_Gyr(o._vo,o._ro)) < 10.**-8., 'Opbit method Or does not return the correct value when Quantity turned off'
    assert numpy.fabs(o.Oz(pot=MWPotential2014,type='staeckel',delta=0.5,quantity=False)-oc.Oz(pot=MWPotential2014,type='staeckel',delta=0.5)*bovy_conversion.freq_in_Gyr(o._vo,o._ro)) < 10.**-8., 'Ozbit method Or does not return the correct value when Quantity turned off'
    assert numpy.fabs(o.time(quantity=False)-oc.time()*bovy_conversion.time_in_Gyr(o._vo,o._ro)) < 10.**-8., 'Orbit method time does not return the correct value when Quantity turned off'
    assert numpy.fabs(o.R(quantity=False)-oc.R()*o._ro) < 10.**-8., 'Orbit method R does not return the correct value when Quantity turned off'
    assert numpy.fabs(o.r(quantity=False)-oc.r()*o._ro) < 10.**-8., 'Orbit method r does not return the correct value when Quantity turned off'
    assert numpy.fabs(o.vR(quantity=False)-oc.vR()*o._vo) < 10.**-8., 'Orbit method vR does not return the correct value when Quantity turned off'
    assert numpy.fabs(o.vT(quantity=False)-oc.vT()*o._vo) < 10.**-8., 'Orbit method vT does not return the correct value when Quantity turned off'
    assert numpy.fabs(o.z(quantity=False)-oc.z()*o._ro) < 10.**-8., 'Orbit method z does not return the correct value when Quantity turned off'
    assert numpy.fabs(o.vz(quantity=False)-oc.vz()*o._vo) < 10.**-8., 'Orbit method vz does not return the correct value when Quantity turned off'
    assert numpy.fabs(o.phi(quantity=False)-oc.phi()) < 10.**-8., 'Orbit method phi does not return the correct value when Quantity turned off'
    assert numpy.fabs(o.vphi(quantity=False)-oc.vphi()*o._vo) < 10.**-8., 'Orbit method vphi does not return the correct value when Quantity turned off'
    assert numpy.fabs(o.x(quantity=False)-oc.x()*o._ro) < 10.**-8., 'Orbit method x does not return the correct value when Quantity turned off'
    assert numpy.fabs(o.y(quantity=False)-oc.y()*o._ro) < 10.**-8., 'Orbit method y does not return the correct value when Quantity turned off'
    assert numpy.fabs(o.vx(quantity=False)-oc.vx()*o._vo) < 10.**-8., 'Orbit method vx does not return the correct value when Quantity turned off'
    assert numpy.fabs(o.vy(quantity=False)-oc.vy()*o._vo) < 10.**-8., 'Orbit method vy does not return the correct value when Quantity turned off'
    return None

def test_integrate_timeAsQuantity():
    from galpy.orbit import Orbit
    from galpy.potential import MWPotential
    from galpy.util import bovy_conversion
    import copy
    ro, vo= 8., 200.
    o= Orbit([10.*units.kpc,-20.*units.km/units.s,210.*units.km/units.s,
              500.*units.pc,-12.*units.km/units.s,45.*units.deg],
             ro=ro,vo=vo)
    oc= o()
    ts_nounits= numpy.linspace(0.,1.,1001)
    ts= units.Quantity(copy.copy(ts_nounits),unit=units.Gyr)
    ts_nounits/= bovy_conversion.time_in_Gyr(vo,ro)
    # Integrate both with Quantity time and with unitless time
    o.integrate(ts,MWPotential)
    oc.integrate(ts_nounits,MWPotential)
    assert numpy.all(numpy.fabs(o.x(ts)-oc.x(ts_nounits)).value < 10.**-8.), 'Orbit integrated with times specified as Quantity does not agree with Orbit integrated with time specified as array'
    assert numpy.all(numpy.fabs(o.y(ts)-oc.y(ts_nounits)).value < 10.**-8.), 'Orbit integrated with times specified as Quantity does not agree with Orbit integrated with time specified as array'
    assert numpy.all(numpy.fabs(o.z(ts)-oc.z(ts_nounits)).value < 10.**-8.), 'Orbit integrated with times specified as Quantity does not agree with Orbit integrated with time specified as array'
    assert numpy.all(numpy.fabs(o.vx(ts)-oc.vx(ts_nounits)).value < 10.**-8.), 'Orbit integrated with times specified as Quantity does not agree with Orbit integrated with time specified as array'
    assert numpy.all(numpy.fabs(o.vy(ts)-oc.vy(ts_nounits)).value < 10.**-8.), 'Orbit integrated with times specified as Quantity does not agree with Orbit integrated with time specified as array'
    assert numpy.all(numpy.fabs(o.vz(ts)-oc.vz(ts_nounits)).value < 10.**-8.), 'Orbit integrated with times specified as Quantity does not agree with Orbit integrated with time specified as array'
    return None

def test_integrate_timeAsQuantity_Myr():
    from galpy.orbit import Orbit
    from galpy.potential import MWPotential
    from galpy.util import bovy_conversion
    import copy
    ro, vo= 8., 200.
    o= Orbit([10.*units.kpc,-20.*units.km/units.s,210.*units.km/units.s,
              500.*units.pc,-12.*units.km/units.s,45.*units.deg],
             ro=ro,vo=vo)
    oc= o()
    ts_nounits= numpy.linspace(0.,1000.,1001)
    ts= units.Quantity(copy.copy(ts_nounits),unit=units.Myr)
    ts_nounits/= bovy_conversion.time_in_Gyr(vo,ro)*1000.
    # Integrate both with Quantity time and with unitless time
    o.integrate(ts,MWPotential)
    oc.integrate(ts_nounits,MWPotential)
    assert numpy.all(numpy.fabs(o.x(ts)-oc.x(ts_nounits)).value < 10.**-8.), 'Orbit integrated with times specified as Quantity does not agree with Orbit integrated with time specified as array'
    assert numpy.all(numpy.fabs(o.y(ts)-oc.y(ts_nounits)).value < 10.**-8.), 'Orbit integrated with times specified as Quantity does not agree with Orbit integrated with time specified as array'
    assert numpy.all(numpy.fabs(o.z(ts)-oc.z(ts_nounits)).value < 10.**-8.), 'Orbit integrated with times specified as Quantity does not agree with Orbit integrated with time specified as array'
    assert numpy.all(numpy.fabs(o.vx(ts)-oc.vx(ts_nounits)).value < 10.**-8.), 'Orbit integrated with times specified as Quantity does not agree with Orbit integrated with time specified as array'
    assert numpy.all(numpy.fabs(o.vy(ts)-oc.vy(ts_nounits)).value < 10.**-8.), 'Orbit integrated with times specified as Quantity does not agree with Orbit integrated with time specified as array'
    assert numpy.all(numpy.fabs(o.vz(ts)-oc.vz(ts_nounits)).value < 10.**-8.), 'Orbit integrated with times specified as Quantity does not agree with Orbit integrated with time specified as array'
    return None

def test_integrate_dtimeAsQuantity():
    from galpy.orbit import Orbit
    from galpy.potential import MWPotential
    from galpy.util import bovy_conversion
    import copy
    ro, vo= 8., 200.
    o= Orbit([10.*units.kpc,-20.*units.km/units.s,210.*units.km/units.s,
              500.*units.pc,-12.*units.km/units.s,45.*units.deg],
             ro=ro,vo=vo)
    oc= o()
    ts_nounits= numpy.linspace(0.,1.,1001)
    dt_nounits= (ts_nounits[1]-ts_nounits[0])/10.
    ts= units.Quantity(copy.copy(ts_nounits),unit=units.Gyr)
    dt= dt_nounits*units.Gyr
    ts_nounits/= bovy_conversion.time_in_Gyr(vo,ro)
    dt_nounits/= bovy_conversion.time_in_Gyr(vo,ro)
    # Integrate both with Quantity time and with unitless time
    o.integrate(ts,MWPotential,dt=dt)
    oc.integrate(ts_nounits,MWPotential,dt=dt_nounits)
    assert numpy.all(numpy.fabs(o.x(ts)-oc.x(ts_nounits)).value < 10.**-8.), 'Orbit integrated with times specified as Quantity does not agree with Orbit integrated with time specified as array'
    assert numpy.all(numpy.fabs(o.y(ts)-oc.y(ts_nounits)).value < 10.**-8.), 'Orbit integrated with times specified as Quantity does not agree with Orbit integrated with time specified as array'
    assert numpy.all(numpy.fabs(o.z(ts)-oc.z(ts_nounits)).value < 10.**-8.), 'Orbit integrated with times specified as Quantity does not agree with Orbit integrated with time specified as array'
    assert numpy.all(numpy.fabs(o.vx(ts)-oc.vx(ts_nounits)).value < 10.**-8.), 'Orbit integrated with times specified as Quantity does not agree with Orbit integrated with time specified as array'
    assert numpy.all(numpy.fabs(o.vy(ts)-oc.vy(ts_nounits)).value < 10.**-8.), 'Orbit integrated with times specified as Quantity does not agree with Orbit integrated with time specified as array'
    assert numpy.all(numpy.fabs(o.vz(ts)-oc.vz(ts_nounits)).value < 10.**-8.), 'Orbit integrated with times specified as Quantity does not agree with Orbit integrated with time specified as array'
    return None

def test_integrate_dxdv_timeAsQuantity():
    from galpy.orbit import Orbit
    from galpy.potential import MWPotential
    from galpy.util import bovy_conversion
    import copy
    ro, vo= 8., 200.
    o= Orbit([10.*units.kpc,-20.*units.km/units.s,210.*units.km/units.s,
              45.*units.deg],
             ro=ro,vo=vo)
    oc= o()
    ts_nounits= numpy.linspace(0.,1.,1001)
    ts= units.Quantity(copy.copy(ts_nounits),unit=units.Gyr)
    ts_nounits/= bovy_conversion.time_in_Gyr(vo,ro)
    # Integrate both with Quantity time and with unitless time
    o.integrate_dxdv([1.,0.3,0.4,0.2],ts,MWPotential,
                     rectIn=True,rectOut=True)
    oc.integrate_dxdv([1.,0.3,0.4,0.2],ts_nounits,MWPotential,
                      rectIn=True,rectOut=True)
    dx= o.getOrbit_dxdv()
    dxc= oc.getOrbit_dxdv()
    assert numpy.all(numpy.fabs(dx-dxc) < 10.**-8.), 'Orbit integrated_dxdv with times specified as Quantity does not agree with Orbit integrated_dxdv with time specified as array'
    return None

def test_integrate_dxdv_timeAsQuantity_Myr():
    from galpy.orbit import Orbit
    from galpy.potential import MWPotential
    from galpy.util import bovy_conversion
    import copy
    ro, vo= 8., 200.
    o= Orbit([10.*units.kpc,-20.*units.km/units.s,210.*units.km/units.s,
              45.*units.deg],
             ro=ro,vo=vo)
    oc= o()
    ts_nounits= numpy.linspace(0.,1.,1001)
    ts= units.Quantity(copy.copy(ts_nounits),unit=units.Myr)
    ts_nounits/= bovy_conversion.time_in_Gyr(vo,ro)*1000.
    # Integrate both with Quantity time and with unitless time
    o.integrate_dxdv([1.,0.3,0.4,0.2],ts,MWPotential,
                     rectIn=True,rectOut=True)
    oc.integrate_dxdv([1.,0.3,0.4,0.2],ts_nounits,MWPotential,
                      rectIn=True,rectOut=True)
    dx= o.getOrbit_dxdv()
    dxc= oc.getOrbit_dxdv()
    assert numpy.all(numpy.fabs(dx-dxc) < 10.**-8.), 'Orbit integrated_dxdv with times specified as Quantity does not agree with Orbit integrated_dxdv with time specified as array'
    return None

def test_orbit_inconsistentPotentialUnits_error():
    from galpy.orbit import Orbit
    from galpy.potential import IsochronePotential
    ro, vo= 9., 220.
    o= Orbit([10.*units.kpc,-20.*units.km/units.s,210.*units.km/units.s,
              45.*units.deg],ro=ro,vo=vo)
    ts= numpy.linspace(0.,10.,1001)*units.Gyr
    # single, ro wrong
    pot= IsochronePotential(normalize=1.,ro=7.,vo=220.)
    with pytest.raises(AssertionError) as excinfo:
        o.integrate(ts,pot)
    # list, ro wrong
    pot= IsochronePotential(normalize=1.,ro=7.,vo=220.)
    with pytest.raises(AssertionError) as excinfo:
        o.integrate(ts,[pot])
    # single, vo wrong
    pot= IsochronePotential(normalize=1.,ro=9.,vo=250.)
    with pytest.raises(AssertionError) as excinfo:
        o.integrate(ts,pot)
    # list, vo wrong
    pot= IsochronePotential(normalize=1.,ro=9.,vo=250.)
    with pytest.raises(AssertionError) as excinfo:
        o.integrate(ts,[pot])
    return None

def test_change_ro_config():
    from galpy.orbit import Orbit
    from galpy.util import config
    o= Orbit([10.*units.kpc,-20.*units.km/units.s,210.*units.km/units.s,
              45.*units.deg])
    assert numpy.fabs(o._ro-8.) < 10.**-10., 'Default ro value not as expected'
    assert numpy.fabs(o._orb._ro-8.) < 10.**-10., 'Default ro value not as expected'
    # Change value
    newro= 9.
    config.set_ro(newro)
    o= Orbit([10.*units.kpc,-20.*units.km/units.s,210.*units.km/units.s,
              45.*units.deg])
    assert numpy.fabs(o._ro-newro) < 10.**-10., 'Default ro value not as expected'
    assert numpy.fabs(o._orb._ro-newro) < 10.**-10., 'Default ro value not as expected'
    # Change value as Quantity
    newro= 9.*units.kpc
    config.set_ro(newro)
    o= Orbit([10.*units.kpc,-20.*units.km/units.s,210.*units.km/units.s,
              45.*units.deg])
    assert numpy.fabs(o._ro-newro.value) < 10.**-10., 'Default ro value not as expected'
    assert numpy.fabs(o._orb._ro-newro.value) < 10.**-10., 'Default ro value not as expected'
    # Back to default
    config.set_ro(8.)
    return None

def test_change_vo_config():
    from galpy.orbit import Orbit
    from galpy.util import config
    o= Orbit([10.*units.kpc,-20.*units.km/units.s,210.*units.km/units.s,
              45.*units.deg])
    assert numpy.fabs(o._vo-220.) < 10.**-10., 'Default ro value not as expected'
    assert numpy.fabs(o._orb._vo-220.) < 10.**-10., 'Default ro value not as expected'
    # Change value
    newvo= 250.
    config.set_vo(newvo)
    o= Orbit([10.*units.kpc,-20.*units.km/units.s,210.*units.km/units.s,
              45.*units.deg])
    assert numpy.fabs(o._vo-newvo) < 10.**-10., 'Default ro value not as expected'
    assert numpy.fabs(o._orb._vo-newvo) < 10.**-10., 'Default ro value not as expected'
    # Change value as Quantity
    newvo= 250.*units.km/units.s
    config.set_vo(newvo)
    o= Orbit([10.*units.kpc,-20.*units.km/units.s,210.*units.km/units.s,
              45.*units.deg])
    assert numpy.fabs(o._vo-newvo.value) < 10.**-10., 'Default ro value not as expected'
    assert numpy.fabs(o._orb._vo-newvo.value) < 10.**-10., 'Default ro value not as expected'
    # Back to default
    config.set_vo(220.)
    return None

def test_potential_method_returntype():
    from galpy.potential import PlummerPotential
    pot= PlummerPotential(normalize=True,ro=8.,vo=220.)
    assert isinstance(pot(1.1,0.1),units.Quantity), 'Potential method __call__ does not return Quantity when it should'
    assert isinstance(pot.Rforce(1.1,0.1),units.Quantity), 'Potential method Rforce does not return Quantity when it should'
    assert isinstance(pot.rforce(1.1,0.1),units.Quantity), 'Potential method rforce does not return Quantity when it should'
    assert isinstance(pot.zforce(1.1,0.1),units.Quantity), 'Potential method zforce does not return Quantity when it should'
    assert isinstance(pot.phiforce(1.1,0.1),units.Quantity), 'Potential method phiforce does not return Quantity when it should'
    assert isinstance(pot.dens(1.1,0.1),units.Quantity), 'Potential method dens does not return Quantity when it should'
    assert isinstance(pot.mass(1.1,0.1),units.Quantity), 'Potential method mass does not return Quantity when it should'
    assert isinstance(pot.R2deriv(1.1,0.1),units.Quantity), 'Potential method R2deriv does not return Quantity when it should'
    assert isinstance(pot.z2deriv(1.1,0.1),units.Quantity), 'Potential method z2deriv does not return Quantity when it should'
    assert isinstance(pot.Rzderiv(1.1,0.1),units.Quantity), 'Potential method Rzderiv does not return Quantity when it should'
    assert isinstance(pot.Rphideriv(1.1,0.1),units.Quantity), 'Potential method Rphideriv does not return Quantity when it should'
    assert isinstance(pot.phi2deriv(1.1,0.1),units.Quantity), 'Potential method phi2deriv does not return Quantity when it should'
    assert isinstance(pot.flattening(1.1,0.1),units.Quantity), 'Potential method flattening does not return Quantity when it should'
    assert isinstance(pot.vcirc(1.1),units.Quantity), 'Potential method vcirc does not return Quantity when it should'
    assert isinstance(pot.dvcircdR(1.1),units.Quantity), 'Potential method dvcircdR does not return Quantity when it should'
    assert isinstance(pot.omegac(1.1),units.Quantity), 'Potential method omegac does not return Quantity when it should'
    assert isinstance(pot.epifreq(1.1),units.Quantity), 'Potential method epifreq does not return Quantity when it should'
    assert isinstance(pot.verticalfreq(1.1),units.Quantity), 'Potential method verticalfreq does not return Quantity when it should'
    assert pot.lindbladR(0.9) is None, 'Potential method lindbladR does not return None, even when it should return a Quantity, when it should'
    assert isinstance(pot.lindbladR(0.9,m='corot'),units.Quantity), 'Potential method lindbladR does not return Quantity when it should'
    assert isinstance(pot.vesc(1.3),units.Quantity), 'Potential method vesc does not return Quantity when it should'
    assert isinstance(pot.rl(1.3),units.Quantity), 'Potential method rl does not return Quantity when it should'
    assert isinstance(pot.vterm(45.),units.Quantity), 'Potential method vterm does not return Quantity when it should'
    assert isinstance(pot.rtide(1.,0.,M=1.),units.Quantity), 'Potential method rtide does not return Quantity when it should'
    assert isinstance(pot.ttensor(1.,0.),units.Quantity), 'Potential method ttensor does not return Quantity when it should'
    assert isinstance(pot.ttensor(1.,0.,eigenval=True),units.Quantity), 'Potential method ttensor does not return Quantity when it should'
    return None

def test_dissipativeforce_method_returntype():
    from galpy.potential import ChandrasekharDynamicalFrictionForce
    pot= ChandrasekharDynamicalFrictionForce(\
        GMs=0.1,rhm=1.2/8.,ro=8.,vo=220.)
    assert isinstance(pot.phiforce(1.1,0.1,phi=2.,v=[0.1,1.2,0.3]),units.Quantity), 'Potential method phiforce does not return Quantity when it should'
    assert isinstance(pot.Rforce(1.1,0.1,phi=2.,v=[0.1,1.2,0.3]),units.Quantity), 'Potential method Rforce does not return Quantity when it should'
    assert isinstance(pot.zforce(1.1,0.1,phi=2.,v=[0.1,1.2,0.3]),units.Quantity), 'Potential method zforce does not return Quantity when it should'
    return None

def test_planarPotential_method_returntype():
    from galpy.potential import PlummerPotential
    pot= PlummerPotential(normalize=True,ro=8.,vo=220.).toPlanar()
    assert isinstance(pot(1.1),units.Quantity), 'Potential method __call__ does not return Quantity when it should'
    assert isinstance(pot.Rforce(1.1),units.Quantity), 'Potential method Rforce does not return Quantity when it should'
    assert isinstance(pot.phiforce(1.1),units.Quantity), 'Potential method phiforce does not return Quantity when it should'
    assert isinstance(pot.R2deriv(1.1),units.Quantity), 'Potential method R2deriv does not return Quantity when it should'
    assert isinstance(pot.Rphideriv(1.1),units.Quantity), 'Potential method Rphideriv does not return Quantity when it should'
    assert isinstance(pot.phi2deriv(1.1),units.Quantity), 'Potential method phi2deriv does not return Quantity when it should'
    assert isinstance(pot.vcirc(1.1),units.Quantity), 'Potential method vcirc does not return Quantity when it should'
    assert isinstance(pot.omegac(1.1),units.Quantity), 'Potential method omegac does not return Quantity when it should'
    assert isinstance(pot.epifreq(1.1),units.Quantity), 'Potential method epifreq does not return Quantity when it should'
    assert pot.lindbladR(0.9) is None, 'Potential method lindbladR does not return None, even when it should return a Quantity, when it should'
    assert isinstance(pot.lindbladR(0.9,m='corot'),units.Quantity), 'Potential method lindbladR does not return Quantity when it should'
    assert isinstance(pot.vesc(1.3),units.Quantity), 'Potential method vesc does not return Quantity when it should'
    return None

def test_linearPotential_method_returntype():
    from galpy.potential import PlummerPotential
    pot= PlummerPotential(normalize=True,ro=8.,vo=220.).toVertical(1.1)
    assert isinstance(pot(1.1),units.Quantity), 'Potential method __call__ does not return Quantity when it should'
    assert isinstance(pot.force(1.1),units.Quantity), 'Potential method Rforce does not return Quantity when it should'
    return None

def test_potential_method_returnunit():
    from galpy.potential import PlummerPotential
    pot= PlummerPotential(normalize=True,ro=8.,vo=220.)
    try:
        pot(1.1,0.1).to(units.km**2/units.s**2)
    except units.UnitConversionError:
        raise AssertionError('Potential method __call__ does not return Quantity with the right units')
    try:
        pot.Rforce(1.1,0.1).to(units.km/units.s**2)
    except units.UnitConversionError:
        raise AssertionError('Potential method Rforce does not return Quantity with the right units')
    try:
        pot.rforce(1.1,0.1).to(units.km/units.s**2)
    except units.UnitConversionError:
        raise AssertionError('Potential method rforce does not return Quantity with the right units')
    try:
        pot.zforce(1.1,0.1).to(units.km/units.s**2)
    except units.UnitConversionError:
        raise AssertionError('Potential method zforce does not return Quantity with the right units')
    try:
        pot.phiforce(1.1,0.1).to(units.km/units.s**2)
    except units.UnitConversionError:
        raise AssertionError('Potential method phiforce does not return Quantity with the right units')
    try:
        pot.dens(1.1,0.1).to(units.kg/units.m**3)
    except units.UnitConversionError:
        raise AssertionError('Potential method dens does not return Quantity with the right units')
    try:
        pot.mass(1.1,0.1).to(units.kg)
    except units.UnitConversionError:
        raise AssertionError('Potential method mass does not return Quantity with the right units')
    try:
        pot.R2deriv(1.1,0.1).to(1/units.s**2)
    except units.UnitConversionError:
        raise AssertionError('Potential method R2deriv does not return Quantity with the right units')
    try:
        pot.z2deriv(1.1,0.1).to(1/units.s**2)
    except units.UnitConversionError:
        raise AssertionError('Potential method z2deriv does not return Quantity with the right units')
    try:
        pot.Rzderiv(1.1,0.1).to(1/units.s**2)
    except units.UnitConversionError:
        raise AssertionError('Potential method Rzderiv does not return Quantity with the right units')
    try:
        pot.phi2deriv(1.1,0.1).to(1/units.s**2)
    except units.UnitConversionError:
        raise AssertionError('Potential method phi2deriv does not return Quantity with the right units')
    try:
        pot.Rphideriv(1.1,0.1).to(1/units.s**2)
    except units.UnitConversionError:
        raise AssertionError('Potential method Rphideriv does not return Quantity with the right units')
    try:
        pot.flattening(1.1,0.1).to(units.dimensionless_unscaled)
    except units.UnitConversionError:
        raise AssertionError('Potential method flattening does not return Quantity with the right units')
    try:
        pot.vcirc(1.1).to(units.km/units.s)
    except units.UnitConversionError:
        raise AssertionError('Potential method vcirc does not return Quantity with the right units')
    try:
        pot.dvcircdR(1.1).to(1./units.s)
    except units.UnitConversionError:
        raise AssertionError('Potential method dvcircdR does not return Quantity with the right units')
    try:
        pot.omegac(1.1).to(1./units.s)
    except units.UnitConversionError:
        raise AssertionError('Potential method omegac does not return Quantity with the right units')
    try:
        pot.epifreq(1.1).to(1./units.s)
    except units.UnitConversionError:
        raise AssertionError('Potential method epifreq does not return Quantity with the right units')
    try:
        pot.verticalfreq(1.1).to(1./units.s)
    except units.UnitConversionError:
        raise AssertionError('Potential method verticalfreq does not return Quantity with the right units')
    try:
        pot.lindbladR(0.9,m='corot').to(units.km)
    except units.UnitConversionError:
        raise AssertionError('Potential method lindbladR does not return Quantity with the right units')
    try:
        pot.vesc(1.3).to(units.km/units.s)
    except units.UnitConversionError:
        raise AssertionError('Potential method vesc does not return Quantity with the right units')
    try:
        pot.rl(1.3).to(units.km)
    except units.UnitConversionError:
        raise AssertionError('Potential method rl does not return Quantity with the right units')
    try:
        pot.vterm(45.).to(units.km/units.s)
    except units.UnitConversionError:
        raise AssertionError('Potential method vterm does not return Quantity with the right units')
    try:
        pot.rtide(1.,0.,M=1.).to(units.kpc)
    except units.UnitConversionError:
        raise AssertionError('Potential method rtide does not return Quantity with the right units')
    try:
        pot.ttensor(1.,0.).to(1/units.s**2)
    except units.UnitConversionError:
        raise AssertionError('Potential method ttensor does not return Quantity with the right units')
    try:
        pot.ttensor(1.,0.,eigenval=True).to(1/units.s**2)
    except units.UnitConversionError:
        raise AssertionError('Potential method ttensor does not return Quantity with the right units')
    return None

def test_planarPotential_method_returnunit():
    from galpy.potential import PlummerPotential
    pot= PlummerPotential(normalize=True,ro=8.,vo=220.).toPlanar()
    try:
        pot(1.1).to(units.km**2/units.s**2)
    except units.UnitConversionError:
        raise AssertionError('Potential method __call__ does not return Quantity with the right units')
    try:
        pot.Rforce(1.1).to(units.km/units.s**2)
    except units.UnitConversionError:
        raise AssertionError('Potential method Rforce does not return Quantity with the right units')
    try:
        pot.phiforce(1.1).to(units.km/units.s**2)
    except units.UnitConversionError:
        raise AssertionError('Potential method phiforce does not return Quantity with the right units')
    try:
        pot.R2deriv(1.1).to(1/units.s**2)
    except units.UnitConversionError:
        raise AssertionError('Potential method R2deriv does not return Quantity with the right units')
    try:
        pot.phi2deriv(1.1).to(1/units.s**2)
    except units.UnitConversionError:
        raise AssertionError('Potential method phi2deriv does not return Quantity with the right units')
    try:
        pot.Rphideriv(1.1).to(1/units.s**2)
    except units.UnitConversionError:
        raise AssertionError('Potential method Rphideriv does not return Quantity with the right units')
    try:
        pot.vcirc(1.1).to(units.km/units.s)
    except units.UnitConversionError:
        raise AssertionError('Potential method vcirc does not return Quantity with the right units')
    try:
        pot.omegac(1.1).to(1./units.s)
    except units.UnitConversionError:
        raise AssertionError('Potential method omegac does not return Quantity with the right units')
    try:
        pot.epifreq(1.1).to(1./units.s)
    except units.UnitConversionError:
        raise AssertionError('Potential method epifreq does not return Quantity with the right units')
    try:
        pot.lindbladR(0.9,m='corot').to(units.km)
    except units.UnitConversionError:
        raise AssertionError('Potential method lindbladR does not return Quantity with the right units')
    try:
        pot.vesc(1.3).to(units.km/units.s)
    except units.UnitConversionError:
        raise AssertionError('Potential method vesc does not return Quantity with the right units')
    return None

def test_linearPotential_method_returnunit():
    from galpy.potential import PlummerPotential
    pot= PlummerPotential(normalize=True,ro=8.,vo=220.).toVertical(1.1)
    try:
        pot(1.1).to(units.km**2/units.s**2)
    except units.UnitConversionError:
        raise AssertionError('Potential method __call__ does not return Quantity with the right units')
    try:
        pot.force(1.1).to(units.km/units.s**2)
    except units.UnitConversionError:
        raise AssertionError('Potential method force does not return Quantity with the right units')
    return None

def test_potential_method_value():
    from galpy.potential import PlummerPotential
    from galpy.util import bovy_conversion
    ro, vo= 8., 220.
    pot= PlummerPotential(normalize=True,ro=ro,vo=vo)
    potu= PlummerPotential(normalize=True)
    assert numpy.fabs(pot(1.1,0.1).to(units.km**2/units.s**2).value-potu(1.1,0.1)*vo**2.) < 10.**-8., 'Potential method __call__ does not return the correct value as Quantity'
    assert numpy.fabs(pot.Rforce(1.1,0.1).to(units.km/units.s**2).value*10.**13.-potu.Rforce(1.1,0.1)*bovy_conversion.force_in_10m13kms2(vo,ro)) < 10.**-4., 'Potential method Rforce does not return the correct value as Quantity'
    assert numpy.fabs(pot.rforce(1.1,0.1).to(units.km/units.s**2).value*10.**13.-potu.rforce(1.1,0.1)*bovy_conversion.force_in_10m13kms2(vo,ro)) < 10.**-4., 'Potential method rforce does not return the correct value as Quantity'
    assert numpy.fabs(pot.zforce(1.1,0.1).to(units.km/units.s**2).value*10.**13.-potu.zforce(1.1,0.1)*bovy_conversion.force_in_10m13kms2(vo,ro)) < 10.**-4., 'Potential method zforce does not return the correct value as Quantity'
    assert numpy.fabs(pot.phiforce(1.1,0.1).to(units.km/units.s**2).value*10.**13.-potu.phiforce(1.1,0.1)*bovy_conversion.force_in_10m13kms2(vo,ro)) < 10.**-4., 'Potential method phiforce does not return the correct value as Quantity'
    assert numpy.fabs(pot.dens(1.1,0.1).to(units.Msun/units.pc**3).value-potu.dens(1.1,0.1)*bovy_conversion.dens_in_msolpc3(vo,ro)) < 10.**-8., 'Potential method dens does not return the correct value as Quantity'
    assert numpy.fabs(pot.mass(1.1,0.1).to(units.Msun).value/10.**10.-potu.mass(1.1,0.1)*bovy_conversion.mass_in_1010msol(vo,ro)) < 10.**-8., 'Potential method mass does not return the correct value as Quantity'
    assert numpy.fabs(pot.R2deriv(1.1,0.1).to(units.km**2/units.s**2./units.kpc**2).value-potu.R2deriv(1.1,0.1)*vo**2./ro**2.) < 10.**-8., 'Potential method R2deriv does not return the correct value as Quantity'
    assert numpy.fabs(pot.z2deriv(1.1,0.1).to(units.km**2/units.s**2./units.kpc**2).value-potu.z2deriv(1.1,0.1)*vo**2./ro**2.) < 10.**-8., 'Potential method z2deriv does not return the correct value as Quantity'
    assert numpy.fabs(pot.Rzderiv(1.1,0.1).to(units.km**2/units.s**2./units.kpc**2).value-potu.Rzderiv(1.1,0.1)*vo**2./ro**2.) < 10.**-8., 'Potential method Rzderiv does not return the correct value as Quantity'
    assert numpy.fabs(pot.Rphideriv(1.1,0.1).to(units.km**2/units.s**2./units.kpc**2).value-potu.Rphideriv(1.1,0.1)*vo**2./ro**2.) < 10.**-8., 'Potential method Rphideriv does not return the correct value as Quantity'
    assert numpy.fabs(pot.phi2deriv(1.1,0.1).to(units.km**2/units.s**2./units.kpc**2).value-potu.phi2deriv(1.1,0.1)*vo**2./ro**2.) < 10.**-8., 'Potential method phi2deriv does not return the correct value as Quantity'
    assert numpy.fabs(pot.flattening(1.1,0.1).value-potu.flattening(1.1,0.1)) < 10.**-8., 'Potential method flattening does not return the correct value as Quantity'
    assert numpy.fabs(pot.vcirc(1.1).to(units.km/units.s).value-potu.vcirc(1.1)*vo) < 10.**-8., 'Potential method vcirc does not return the correct value as Quantity'
    assert numpy.fabs(pot.dvcircdR(1.1).to(units.km/units.s/units.kpc).value-potu.dvcircdR(1.1)*vo/ro) < 10.**-8., 'Potential method dvcircdR does not return the correct value as Quantity'
    assert numpy.fabs(pot.omegac(1.1).to(units.km/units.s/units.kpc).value-potu.omegac(1.1)*vo/ro) < 10.**-8., 'Potential method omegac does not return the correct value as Quantity'
    assert numpy.fabs(pot.epifreq(1.1).to(units.km/units.s/units.kpc).value-potu.epifreq(1.1)*vo/ro) < 10.**-8., 'Potential method epifreq does not return the correct value as Quantity'
    assert numpy.fabs(pot.verticalfreq(1.1).to(units.km/units.s/units.kpc).value-potu.verticalfreq(1.1)*vo/ro) < 10.**-8., 'Potential method verticalfreq does not return the correct value as Quantity'
    assert numpy.fabs(pot.lindbladR(0.9,m='corot').to(units.kpc).value-potu.lindbladR(0.9,m='corot')*ro) < 10.**-8., 'Potential method lindbladR does not return the correct value as Quantity'
    assert numpy.fabs(pot.vesc(1.1).to(units.km/units.s).value-potu.vesc(1.1)*vo) < 10.**-8., 'Potential method vesc does not return the correct value as Quantity'
    assert numpy.fabs(pot.rl(1.1).to(units.kpc).value-potu.rl(1.1)*ro) < 10.**-8., 'Potential method rl does not return the correct value as Quantity'
    assert numpy.fabs(pot.vterm(45.).to(units.km/units.s).value-potu.vterm(45.)*vo) < 10.**-8., 'Potential method vterm does not return the correct value as Quantity'
    assert numpy.fabs(pot.rtide(1.,0.,M=1.).to(units.kpc).value-potu.rtide(1.,0.,M=1.)*ro) < 10.**-8., 'Potential method rtide does not return the correct value as Quantity'
    assert numpy.all(numpy.fabs(pot.ttensor(1.,0.).to(units.km**2/units.s**2./units.kpc**2).value-potu.ttensor(1.,0.)*vo**2./ro**2.) < 10.**-8.), 'Potential method ttensor does not return the correct value as Quantity'
    assert numpy.all(numpy.fabs(pot.ttensor(1.,0.,eigenval=True).to(units.km**2/units.s**2./units.kpc**2).value-potu.ttensor(1.,0.,eigenval=True)*vo**2./ro**2.) < 10.**-8.), 'Potential method ttensor does not return the correct value as Quantity'
    return None

def test_planarPotential_method_value():
    from galpy.potential import PlummerPotential
    from galpy.util import bovy_conversion
    ro, vo= 8., 220.
    pot= PlummerPotential(normalize=True,ro=ro,vo=vo).toPlanar()
    potu= PlummerPotential(normalize=True).toPlanar()
    assert numpy.fabs(pot(1.1).to(units.km**2/units.s**2).value-potu(1.1)*vo**2.) < 10.**-8., 'Potential method __call__ does not return the correct value as Quantity'
    assert numpy.fabs(pot.Rforce(1.1).to(units.km/units.s**2).value*10.**13.-potu.Rforce(1.1)*bovy_conversion.force_in_10m13kms2(vo,ro)) < 10.**-4., 'Potential method Rforce does not return the correct value as Quantity'
    assert numpy.fabs(pot.phiforce(1.1).to(units.km/units.s**2).value*10.**13.-potu.phiforce(1.1)*bovy_conversion.force_in_10m13kms2(vo,ro)) < 10.**-4., 'Potential method phiforce does not return the correct value as Quantity'
    assert numpy.fabs(pot.R2deriv(1.1).to(units.km**2/units.s**2./units.kpc**2).value-potu.R2deriv(1.1)*vo**2./ro**2.) < 10.**-8., 'Potential method R2deriv does not return the correct value as Quantity'
    assert numpy.fabs(pot.Rphideriv(1.1).to(units.km**2/units.s**2./units.kpc**2).value-potu.Rphideriv(1.1)*vo**2./ro**2.) < 10.**-8., 'Potential method Rphideriv does not return the correct value as Quantity'
    assert numpy.fabs(pot.phi2deriv(1.1).to(units.km**2/units.s**2./units.kpc**2).value-potu.phi2deriv(1.1)*vo**2./ro**2.) < 10.**-8., 'Potential method phi2deriv does not return the correct value as Quantity'
    assert numpy.fabs(pot.vcirc(1.1).to(units.km/units.s).value-potu.vcirc(1.1)*vo) < 10.**-8., 'Potential method vcirc does not return the correct value as Quantity'
    assert numpy.fabs(pot.omegac(1.1).to(units.km/units.s/units.kpc).value-potu.omegac(1.1)*vo/ro) < 10.**-8., 'Potential method omegac does not return the correct value as Quantity'
    assert numpy.fabs(pot.epifreq(1.1).to(units.km/units.s/units.kpc).value-potu.epifreq(1.1)*vo/ro) < 10.**-8., 'Potential method epifreq does not return the correct value as Quantity'
    assert numpy.fabs(pot.vesc(1.1).to(units.km/units.s).value-potu.vesc(1.1)*vo) < 10.**-8., 'Potential method vesc does not return the correct value as Quantity'
    return None

def test_linearPotential_method_value():
    from galpy.potential import PlummerPotential
    from galpy.util import bovy_conversion
    ro, vo= 8., 220.
    pot= PlummerPotential(normalize=True,ro=ro,vo=vo).toVertical(1.1)
    potu= PlummerPotential(normalize=True).toVertical(1.1)
    assert numpy.fabs(pot(1.1).to(units.km**2/units.s**2).value-potu(1.1)*vo**2.) < 10.**-8., 'Potential method __call__ does not return the correct value as Quantity'
    assert numpy.fabs(pot.force(1.1).to(units.km/units.s**2).value*10.**13.-potu.force(1.1)*bovy_conversion.force_in_10m13kms2(vo,ro)) < 10.**-4., 'Potential method force does not return the correct value as Quantity'
    return None

def test_potential_function_returntype():
    from galpy.potential import PlummerPotential
    from galpy import potential
    pot= [PlummerPotential(normalize=True,ro=8.,vo=220.)]
    assert isinstance(potential.evaluatePotentials(pot,1.1,0.1),units.Quantity), 'Potential function __call__ does not return Quantity when it should'
    assert isinstance(potential.evaluateRforces(pot,1.1,0.1),units.Quantity), 'Potential function Rforce does not return Quantity when it should'
    assert isinstance(potential.evaluaterforces(pot,1.1,0.1),units.Quantity), 'Potential function rforce does not return Quantity when it should'
    assert isinstance(potential.evaluatezforces(pot,1.1,0.1),units.Quantity), 'Potential function zforce does not return Quantity when it should'
    assert isinstance(potential.evaluatephiforces(pot,1.1,0.1),units.Quantity), 'Potential function phiforce does not return Quantity when it should'
    assert isinstance(potential.evaluateDensities(pot,1.1,0.1),units.Quantity), 'Potential function dens does not return Quantity when it should'
    assert isinstance(potential.evaluateR2derivs(pot,1.1,0.1),units.Quantity), 'Potential function R2deriv does not return Quantity when it should'
    assert isinstance(potential.evaluatez2derivs(pot,1.1,0.1),units.Quantity), 'Potential function z2deriv does not return Quantity when it should'
    assert isinstance(potential.evaluateRzderivs(pot,1.1,0.1),units.Quantity), 'Potential function Rzderiv does not return Quantity when it should'
    assert isinstance(potential.flattening(pot,1.1,0.1),units.Quantity), 'Potential function flattening does not return Quantity when it should'
    assert isinstance(potential.vcirc(pot,1.1),units.Quantity), 'Potential function vcirc does not return Quantity when it should'
    assert isinstance(potential.dvcircdR(pot,1.1),units.Quantity), 'Potential function dvcircdR does not return Quantity when it should'
    assert isinstance(potential.omegac(pot,1.1),units.Quantity), 'Potential function omegac does not return Quantity when it should'
    assert isinstance(potential.epifreq(pot,1.1),units.Quantity), 'Potential function epifreq does not return Quantity when it should'
    assert isinstance(potential.verticalfreq(pot,1.1),units.Quantity), 'Potential function verticalfreq does not return Quantity when it should'
    assert potential.lindbladR(pot,0.9) is None, 'Potential function lindbladR does not return None, even when it should return a Quantity, when it should'
    assert isinstance(potential.lindbladR(pot,0.9,m='corot'),units.Quantity), 'Potential function lindbladR does not return Quantity when it should'
    assert isinstance(potential.vesc(pot,1.3),units.Quantity), 'Potential function vesc does not return Quantity when it should'
    assert isinstance(potential.rl(pot,1.3),units.Quantity), 'Potential function rl does not return Quantity when it should'
    assert isinstance(potential.vterm(pot,45.),units.Quantity), 'Potential function vterm does not return Quantity when it should'
    assert isinstance(potential.rtide(pot,1.,0.,M=1.),units.Quantity), 'Potential function rtide does not return Quantity when it should'
    assert isinstance(potential.ttensor(pot,1.,0.),units.Quantity), 'Potential function ttensor does not return Quantity when it should'
    assert isinstance(potential.ttensor(pot,1.,0.,eigenval=True),units.Quantity), 'Potential function ttensor does not return Quantity when it should'
    return None

def test_planarPotential_function_returntype():
    from galpy.potential import PlummerPotential
    from galpy import potential
    pot= [PlummerPotential(normalize=True,ro=8.,vo=220.).toPlanar()]
    assert isinstance(potential.evaluateplanarPotentials(pot,1.1),units.Quantity), 'Potential function __call__ does not return Quantity when it should'
    assert isinstance(potential.evaluateplanarRforces(pot,1.1),units.Quantity), 'Potential function Rforce does not return Quantity when it should'
    assert isinstance(potential.evaluateplanarphiforces(pot,1.1),units.Quantity), 'Potential function phiforce does not return Quantity when it should'
    assert isinstance(potential.evaluateplanarR2derivs(pot,1.1),units.Quantity), 'Potential function R2deriv does not return Quantity when it should'
    assert isinstance(potential.vcirc(pot,1.1),units.Quantity), 'Potential function vcirc does not return Quantity when it should'
    assert isinstance(potential.omegac(pot,1.1),units.Quantity), 'Potential function omegac does not return Quantity when it should'
    assert isinstance(potential.epifreq(pot,1.1),units.Quantity), 'Potential function epifreq does not return Quantity when it should'
    assert potential.lindbladR(pot,0.9) is None, 'Potential function lindbladR does not return None, even when it should return a Quantity, when it should'
    assert isinstance(potential.lindbladR(pot,0.9,m='corot'),units.Quantity), 'Potential function lindbladR does not return Quantity when it should'
    assert isinstance(potential.vesc(pot,1.3),units.Quantity), 'Potential function vesc does not return Quantity when it should'
    return None

def test_linearPotential_function_returntype():
    from galpy.potential import PlummerPotential
    from galpy import potential
    pot= [PlummerPotential(normalize=True,ro=8.,vo=220.).toVertical(1.1)]
    assert isinstance(potential.evaluatelinearPotentials(pot,1.1),units.Quantity), 'Potential function __call__ does not return Quantity when it should'
    assert isinstance(potential.evaluatelinearForces(pot,1.1),units.Quantity), 'Potential function Rforce does not return Quantity when it should'
    return None

def test_potential_function_returnunit():
    from galpy.potential import PlummerPotential
    from galpy import potential
    pot= [PlummerPotential(normalize=True,ro=8.,vo=220.)]
    try:
        potential.evaluatePotentials(pot,1.1,0.1).to(units.km**2/units.s**2)
    except units.UnitConversionError:
        raise AssertionError('Potential function __call__ does not return Quantity with the right units')
    try:
        potential.evaluateRforces(pot,1.1,0.1).to(units.km/units.s**2)
    except units.UnitConversionError:
        raise AssertionError('Potential function Rforce does not return Quantity with the right units')
    try:
        potential.evaluaterforces(pot,1.1,0.1).to(units.km/units.s**2)
    except units.UnitConversionError:
        raise AssertionError('Potential function rforce does not return Quantity with the right units')
    try:
        potential.evaluatezforces(pot,1.1,0.1).to(units.km/units.s**2)
    except units.UnitConversionError:
        raise AssertionError('Potential function zforce does not return Quantity with the right units')
    try:
        potential.evaluatephiforces(pot,1.1,0.1).to(units.km/units.s**2)
    except units.UnitConversionError:
        raise AssertionError('Potential function phiforce does not return Quantity with the right units')
    try:
        potential.evaluateDensities(pot,1.1,0.1).to(units.kg/units.m**3)
    except units.UnitConversionError:
        raise AssertionError('Potential function dens does not return Quantity with the right units')
    try:
        potential.evaluateR2derivs(pot,1.1,0.1).to(1/units.s**2)
    except units.UnitConversionError:
        raise AssertionError('Potential function R2deriv does not return Quantity with the right units')
    try:
        potential.evaluatez2derivs(pot,1.1,0.1).to(1/units.s**2)
    except units.UnitConversionError:
        raise AssertionError('Potential function z2deriv does not return Quantity with the right units')
    try:
        potential.evaluateRzderivs(pot,1.1,0.1).to(1/units.s**2)
    except units.UnitConversionError:
        raise AssertionError('Potential function Rzderiv does not return Quantity with the right units')
    try:
        potential.flattening(pot,1.1,0.1).to(units.dimensionless_unscaled)
    except units.UnitConversionError:
        raise AssertionError('Potential function flattening does not return Quantity with the right units')
    try:
        potential.vcirc(pot,1.1).to(units.km/units.s)
    except units.UnitConversionError:
        raise AssertionError('Potential function vcirc does not return Quantity with the right units')
    try:
        potential.dvcircdR(pot,1.1).to(1./units.s)
    except units.UnitConversionError:
        raise AssertionError('Potential function dvcircdR does not return Quantity with the right units')
    try:
        potential.omegac(pot,1.1).to(1./units.s)
    except units.UnitConversionError:
        raise AssertionError('Potential function omegac does not return Quantity with the right units')
    try:
        potential.epifreq(pot,1.1).to(1./units.s)
    except units.UnitConversionError:
        raise AssertionError('Potential function epifreq does not return Quantity with the right units')
    try:
        potential.verticalfreq(pot,1.1).to(1./units.s)
    except units.UnitConversionError:
        raise AssertionError('Potential function verticalfreq does not return Quantity with the right units')
    try:
        potential.lindbladR(pot,0.9,m='corot').to(units.km)
    except units.UnitConversionError:
        raise AssertionError('Potential function lindbladR does not return Quantity with the right units')
    try:
        potential.vesc(pot,1.3).to(units.km/units.s)
    except units.UnitConversionError:
        raise AssertionError('Potential function vesc does not return Quantity with the right units')
    try:
        potential.rl(pot,1.3).to(units.km)
    except units.UnitConversionError:
        raise AssertionError('Potential function rl does not return Quantity with the right units')
    try:
        potential.vterm(pot,45.).to(units.km/units.s)
    except units.UnitConversionError:
        raise AssertionError('Potential function vterm does not return Quantity with the right units')
    try:
        potential.rtide(pot,1.,0.,M=1.).to(units.kpc)
    except units.UnitConversionError:
        raise AssertionError('Potential function rtide does not return Quantity with the right units')
    try:
        potential.ttensor(pot,1.,0.).to(1/units.s**2)
    except units.UnitConversionError:
        raise AssertionError('Potential function ttensor does not return Quantity with the right units')
    try:
        potential.ttensor(pot,1.,0.,eigenval=True).to(1/units.s**2)
    except units.UnitConversionError:
        raise AssertionError('Potential function ttensor does not return Quantity with the right units')
    return None

def test_planarPotential_function_returnunit():
    from galpy.potential import PlummerPotential, LopsidedDiskPotential
    from galpy import potential
    pot= [PlummerPotential(normalize=True,ro=8.,vo=220.).toPlanar(),
          LopsidedDiskPotential(ro=8.*units.kpc,vo=220.*units.km/units.s)]
    try:
        potential.evaluateplanarPotentials(pot,1.1,phi=0.1).to(units.km**2/units.s**2)
    except units.UnitConversionError:
        raise AssertionError('Potential function __call__ does not return Quantity with the right units')
    try:
        potential.evaluateplanarRforces(pot,1.1,phi=0.1).to(units.km/units.s**2)
    except units.UnitConversionError:
        raise AssertionError('Potential function Rforce does not return Quantity with the right units')
    try:
        potential.evaluateplanarphiforces(pot,1.1,phi=0.1).to(units.km/units.s**2)
    except units.UnitConversionError:
        raise AssertionError('Potential function phiforce does not return Quantity with the right units')
    try:
        potential.evaluateplanarR2derivs(pot,1.1,phi=0.1).to(1/units.s**2)
    except units.UnitConversionError:
        raise AssertionError('Potential function R2deriv does not return Quantity with the right units')
    pot.pop()
    try:
        potential.vcirc(pot,1.1).to(units.km/units.s)
    except units.UnitConversionError:
        raise AssertionError('Potential function vcirc does not return Quantity with the right units')
    try:
        potential.omegac(pot,1.1).to(1./units.s)
    except units.UnitConversionError:
        raise AssertionError('Potential function omegac does not return Quantity with the right units')
    try:
        potential.epifreq(pot,1.1).to(1./units.s)
    except units.UnitConversionError:
        raise AssertionError('Potential function epifreq does not return Quantity with the right units')
    try:
        potential.lindbladR(pot,0.9,m='corot').to(units.km)
    except units.UnitConversionError:
        raise AssertionError('Potential function lindbladR does not return Quantity with the right units')
    try:
        potential.vesc(pot,1.3).to(units.km/units.s)
    except units.UnitConversionError:
        raise AssertionError('Potential function vesc does not return Quantity with the right units')
    return None

def test_linearPotential_function_returnunit():
    from galpy.potential import KGPotential
    from galpy import potential
    pot= [KGPotential(ro=8.*units.kpc,vo=220.*units.km/units.s)]
    try:
        potential.evaluatelinearPotentials(pot,1.1).to(units.km**2/units.s**2)
    except units.UnitConversionError:
        raise AssertionError('Potential function __call__ does not return Quantity with the right units')
    try:
        potential.evaluatelinearForces(pot,1.1).to(units.km/units.s**2)
    except units.UnitConversionError:
        raise AssertionError('Potential function force does not return Quantity with the right units')
    return None

def test_potential_function_value():
    from galpy.potential import PlummerPotential
    from galpy import potential
    from galpy.util import bovy_conversion
    ro, vo= 8., 220.
    pot= [PlummerPotential(normalize=True,ro=ro,vo=vo)]
    potu= [PlummerPotential(normalize=True)]
    assert numpy.fabs(potential.evaluatePotentials(pot,1.1,0.1).to(units.km**2/units.s**2).value-potential.evaluatePotentials(potu,1.1,0.1)*vo**2.) < 10.**-8., 'Potential function __call__ does not return the correct value as Quantity'
    assert numpy.fabs(potential.evaluateRforces(pot,1.1,0.1).to(units.km/units.s**2).value*10.**13.-potential.evaluateRforces(potu,1.1,0.1)*bovy_conversion.force_in_10m13kms2(vo,ro)) < 10.**-4., 'Potential function Rforce does not return the correct value as Quantity'
    assert numpy.fabs(potential.evaluaterforces(pot,1.1,0.1).to(units.km/units.s**2).value*10.**13.-potential.evaluaterforces(potu,1.1,0.1)*bovy_conversion.force_in_10m13kms2(vo,ro)) < 10.**-4., 'Potential function rforce does not return the correct value as Quantity'
    assert numpy.fabs(potential.evaluatezforces(pot,1.1,0.1).to(units.km/units.s**2).value*10.**13.-potential.evaluatezforces(potu,1.1,0.1)*bovy_conversion.force_in_10m13kms2(vo,ro)) < 10.**-4., 'Potential function zforce does not return the correct value as Quantity'
    assert numpy.fabs(potential.evaluatephiforces(pot,1.1,0.1).to(units.km/units.s**2).value*10.**13.-potential.evaluatephiforces(potu,1.1,0.1)*bovy_conversion.force_in_10m13kms2(vo,ro)) < 10.**-4., 'Potential function phiforce does not return the correct value as Quantity'
    assert numpy.fabs(potential.evaluateDensities(pot,1.1,0.1).to(units.Msun/units.pc**3).value-potential.evaluateDensities(potu,1.1,0.1)*bovy_conversion.dens_in_msolpc3(vo,ro)) < 10.**-8., 'Potential function dens does not return the correct value as Quantity'
    assert numpy.fabs(potential.evaluateR2derivs(pot,1.1,0.1).to(units.km**2/units.s**2./units.kpc**2).value-potential.evaluateR2derivs(potu,1.1,0.1)*vo**2./ro**2.) < 10.**-8., 'Potential function R2deriv does not return the correct value as Quantity'
    assert numpy.fabs(potential.evaluatez2derivs(pot,1.1,0.1).to(units.km**2/units.s**2./units.kpc**2).value-potential.evaluatez2derivs(potu,1.1,0.1)*vo**2./ro**2.) < 10.**-8., 'Potential function z2deriv does not return the correct value as Quantity'
    assert numpy.fabs(potential.evaluateRzderivs(pot,1.1,0.1).to(units.km**2/units.s**2./units.kpc**2).value-potential.evaluateRzderivs(potu,1.1,0.1)*vo**2./ro**2.) < 10.**-8., 'Potential function Rzderiv does not return the correct value as Quantity'
    assert numpy.fabs(potential.flattening(pot,1.1,0.1).value-potential.flattening(potu,1.1,0.1)) < 10.**-8., 'Potential function flattening does not return the correct value as Quantity'
    assert numpy.fabs(potential.vcirc(pot,1.1).to(units.km/units.s).value-potential.vcirc(potu,1.1)*vo) < 10.**-8., 'Potential function vcirc does not return the correct value as Quantity'
    assert numpy.fabs(potential.dvcircdR(pot,1.1).to(units.km/units.s/units.kpc).value-potential.dvcircdR(potu,1.1)*vo/ro) < 10.**-8., 'Potential function dvcircdR does not return the correct value as Quantity'
    assert numpy.fabs(potential.omegac(pot,1.1).to(units.km/units.s/units.kpc).value-potential.omegac(potu,1.1)*vo/ro) < 10.**-8., 'Potential function omegac does not return the correct value as Quantity'
    assert numpy.fabs(potential.epifreq(pot,1.1).to(units.km/units.s/units.kpc).value-potential.epifreq(potu,1.1)*vo/ro) < 10.**-8., 'Potential function epifreq does not return the correct value as Quantity'
    assert numpy.fabs(potential.verticalfreq(pot,1.1).to(units.km/units.s/units.kpc).value-potential.verticalfreq(potu,1.1)*vo/ro) < 10.**-8., 'Potential function verticalfreq does not return the correct value as Quantity'
    assert numpy.fabs(potential.lindbladR(pot,0.9,m='corot').to(units.kpc).value-potential.lindbladR(potu,0.9,m='corot')*ro) < 10.**-8., 'Potential function lindbladR does not return the correct value as Quantity'
    assert numpy.fabs(potential.vesc(pot,1.1).to(units.km/units.s).value-potential.vesc(potu,1.1)*vo) < 10.**-8., 'Potential function vesc does not return the correct value as Quantity'
    assert numpy.fabs(potential.rl(pot,1.1).to(units.kpc).value-potential.rl(potu,1.1)*ro) < 10.**-8., 'Potential function rl does not return the correct value as Quantity'
    assert numpy.fabs(potential.vterm(pot,45.).to(units.km/units.s).value-potential.vterm(potu,45.)*vo) < 10.**-8., 'Potential function vterm does not return the correct value as Quantity'
    assert numpy.fabs(potential.rtide(pot,1.,0.,M=1.).to(units.kpc).value-potential.rtide(potu,1.,0.,M=1.)*ro) < 10.**-8., 'Potential function rtide does not return the correct value as Quantity'
    assert numpy.all(numpy.fabs(potential.ttensor(pot,1.,0.).to(units.km**2/units.s**2/units.kpc**2).value-potential.ttensor(potu,1.,0.)*vo**2/ro**2) < 10.**-8.), 'Potential function ttensor does not return the correct value as Quantity'
    assert numpy.all(numpy.fabs(potential.ttensor(pot,1.,0.,eigenval=True).to(units.km**2/units.s**2/units.kpc**2).value-potential.ttensor(potu,1.,0.,eigenval=True)*vo**2/ro**2) < 10.**-8.), 'Potential function ttensor does not return the correct value as Quantity'
    return None

def test_planarPotential_function_value():
    from galpy.potential import PlummerPotential
    from galpy import potential
    from galpy.util import bovy_conversion
    ro, vo= 8., 220.
    pot= [PlummerPotential(normalize=True,ro=ro,vo=vo).toPlanar()]
    potu= [PlummerPotential(normalize=True).toPlanar()]
    assert numpy.fabs(potential.evaluateplanarPotentials(pot,1.1).to(units.km**2/units.s**2).value-potential.evaluateplanarPotentials(potu,1.1)*vo**2.) < 10.**-8., 'Potential function __call__ does not return the correct value as Quantity'
    assert numpy.fabs(potential.evaluateplanarRforces(pot,1.1).to(units.km/units.s**2).value*10.**13.-potential.evaluateplanarRforces(potu,1.1)*bovy_conversion.force_in_10m13kms2(vo,ro)) < 10.**-4., 'Potential function Rforce does not return the correct value as Quantity'
    assert numpy.fabs(potential.evaluateplanarphiforces(pot,1.1).to(units.km/units.s**2).value*10.**13.-potential.evaluateplanarphiforces(potu,1.1)*bovy_conversion.force_in_10m13kms2(vo,ro)) < 10.**-4., 'Potential function phiforce does not return the correct value as Quantity'
    assert numpy.fabs(potential.evaluateplanarR2derivs(pot,1.1).to(units.km**2/units.s**2./units.kpc**2).value-potential.evaluateplanarR2derivs(potu,1.1)*vo**2./ro**2.) < 10.**-8., 'Potential function R2deriv does not return the correct value as Quantity'
    assert numpy.fabs(potential.vcirc(pot,1.1).to(units.km/units.s).value-potential.vcirc(potu,1.1)*vo) < 10.**-8., 'Potential function vcirc does not return the correct value as Quantity'
    assert numpy.fabs(potential.omegac(pot,1.1).to(units.km/units.s/units.kpc).value-potential.omegac(potu,1.1)*vo/ro) < 10.**-8., 'Potential function omegac does not return the correct value as Quantity'
    assert numpy.fabs(potential.epifreq(pot,1.1).to(units.km/units.s/units.kpc).value-potential.epifreq(potu,1.1)*vo/ro) < 10.**-8., 'Potential function epifreq does not return the correct value as Quantity'
    assert numpy.fabs(potential.vesc(pot,1.1).to(units.km/units.s).value-potential.vesc(potu,1.1)*vo) < 10.**-8., 'Potential function vesc does not return the correct value as Quantity'
    return None

def test_linearPotential_function_value():
    from galpy.potential import PlummerPotential
    from galpy import potential
    from galpy.util import bovy_conversion
    ro, vo= 8., 220.
    pot= [PlummerPotential(normalize=True,ro=ro,vo=vo).toVertical(1.1)]
    potu= [PlummerPotential(normalize=True).toVertical(1.1)]
    assert numpy.fabs(potential.evaluatelinearPotentials(pot,1.1).to(units.km**2/units.s**2).value-potential.evaluatelinearPotentials(potu,1.1)*vo**2.) < 10.**-8., 'Potential function __call__ does not return the correct value as Quantity'
    assert numpy.fabs(potential.evaluatelinearForces(pot,1.1).to(units.km/units.s**2).value*10.**13.-potential.evaluatelinearForces(potu,1.1)*bovy_conversion.force_in_10m13kms2(vo,ro)) < 10.**-4., 'Potential function force does not return the correct value as Quantity'
    return None

def test_potential_method_inputAsQuantity():
    from galpy.potential import PlummerPotential
    from galpy.util import bovy_conversion
    ro, vo= 8.*units.kpc, 220.
    pot= PlummerPotential(normalize=True,ro=ro,vo=vo)
    potu= PlummerPotential(normalize=True)
    assert numpy.fabs(pot(1.1*ro,0.1*ro,phi=10.*units.deg,t=10.*units.Gyr,use_physical=False)-potu(1.1,0.1)) < 10.**-8., 'Potential method __call__ does not return the correct value when input is Quantity'
    assert numpy.fabs(pot.Rforce(1.1*ro,0.1*ro,phi=10.*units.deg,t=10.*units.Gyr,use_physical=False)-potu.Rforce(1.1,0.1)) < 10.**-4., 'Potential method Rforce does not return the correct value when input is Quantity'
    # Few more cases for Rforce
    assert numpy.fabs(pot.Rforce(1.1*ro,0.1*ro,phi=10.*units.deg,t=10.*units.Gyr,ro=9.,use_physical=False)-potu.Rforce(1.1*8./9.,0.1*8./9.)) < 10.**-4., 'Potential method Rforce does not return the correct value when input is Quantity'
    assert numpy.fabs(pot.Rforce(1.1*ro,0.1*ro,phi=10.*units.deg,t=10.*units.Gyr,vo=230.,use_physical=False)-potu.Rforce(1.1,0.1)) < 10.**-4., 'Potential method Rforce does not return the correct value when input is Quantity'
    assert numpy.fabs(pot.rforce(1.1*ro,0.1*ro,phi=10.*units.deg,t=10.*units.Gyr,use_physical=False)-potu.rforce(1.1,0.1)) < 10.**-4., 'Potential method rforce does not return the correct value when input is Quantity'
    assert numpy.fabs(pot.zforce(1.1*ro,0.1*ro,phi=10.*units.deg,t=10.*units.Gyr,use_physical=False)-potu.zforce(1.1,0.1)) < 10.**-4., 'Potential method zforce does not return the correct value when input is Quantity'
    assert numpy.fabs(pot.phiforce(1.1*ro,0.1*ro,phi=10.*units.deg,t=10.*units.Gyr,use_physical=False)-potu.phiforce(1.1,0.1)) < 10.**-4., 'Potential method phiforce does not return the correct value when input is Quantity'
    assert numpy.fabs(pot.dens(1.1*ro,0.1*ro,phi=10.*units.deg,t=10.*units.Gyr,use_physical=False)-potu.dens(1.1,0.1)) < 10.**-8., 'Potential method dens does not return the correct value when input is Quantity'
    assert numpy.fabs(pot.mass(1.1*ro,0.1*ro,use_physical=False)-potu.mass(1.1,0.1)) < 10.**-8., 'Potential method mass does not return the correct value when input is Quantity'
    assert numpy.fabs(pot.R2deriv(1.1*ro,0.1*ro,phi=10.*units.deg,t=10.*units.Gyr,use_physical=False)-potu.R2deriv(1.1,0.1)) < 10.**-8., 'Potential method R2deriv does not return the correct value when input is Quantity'
    assert numpy.fabs(pot.z2deriv(1.1*ro,0.1*ro,phi=10.*units.deg,t=10.*units.Gyr,use_physical=False)-potu.z2deriv(1.1,0.1)) < 10.**-8., 'Potential method z2deriv does not return the correct value when input is Quantity'
    assert numpy.fabs(pot.Rzderiv(1.1*ro,0.1*ro,phi=10.*units.deg,t=10.*units.Gyr,use_physical=False)-potu.Rzderiv(1.1,0.1)) < 10.**-8., 'Potential method Rzderiv does not return the correct value when input is Quantity'
    assert numpy.fabs(pot.Rphideriv(1.1*ro,0.1*ro,phi=10.*units.deg,t=10.*units.Gyr,use_physical=False)-potu.Rphideriv(1.1,0.1)) < 10.**-8., 'Potential method Rphideriv does not return the correct value when input is Quantity'
    assert numpy.fabs(pot.phi2deriv(1.1*ro,0.1*ro,phi=10.*units.deg,t=10.*units.Gyr,use_physical=False)-potu.phi2deriv(1.1,0.1)) < 10.**-8., 'Potential method phi2deriv does not return the correct value when input is Quantity'
    assert numpy.fabs(pot.flattening(1.1*ro,0.1*ro,use_physical=False)-potu.flattening(1.1,0.1)) < 10.**-8., 'Potential method flattening does not return the correct value when input is Quantity'
    assert numpy.fabs(pot.vcirc(1.1*ro,use_physical=False)-potu.vcirc(1.1)) < 10.**-8., 'Potential method vcirc does not return the correct value when input is Quantity'
    assert numpy.fabs(pot.dvcircdR(1.1*ro,use_physical=False)-potu.dvcircdR(1.1)) < 10.**-8., 'Potential method dvcircdR does not return the correct value when input is Quantity'
    assert numpy.fabs(pot.omegac(1.1*ro,use_physical=False)-potu.omegac(1.1)) < 10.**-8., 'Potential method omegac does not return the correct value when input is Quantity'
    assert numpy.fabs(pot.epifreq(1.1*ro,use_physical=False)-potu.epifreq(1.1)) < 10.**-8., 'Potential method epifreq does not return the correct value when input is Quantity'
    assert numpy.fabs(pot.verticalfreq(1.1*ro,use_physical=False)-potu.verticalfreq(1.1)) < 10.**-8., 'Potential method verticalfreq does not return the correct value when input is Quantity'
    assert numpy.fabs(pot.vesc(1.1*ro,use_physical=False)-potu.vesc(1.1)) < 10.**-8., 'Potential method vesc does not return the correct value when input is Quantity'
    assert numpy.fabs(pot.lindbladR(0.9*bovy_conversion.freq_in_Gyr(vo,ro.value)/units.Gyr,m='corot',use_physical=False)-potu.lindbladR(0.9,m='corot')) < 10.**-8., 'Potential method lindbladR does not return the correct value when input is Quantity'
    assert numpy.fabs(pot.rl(1.1*vo*ro*units.km/units.s,use_physical=False)-potu.rl(1.1)) < 10.**-8., 'Potential function rl does not return the correct value when input is Quantity'
    assert numpy.fabs(pot.vterm(45.*units.deg,use_physical=False)-potu.vterm(45.)) < 10.**-8., 'Potential function vterm does not return the correct value when input is Quantity'
    assert numpy.fabs(pot.rtide(1.1*ro,0.1*ro,M=10.**9.*units.Msun,use_physical=False)-potu.rtide(1.1,0.1,M=10.**9./bovy_conversion.mass_in_msol(vo,ro.value))) < 10.**-8., 'Potential function rtide does not return the correct value when input is Quantity'
    assert numpy.all(numpy.fabs(pot.ttensor(1.1*ro,0.1*ro,use_physical=False)-potu.ttensor(1.1,0.1)) < 10.**-8.), 'Potential function ttensor does not return the correct value when input is Quantity'
    assert numpy.all(numpy.fabs(pot.ttensor(1.1*ro,0.1*ro,eigenval=True,use_physical=False)-potu.ttensor(1.1,0.1,eigenval=True)) < 10.**-8.), 'Potential function ttensor does not return the correct value when input is Quantity'
    return None

def test_planarPotential_method_inputAsQuantity():
    from galpy.potential import PlummerPotential
    from galpy.util import bovy_conversion
    ro, vo= 8.*units.kpc, 220.
    pot= PlummerPotential(normalize=True,ro=ro,vo=vo)
    # Force planarPotential setup with default
    pot._ro= None
    pot._roSet= False
    pot._vo= None
    pot._voSet= False
    pot= pot.toPlanar()
    potu= PlummerPotential(normalize=True).toPlanar()
    assert numpy.fabs(pot(1.1*ro,use_physical=False)-potu(1.1)) < 10.**-8., 'Potential method __call__ does not return the correct value as Quantity'
    assert numpy.fabs(pot.Rforce(1.1*ro,use_physical=False)-potu.Rforce(1.1)) < 10.**-4., 'Potential method Rforce does not return the correct value as Quantity'
    assert numpy.fabs(pot.phiforce(1.1*ro,use_physical=False)-potu.phiforce(1.1)) < 10.**-4., 'Potential method phiforce does not return the correct value as Quantity'
    assert numpy.fabs(pot.R2deriv(1.1*ro,use_physical=False)-potu.R2deriv(1.1)) < 10.**-8., 'Potential method R2deriv does not return the correct value as Quantity'
    assert numpy.fabs(pot.Rphideriv(1.1*ro,use_physical=False)-potu.Rphideriv(1.1)) < 10.**-8., 'Potential method Rphideriv does not return the correct value as Quantity'
    assert numpy.fabs(pot.phi2deriv(1.1*ro,use_physical=False)-potu.phi2deriv(1.1)) < 10.**-8., 'Potential method phi2deriv does not return the correct value as Quantity'
    assert numpy.fabs(pot.vcirc(1.1*ro,use_physical=False)-potu.vcirc(1.1)) < 10.**-8., 'Potential method vcirc does not return the correct value as Quantity'
    assert numpy.fabs(pot.omegac(1.1*ro,use_physical=False)-potu.omegac(1.1)) < 10.**-8., 'Potential method omegac does not return the correct value as Quantity'
    assert numpy.fabs(pot.epifreq(1.1*ro,use_physical=False)-potu.epifreq(1.1)) < 10.**-8., 'Potential method epifreq does not return the correct value as Quantity'
    assert numpy.fabs(pot.vesc(1.1*ro,use_physical=False)-potu.vesc(1.1)) < 10.**-8., 'Potential method vesc does not return the correct value as Quantity'
    assert numpy.fabs(pot.lindbladR(0.9*bovy_conversion.freq_in_Gyr(vo,ro.value)/units.Gyr,m='corot',use_physical=False)-potu.lindbladR(0.9,m='corot')) < 10.**-8., 'Potential method lindbladR does not return the correct value when input is Quantity'
    return None

def test_linearPotential_method_inputAsQuantity():
    from galpy.potential import PlummerPotential
    from galpy import potential
    ro, vo= 8.*units.kpc, 220.*units.km/units.s
    pot= PlummerPotential(normalize=True,ro=ro,vo=vo)
    # Force linearPotential setup with default
    pot._ro= None
    pot._roSet= False
    pot._vo= None
    pot._voSet= False
    pot= pot.toVertical(1.1)
    potu= potential.RZToverticalPotential(PlummerPotential(normalize=True),
                                          1.1*ro)
    assert numpy.fabs(pot(1.1*ro,use_physical=False)-potu(1.1)) < 10.**-8., 'Potential method __call__ does not return the correct value as Quantity'
    assert numpy.fabs(pot.force(1.1*ro,use_physical=False)-potu.force(1.1)) < 10.**-4., 'Potential method force does not return the correct value as Quantity'
    return None

def test_dissipativeforce_method_inputAsQuantity():
    from galpy.potential import ChandrasekharDynamicalFrictionForce
    from galpy.util import bovy_conversion
    ro, vo= 8.*units.kpc, 220.
    pot= ChandrasekharDynamicalFrictionForce(\
        GMs=0.1,rhm=1.2/8.,ro=ro,vo=vo)
    potu= ChandrasekharDynamicalFrictionForce(\
        GMs=0.1,rhm=1.2/8.)
    assert numpy.fabs(pot.Rforce(1.1*ro,0.1*ro,phi=10.*units.deg,t=10.*units.Gyr,v=numpy.array([10.,200.,-20.])*units.km/units.s,use_physical=False)-potu.Rforce(1.1,0.1,phi=10./180.*numpy.pi,v=numpy.array([10.,200.,-20.])/vo)) < 10.**-4., 'Potential method Rforce does not return the correct value when input is Quantity'
    assert numpy.fabs(pot.zforce(1.1*ro,0.1*ro,phi=10.*units.deg,t=10.*units.Gyr,v=numpy.array([10.,200.,-20.])*units.km/units.s,use_physical=False)-potu.zforce(1.1,0.1,phi=10./180.*numpy.pi,v=numpy.array([10.,200.,-20.])/vo)) < 10.**-4., 'Potential method zforce does not return the correct value when input is Quantity'
    assert numpy.fabs(pot.phiforce(1.1*ro,0.1*ro,phi=10.*units.deg,t=10.*units.Gyr,v=numpy.array([10.,200.,-20.])*units.km/units.s,use_physical=False)-potu.phiforce(1.1,0.1,phi=10./180.*numpy.pi,v=numpy.array([10.,200.,-20.])/vo)) < 10.**-4., 'Potential method phiforce does not return the correct value when input is Quantity'
    return None

def test_potential_function_inputAsQuantity():
    from galpy.potential import PlummerPotential
    from galpy.util import bovy_conversion
    from galpy import potential
    ro, vo= 8.*units.kpc, 220.
    pot= [PlummerPotential(normalize=True,ro=ro,vo=vo)]
    potu= [PlummerPotential(normalize=True)]
    assert numpy.fabs(potential.evaluatePotentials(pot,1.1*ro,0.1*ro,phi=10.*units.deg,t=10.*units.Gyr,use_physical=False)-potential.evaluatePotentials(potu,1.1,0.1)) < 10.**-8., 'Potential function __call__ does not return the correct value when input is Quantity'
    assert numpy.fabs(potential.evaluateRforces(pot,1.1*ro,0.1*ro,phi=10.*units.deg,t=10.*units.Gyr,ro=8.*units.kpc,vo=220.*units.km/units.s,use_physical=False)-potential.evaluateRforces(potu,1.1,0.1)) < 10.**-4., 'Potential function Rforce does not return the correct value when input is Quantity'
    assert numpy.fabs(potential.evaluaterforces(pot,1.1*ro,0.1*ro,phi=10.*units.deg,t=10.*units.Gyr,ro=8.*units.kpc,vo=220.*units.km/units.s,use_physical=False)-potential.evaluaterforces(potu,1.1,0.1)) < 10.**-4., 'Potential function rforce does not return the correct value when input is Quantity'
    assert numpy.fabs(potential.evaluatezforces(pot,1.1*ro,0.1*ro,phi=10.*units.deg,t=10.*units.Gyr,use_physical=False)-potential.evaluatezforces(potu,1.1,0.1)) < 10.**-4., 'Potential function zforce does not return the correct value when input is Quantity'
    assert numpy.fabs(potential.evaluatephiforces(pot,1.1*ro,0.1*ro,phi=10.*units.deg,t=10.*units.Gyr,use_physical=False)-potential.evaluatephiforces(potu,1.1,0.1)) < 10.**-4., 'Potential function phiforce does not return the correct value when input is Quantity'
    assert numpy.fabs(potential.evaluateDensities(pot,1.1*ro,0.1*ro,phi=10.*units.deg,t=10.*units.Gyr,use_physical=False)-potential.evaluateDensities(potu,1.1,0.1)) < 10.**-8., 'Potential function dens does not return the correct value when input is Quantity'
    assert numpy.fabs(potential.evaluateR2derivs(pot,1.1*ro,0.1*ro,phi=10.*units.deg,t=10.*units.Gyr,use_physical=False)-potential.evaluateR2derivs(potu,1.1,0.1)) < 10.**-8., 'Potential function R2deriv does not return the correct value when input is Quantity'
    assert numpy.fabs(potential.evaluatez2derivs(pot,1.1*ro,0.1*ro,phi=10.*units.deg,t=10.*units.Gyr,use_physical=False)-potential.evaluatez2derivs(potu,1.1,0.1)) < 10.**-8., 'Potential function z2deriv does not return the correct value when input is Quantity'
    assert numpy.fabs(potential.evaluateRzderivs(pot,1.1*ro,0.1*ro,phi=10.*units.deg,t=10.*units.Gyr,use_physical=False)-potential.evaluateRzderivs(potu,1.1,0.1)) < 10.**-8., 'Potential function Rzderiv does not return the correct value when input is Quantity'
    assert numpy.fabs(potential.flattening(pot,1.1*ro,0.1*ro,use_physical=False)-potential.flattening(potu,1.1,0.1)) < 10.**-8., 'Potential function flattening does not return the correct value when input is Quantity'
    assert numpy.fabs(potential.vcirc(pot,1.1*ro,use_physical=False)-potential.vcirc(potu,1.1)) < 10.**-8., 'Potential function vcirc does not return the correct value when input is Quantity'
    assert numpy.fabs(potential.dvcircdR(pot,1.1*ro,use_physical=False)-potential.dvcircdR(potu,1.1)) < 10.**-8., 'Potential function dvcircdR does not return the correct value when input is Quantity'
    assert numpy.fabs(potential.omegac(pot,1.1*ro,use_physical=False)-potential.omegac(potu,1.1)) < 10.**-8., 'Potential function omegac does not return the correct value when input is Quantity'
    assert numpy.fabs(potential.epifreq(pot,1.1*ro,use_physical=False)-potential.epifreq(potu,1.1)) < 10.**-8., 'Potential function epifreq does not return the correct value when input is Quantity'
    assert numpy.fabs(potential.verticalfreq(pot,1.1*ro,use_physical=False)-potential.verticalfreq(potu,1.1)) < 10.**-8., 'Potential function verticalfreq does not return the correct value when input is Quantity'
    assert numpy.fabs(potential.vesc(pot,1.1*ro,use_physical=False)-potential.vesc(potu,1.1)) < 10.**-8., 'Potential function vesc does not return the correct value when input is Quantity'
    assert numpy.fabs(potential.lindbladR(pot,0.9*bovy_conversion.freq_in_Gyr(vo,ro.value)/units.Gyr,m='corot',use_physical=False)-potential.lindbladR(potu,0.9,m='corot')) < 10.**-8., 'Potential method lindbladR does not return the correct value when input is Quantity'
    assert numpy.fabs(potential.lindbladR(pot[0],0.9*bovy_conversion.freq_in_Gyr(vo,ro.value)/units.Gyr,m='corot',use_physical=False)-potential.lindbladR(potu,0.9,m='corot')) < 10.**-8., 'Potential method lindbladR does not return the correct value when input is Quantity'
    assert numpy.fabs(potential.rl(pot,1.1*vo*ro*units.km/units.s,use_physical=False)-potential.rl(potu,1.1)) < 10.**-8., 'Potential function rl does not return the correct value when input is Quantity'
    assert numpy.fabs(potential.rl(pot[0],1.1*vo*ro*units.km/units.s,use_physical=False)-potential.rl(potu,1.1)) < 10.**-8., 'Potential function rl does not return the correct value when input is Quantity'
    assert numpy.fabs(potential.vterm(pot,45.*units.deg,use_physical=False)-potential.vterm(potu,45.)) < 10.**-8., 'Potential function vterm does not return the correct value when input is Quantity'
    assert numpy.fabs(potential.rtide(pot,1.1*ro,0.1*ro,M=10.**9.*units.Msun,use_physical=False)-potential.rtide(potu,1.1,0.1,M=10.**9./bovy_conversion.mass_in_msol(vo,ro.value))) < 10.**-8., 'Potential function rtide does not return the correct value when input is Quantity'
    # Test non-list for M as well, bc units done in rtide special, and do GM
    assert numpy.fabs(potential.rtide(pot[0],1.1*ro,0.1*ro,M=constants.G*10.**9.*units.Msun,use_physical=False)-potential.rtide(potu,1.1,0.1,M=10.**9./bovy_conversion.mass_in_msol(vo,ro.value))) < 10.**-8., 'Potential function rtide does not return the correct value when input is Quantity'
    assert numpy.all(numpy.fabs(potential.ttensor(pot,1.1*ro,0.1*ro,use_physical=False)-potential.ttensor(potu,1.1,0.1)) < 10.**-8.), 'Potential function ttensor does not return the correct value when input is Quantity'
    assert numpy.all(numpy.fabs(potential.ttensor(pot,1.1*ro,0.1*ro,eigenval=True,use_physical=False)-potential.ttensor(potu,1.1,0.1,eigenval=True)) < 10.**-8.), 'Potential function ttensor does not return the correct value when input is Quantity'
    return None

def test_dissipativeforce_function_inputAsQuantity():
    from galpy.potential import ChandrasekharDynamicalFrictionForce
    from galpy.util import bovy_conversion
    from galpy import potential
    ro, vo= 8.*units.kpc, 220.
    pot= ChandrasekharDynamicalFrictionForce(\
        GMs=0.1,rhm=1.2/8.,ro=ro,vo=vo)
    potu= ChandrasekharDynamicalFrictionForce(\
        GMs=0.1,rhm=1.2/8.)
    assert numpy.fabs(potential.evaluatezforces(pot,1.1*ro,0.1*ro,phi=10.*units.deg,t=10.*units.Gyr,ro=8.*units.kpc,vo=220.*units.km/units.s,v=numpy.array([10.,200.,-20.])*units.km/units.s,use_physical=False)-potential.evaluatezforces(potu,1.1,0.1,phi=10./180.*numpy.pi,v=numpy.array([10.,200.,-20.])/vo)) < 10.**-4., 'Potential function zforce does not return the correct value when input is Quantity'
    assert numpy.fabs(potential.evaluateRforces(pot,1.1*ro,0.1*ro,phi=10.*units.deg,t=10.*units.Gyr,ro=8.*units.kpc,vo=220.*units.km/units.s,v=numpy.array([10.,200.,-20.])*units.km/units.s,use_physical=False)-potential.evaluateRforces(potu,1.1,0.1,phi=10./180.*numpy.pi,v=numpy.array([10.,200.,-20.])/vo)) < 10.**-4., 'Potential function Rforce does not return the correct value when input is Quantity'
    assert numpy.fabs(potential.evaluatephiforces(pot,1.1*ro,0.1*ro,phi=10.*units.deg,t=10.*units.Gyr,ro=8.*units.kpc,vo=220.*units.km/units.s,v=numpy.array([10.,200.,-20.])*units.km/units.s,use_physical=False)-potential.evaluatephiforces(potu,1.1,0.1,phi=10./180.*numpy.pi,v=numpy.array([10.,200.,-20.])/vo)) < 10.**-4., 'Potential function phiforce does not return the correct value when input is Quantity'
    return None

def test_planarPotential_function_inputAsQuantity():
    from galpy.potential import PlummerPotential
    from galpy import potential
    ro, vo= 8.*units.kpc, 220.
    pot= [PlummerPotential(normalize=True,ro=ro,vo=vo).toPlanar()]
    potu= [PlummerPotential(normalize=True).toPlanar()]
    assert numpy.fabs(potential.evaluateplanarPotentials(pot,1.1*ro,use_physical=False)-potential.evaluateplanarPotentials(potu,1.1)) < 10.**-8., 'Potential function __call__ does not return the correct value as Quantity'
    assert numpy.fabs(potential.evaluateplanarRforces(pot,1.1*ro,use_physical=False)-potential.evaluateplanarRforces(potu,1.1)) < 10.**-4., 'Potential function Rforce does not return the correct value as Quantity'
    assert numpy.fabs(potential.evaluateplanarphiforces(pot,1.1*ro,use_physical=False)-potential.evaluateplanarphiforces(potu,1.1)) < 10.**-4., 'Potential function phiforce does not return the correct value as Quantity'
    assert numpy.fabs(potential.evaluateplanarR2derivs(pot,1.1*ro,use_physical=False)-potential.evaluateplanarR2derivs(potu,1.1)) < 10.**-8., 'Potential function R2deriv does not return the correct value as Quantity'
    assert numpy.fabs(potential.vcirc(pot,1.1*ro,use_physical=False)-potential.vcirc(potu,1.1)) < 10.**-8., 'Potential function vcirc does not return the correct value as Quantity'
    assert numpy.fabs(potential.omegac(pot,1.1*ro,use_physical=False)-potential.omegac(potu,1.1)) < 10.**-8., 'Potential function omegac does not return the correct value as Quantity'
    assert numpy.fabs(potential.epifreq(pot,1.1*ro,use_physical=False)-potential.epifreq(potu,1.1)) < 10.**-8., 'Potential function epifreq does not return the correct value as Quantity'
    assert numpy.fabs(potential.vesc(pot,1.1*ro,use_physical=False)-potential.vesc(potu,1.1)) < 10.**-8., 'Potential function vesc does not return the correct value as Quantity'
    return None

def test_linearPotential_function_inputAsQuantity():
    from galpy.potential import PlummerPotential
    from galpy import potential
    ro, vo= 8.*units.kpc, 220.
    pot= [PlummerPotential(normalize=True,ro=ro,vo=vo).toVertical(1.1*ro)]
    potu= potential.RZToverticalPotential([PlummerPotential(normalize=True)],
                                          1.1*ro)
    assert numpy.fabs(potential.evaluatelinearPotentials(pot,1.1*ro,use_physical=False)-potential.evaluatelinearPotentials(potu,1.1)) < 10.**-8., 'Potential function __call__ does not return the correct value as Quantity'
    assert numpy.fabs(potential.evaluatelinearForces(pot,1.1*ro,use_physical=False)-potential.evaluatelinearForces(potu,1.1)) < 10.**-4., 'Potential function force does not return the correct value as Quantity'
    return None

def test_plotting_inputAsQuantity():
    from galpy.potential import PlummerPotential
    from galpy import potential
    ro, vo= 8.*units.kpc, 220.
    pot= PlummerPotential(normalize=True,ro=ro,vo=vo)
    pot.plot(rmin=1.*units.kpc,rmax=4.*units.kpc,
             zmin=-4.*units.kpc,zmax=4.*units.kpc)
    pot.plotDensity(rmin=1.*units.kpc,rmax=4.*units.kpc,
                    zmin=-4.*units.kpc,zmax=4.*units.kpc)
    potential.plotPotentials(pot,rmin=1.*units.kpc,rmax=4.*units.kpc,
                             zmin=-4.*units.kpc,zmax=4.*units.kpc)
    potential.plotPotentials([pot],rmin=1.*units.kpc,rmax=4.*units.kpc,
                             zmin=-4.*units.kpc,zmax=4.*units.kpc)
    potential.plotDensities(pot,rmin=1.*units.kpc,rmax=4.*units.kpc,
                            zmin=-4.*units.kpc,zmax=4.*units.kpc)
    potential.plotDensities([pot],rmin=1.*units.kpc,rmax=4.*units.kpc,
                             zmin=-4.*units.kpc,zmax=4.*units.kpc)
    # Planar
    plpot= pot.toPlanar()
    plpot.plot(Rrange=[1.*units.kpc,8.*units.kpc],
               xrange=[-4.*units.kpc,4.*units.kpc],
               yrange=[-6.*units.kpc,7.*units.kpc])
    potential.plotplanarPotentials(plpot,
                                   Rrange=[1.*units.kpc,8.*units.kpc],
                                   xrange=[-4.*units.kpc,4.*units.kpc],
                                   yrange=[-6.*units.kpc,7.*units.kpc])
    potential.plotplanarPotentials([plpot],
                                   Rrange=[1.*units.kpc,8.*units.kpc],
                                   xrange=[-4.*units.kpc,4.*units.kpc],
                                   yrange=[-6.*units.kpc,7.*units.kpc])
    # Rotcurve
    pot.plotRotcurve(Rrange=[1.*units.kpc,8.*units.kpc],ro=10.,vo=250.)
    plpot.plotRotcurve(Rrange=[1.*units.kpc,8.*units.kpc],
                       ro=10.*units.kpc,vo=250.*units.km/units.s)
    potential.plotRotcurve(pot,Rrange=[1.*units.kpc,8.*units.kpc])
    potential.plotRotcurve([pot],Rrange=[1.*units.kpc,8.*units.kpc])
    # Escapecurve
    pot.plotEscapecurve(Rrange=[1.*units.kpc,8.*units.kpc],ro=10.,vo=250.)
    plpot.plotEscapecurve(Rrange=[1.*units.kpc,8.*units.kpc],
                          ro=10.*units.kpc,vo=250.*units.km/units.s)
    potential.plotEscapecurve(pot,Rrange=[1.*units.kpc,8.*units.kpc])
    potential.plotEscapecurve([pot],Rrange=[1.*units.kpc,8.*units.kpc])
    return None

def test_potential_ampunits():
    # Test that input units for potential amplitudes behave as expected
    from galpy import potential
    from galpy.util import bovy_conversion
    ro, vo= 9., 210.
    # Burkert
    pot= potential.BurkertPotential(amp=0.1*units.Msun/units.pc**3.,
                                    a=2.,ro=ro,vo=vo)
    # density at r=a should be amp/4
    assert numpy.fabs(pot.dens(2.,0.,use_physical=False)*bovy_conversion.dens_in_msolpc3(vo,ro)-0.1/4.) < 10.**-8., "BurkertPotential w/ amp w/ units does not behave as expected"
    # DoubleExponentialDiskPotential
    pot= potential.DoubleExponentialDiskPotential(\
        amp=0.1*units.Msun/units.pc**3.,hr=2.,hz=0.2,ro=ro,vo=vo)
    # density at zero should be amp
    assert numpy.fabs(pot.dens(0.,0.,use_physical=False)*bovy_conversion.dens_in_msolpc3(vo,ro)-0.1) < 10.**-8., "DoubleExponentialDiskPotential w/ amp w/ units does not behave as expected"
    # TwoPowerSphericalPotential
    pot= potential.TwoPowerSphericalPotential(amp=20.*units.Msun,a=2.,
                                              alpha=1.5,beta=3.5,ro=ro,vo=vo)
    # Check density at r=a
    assert numpy.fabs(pot.dens(2.,0.,use_physical=False)*bovy_conversion.dens_in_msolpc3(vo,ro)-20./4./numpy.pi/8./ro**3./10.**9./4.) < 10.**-8., "TwoPowerSphericalPotential w/ amp w/ units does not behave as expected"
    # TwoPowerSphericalPotential with integer powers
    pot= potential.TwoPowerSphericalPotential(amp=20.*units.Msun,a=2.,
                                              alpha=2.,beta=5.,ro=ro,vo=vo)
    # Check density at r=a
    assert numpy.fabs(pot.dens(2.,0.,use_physical=False)*bovy_conversion.dens_in_msolpc3(vo,ro)-20./4./numpy.pi/8./ro**3./10.**9./8.) < 10.**-8., "TwoPowerSphericalPotential w/ amp w/ units does not behave as expected"
    # JaffePotential
    pot= potential.JaffePotential(amp=20.*units.Msun,a=2.,ro=ro,vo=vo)
    # Check density at r=a
    assert numpy.fabs(pot.dens(2.,0.,use_physical=False)*bovy_conversion.dens_in_msolpc3(vo,ro)-20./4./numpy.pi/8./ro**3./10.**9./4.) < 10.**-8., "JaffePotential w/ amp w/ units does not behave as expected"
    # HernquistPotential
    pot= potential.HernquistPotential(amp=20.*units.Msun,a=2.,ro=ro,vo=vo)
    # Check density at r=a
    assert numpy.fabs(pot.dens(2.,0.,use_physical=False)*bovy_conversion.dens_in_msolpc3(vo,ro)-20./4./numpy.pi/8./ro**3./10.**9./8.) < 10.**-8., "HernquistPotential w/ amp w/ units does not behave as expected"
    # NFWPotential
    pot= potential.NFWPotential(amp=20.*units.Msun,a=2.,ro=ro,vo=vo)
    # Check density at r=a
    assert numpy.fabs(pot.dens(2.,0.,use_physical=False)*bovy_conversion.dens_in_msolpc3(vo,ro)-20./4./numpy.pi/8./ro**3./10.**9./4.) < 10.**-8., "NFWPotential w/ amp w/ units does not behave as expected"
    # TwoPowerTriaxialPotential
    pot= potential.TwoPowerTriaxialPotential(amp=20.*units.Msun,a=2.,
                                             b=0.3,c=1.4,
                                             alpha=1.5,beta=3.5,ro=ro,vo=vo)
    # Check density at r=a
    assert numpy.fabs(pot.dens(2.,0.,use_physical=False)*bovy_conversion.dens_in_msolpc3(vo,ro)-20./4./numpy.pi/8./ro**3./10.**9./4.) < 10.**-8., "TwoPowerTriaxialPotential w/ amp w/ units does not behave as expected"
    # TwoPowerTriaxialPotential with integer powers
    pot= potential.TwoPowerTriaxialPotential(amp=20.*units.Msun,a=2.,
                                             b=0.3,c=1.4,
                                             alpha=2.,beta=5.,ro=ro,vo=vo)
    # Check density at r=a
    assert numpy.fabs(pot.dens(2.,0.,use_physical=False)*bovy_conversion.dens_in_msolpc3(vo,ro)-20./4./numpy.pi/8./ro**3./10.**9./8.) < 10.**-8., "TwoPowerTriaxialPotential w/ amp w/ units does not behave as expected"
    # TriaxialJaffePotential
    pot= potential.TriaxialJaffePotential(amp=20.*units.Msun,a=2.,ro=ro,vo=vo,
                                          b=0.3,c=1.4)
    # Check density at r=a
    assert numpy.fabs(pot.dens(2.,0.,use_physical=False)*bovy_conversion.dens_in_msolpc3(vo,ro)-20./4./numpy.pi/8./ro**3./10.**9./4.) < 10.**-8., "TriaxialJaffePotential w/ amp w/ units does not behave as expected"
    # TriaxialHernquistPotential
    pot= potential.TriaxialHernquistPotential(amp=20.*units.Msun,a=2.,
                                              b=0.4,c=1.4,ro=ro,vo=vo)
    # Check density at r=a
    assert numpy.fabs(pot.dens(2.,0.,use_physical=False)*bovy_conversion.dens_in_msolpc3(vo,ro)-20./4./numpy.pi/8./ro**3./10.**9./8.) < 10.**-8., "TriaxialHernquistPotential w/ amp w/ units does not behave as expected"
    # TriaxialNFWPotential
    pot= potential.TriaxialNFWPotential(amp=20.*units.Msun,a=2.,ro=ro,vo=vo,
                                        b=1.3,c=0.4)
    # Check density at r=a
    assert numpy.fabs(pot.dens(2.,0.,use_physical=False)*bovy_conversion.dens_in_msolpc3(vo,ro)-20./4./numpy.pi/8./ro**3./10.**9./4.) < 10.**-8., "TriaxialNFWPotential w/ amp w/ units does not behave as expected"
    # SCFPotential, default = spherical Hernquist
    pot= potential.SCFPotential(amp=20.*units.Msun,a=2.,ro=ro,vo=vo)
    # Check density at r=a
    assert numpy.fabs(pot.dens(2.,0.,use_physical=False)*bovy_conversion.dens_in_msolpc3(vo,ro)-20./4./numpy.pi/8./ro**3./10.**9./8.) < 10.**-8., "SCFPotential w/ amp w/ units does not behave as expected"
    # FlattenedPowerPotential
    pot= potential.FlattenedPowerPotential(amp=40000.*units.km**2/units.s**2,
                                           r1=1.,q=0.9,alpha=0.5,core=0.,
                                           ro=ro,vo=vo)
    # Check potential
    assert numpy.fabs(pot(2.,1.,use_physical=False)*vo**2.+40000./0.5/(2.**2.+(1./0.9)**2.)**0.25) < 10.**-8., "FlattenedPowerPotential w/ amp w/ units does not behave as expected"
    # IsochronePotential
    pot= potential.IsochronePotential(amp=20.*units.Msun,b=2.,ro=ro,vo=vo)
    # Check potential
    assert numpy.fabs(pot(4.,0.,use_physical=False)*vo**2.+(20.*units.Msun*constants.G).to(units.pc*units.km**2/units.s**2).value/(2.+numpy.sqrt(4.+16.))/ro/1000.) < 10.**-8., "IsochronePotential w/ amp w/ units does not behave as expected"   
    # KeplerPotential
    pot= potential.KeplerPotential(amp=20.*units.Msun,ro=ro,vo=vo)
    # Check mass
    assert numpy.fabs(pot.mass(100.,use_physical=False)*bovy_conversion.mass_in_msol(vo,ro)-20.) < 10.**-8., "KeplerPotential w/ amp w/ units does not behave as expected"   
    # KuzminKutuzovStaeckelPotential
    pot= potential.KuzminKutuzovStaeckelPotential(amp=20.*units.Msun,
                                                  Delta=2.,ro=ro,vo=vo)
    pot_nounits= potential.KuzminKutuzovStaeckelPotential(\
        amp=(20.*units.Msun*constants.G).to(units.kpc*units.km**2/units.s**2).value/ro/vo**2,
        Delta=2.,ro=ro,vo=vo)
    # Check potential
    assert numpy.fabs(pot(4.,0.,use_physical=False)-pot_nounits(4.,0.,use_physical=False)) < 10.**-8., "KuzminKutuzovStaeckelPotential w/ amp w/ units does not behave as expected"   
    # LogarithmicHaloPotential
    pot= potential.LogarithmicHaloPotential(amp=40000*units.km**2/units.s**2,
                                            core=0.,ro=ro,vo=vo)
    # Check potential
    assert numpy.fabs(pot(4.,0.,use_physical=False)*vo**2.-20000*numpy.log(16.)) < 10.**-8., "LogarithmicHaloPotential w/ amp w/ units does not behave as expected"   
    # MiyamotoNagaiPotential
    pot= potential.MiyamotoNagaiPotential(amp=20*units.Msun,
                                          a=2.,b=0.5,ro=ro,vo=vo)
    # Check potential
    assert numpy.fabs(pot(4.,1.,use_physical=False)*vo**2.+(20.*units.Msun*constants.G).to(units.pc*units.km**2/units.s**2).value/numpy.sqrt(16.+(2.+numpy.sqrt(1.+0.25))**2.)/ro/1000.) < 10.**-8., "MiyamotoNagaiPotential( w/ amp w/ units does not behave as expected"   
    # KuzminDiskPotential
    pot= potential.KuzminDiskPotential(amp=20*units.Msun,
                                       a=2.,ro=ro,vo=vo)
    # Check potential
    assert numpy.fabs(pot(4.,1.,use_physical=False)*vo**2.+(20.*units.Msun*constants.G).to(units.pc*units.km**2/units.s**2).value/numpy.sqrt(16.+(2.+1.)**2.)/ro/1000.) < 10.**-8., "KuzminDiskPotential( w/ amp w/ units does not behave as expected"   
    # MN3ExponentialDiskPotential
    pot= potential.MN3ExponentialDiskPotential(\
        amp=0.1*units.Msun/units.pc**3.,hr=2.,hz=0.2,ro=ro,vo=vo)
    # density at hr should be 
    assert numpy.fabs(pot.dens(2.,0.2,use_physical=False)*bovy_conversion.dens_in_msolpc3(vo,ro)-0.1*numpy.exp(-2.)) < 10.**-3., "MN3ExponentialDiskPotential w/ amp w/ units does not behave as expected"
    # PlummerPotential
    pot= potential.PlummerPotential(amp=20*units.Msun,
                                    b=0.5,ro=ro,vo=vo)
    # Check potential
    assert numpy.fabs(pot(4.,0.,use_physical=False)*vo**2.+(20.*units.Msun*constants.G).to(units.pc*units.km**2/units.s**2).value/numpy.sqrt(16.+0.25)/ro/1000.) < 10.**-8., "PlummerPotential w/ amp w/ units does not behave as expected"   
    # PowerSphericalPotential
    pot= potential.PowerSphericalPotential(amp=10.**10.*units.Msun,
                                           r1=1.,alpha=2.,ro=ro,vo=vo)
    # density at r1
    assert numpy.fabs(pot.dens(1.,0.,use_physical=False)*bovy_conversion.dens_in_msolpc3(vo,ro)-10./ro**3.) < 10.**-8., "PowerSphericalPotential w/ amp w/ units does not behave as expected"
    # PowerSphericalPotentialwCutoff
    pot= potential.PowerSphericalPotentialwCutoff(amp=0.1*units.Msun/units.pc**3,
                                           r1=1.,alpha=2.,rc=2.,ro=ro,vo=vo)
    # density at r1
    assert numpy.fabs(pot.dens(1.,0.,use_physical=False)*bovy_conversion.dens_in_msolpc3(vo,ro)-0.1*numpy.exp(-0.25)) < 10.**-8., "PowerSphericalPotentialwCutoff w/ amp w/ units does not behave as expected"
    # PseudoIsothermalPotential
    pot= potential.PseudoIsothermalPotential(amp=10.**10.*units.Msun,
                                             a=2.,ro=ro,vo=vo)
    # density at a
    assert numpy.fabs(pot.dens(2.,0.,use_physical=False)*bovy_conversion.dens_in_msolpc3(vo,ro)-10./4./numpy.pi/8./2./ro**3.) < 10.**-8., "PseudoIsothermalPotential w/ amp w/ units does not behave as expected"
    # RazorThinExponentialDiskPotential
    pot= potential.RazorThinExponentialDiskPotential(amp=40.*units.Msun/units.pc**2,
                                                     hr=2.,ro=ro,vo=vo)
    pot_nounits= potential.RazorThinExponentialDiskPotential(\
        amp=(40.*units.Msun/units.pc**2*constants.G).to(1/units.kpc*units.km**2/units.s**2).value*ro/vo**2,
        hr=2.,ro=ro,vo=vo)
    # Check potential
    assert numpy.fabs(pot(4.,0.,use_physical=False)-pot_nounits(4.,0.,use_physical=False)) < 10.**-8., "RazorThinExponentialDiskPotential w/ amp w/ units does not behave as expected"   
    # SoftenedNeedleBarPotential
    pot= potential.SoftenedNeedleBarPotential(amp=4.*10.**10.*units.Msun,
                                              a=1.,b=2.,c=3.,pa=0.,omegab=0.,
                                              ro=ro,vo=vo)
    pot_nounits= potential.SoftenedNeedleBarPotential(\
        amp=4./bovy_conversion.mass_in_1010msol(vo,ro),
        a=1.,b=2.,c=3.,pa=0.,omegab=0.,ro=ro,vo=vo)
    # Check potential
    assert numpy.fabs(pot(4.,0.,phi=1.,use_physical=False)-pot_nounits(4.,0.,phi=1.,use_physical=False)) < 10.**-8., "SoftenedNeedleBarPotential w/ amp w/ units does not behave as expected"   
    # FerrersPotential
    pot= potential.FerrersPotential(amp=4.*10.**10.*units.Msun,
                                    a=1.,b=2.,c=3.,pa=0.,omegab=0.,
                                    ro=ro,vo=vo)
    pot_nounits= potential.FerrersPotential(\
        amp=4./bovy_conversion.mass_in_1010msol(vo,ro),
        a=1.,b=2.,c=3.,pa=0.,omegab=0.,ro=ro,vo=vo)
    # Check potential
    assert numpy.fabs(pot(4.,0.,phi=1.,use_physical=False)-pot_nounits(4.,0.,phi=1.,use_physical=False)) < 10.**-8., "FerrersPotential w/ amp w/ units does not behave as expected"
    # # SpiralArmsPotential
    # pot= potential.SpiralArmsPotential(amp=0.3*units.Msun / units.pc**3)
    # assert numpy.fabs(pot(1.,0.,phi=1.,use_physical=False)*) < 10.**-8., "SpiralArmsPotential w/ amp w/ units does not behave as expected"
    return None

def test_potential_ampunits_altunits():
    # Test that input units for potential amplitudes behave as expected, alternative where G*M is given
    from galpy import potential
    from galpy.util import bovy_conversion
    ro, vo= 9., 210.
    # Burkert
    pot= potential.BurkertPotential(amp=0.1*units.Msun/units.pc**3.*constants.G,
                                    a=2.,ro=ro,vo=vo)
    # density at r=a should be amp/4
    assert numpy.fabs(pot.dens(2.,0.,use_physical=False)*bovy_conversion.dens_in_msolpc3(vo,ro)-0.1/4.) < 10.**-8., "BurkertPotential w/ amp w/ units does not behave as expected"
    # DoubleExponentialDiskPotential
    pot= potential.DoubleExponentialDiskPotential(\
        amp=0.1*units.Msun/units.pc**3.*constants.G,hr=2.,hz=0.2,ro=ro,vo=vo)
    # density at zero should be amp
    assert numpy.fabs(pot.dens(0.,0.,use_physical=False)*bovy_conversion.dens_in_msolpc3(vo,ro)-0.1) < 10.**-8., "DoubleExponentialDiskPotential w/ amp w/ units does not behave as expected"
    # TwoPowerSphericalPotential
    pot= potential.TwoPowerSphericalPotential(amp=20.*units.Msun*constants.G,a=2.,
                                              alpha=1.5,beta=3.5,ro=ro,vo=vo)
    # Check density at r=a
    assert numpy.fabs(pot.dens(2.,0.,use_physical=False)*bovy_conversion.dens_in_msolpc3(vo,ro)-20./4./numpy.pi/8./ro**3./10.**9./4.) < 10.**-8., "TwoPowerSphericalPotential w/ amp w/ units does not behave as expected"
    # TwoPowerSphericalPotential with integer powers
    pot= potential.TwoPowerSphericalPotential(amp=20.*units.Msun*constants.G,a=2.,
                                              alpha=2.,beta=5.,ro=ro,vo=vo)
    # Check density at r=a
    assert numpy.fabs(pot.dens(2.,0.,use_physical=False)*bovy_conversion.dens_in_msolpc3(vo,ro)-20./4./numpy.pi/8./ro**3./10.**9./8.) < 10.**-8., "TwoPowerSphericalPotential w/ amp w/ units does not behave as expected"
    # JaffePotential
    pot= potential.JaffePotential(amp=20.*units.Msun*constants.G,a=2.,ro=ro,vo=vo)
    # Check density at r=a
    assert numpy.fabs(pot.dens(2.,0.,use_physical=False)*bovy_conversion.dens_in_msolpc3(vo,ro)-20./4./numpy.pi/8./ro**3./10.**9./4.) < 10.**-8., "JaffePotential w/ amp w/ units does not behave as expected"
    # HernquistPotential
    pot= potential.HernquistPotential(amp=20.*units.Msun*constants.G,a=2.,ro=ro,vo=vo)
    # Check density at r=a
    assert numpy.fabs(pot.dens(2.,0.,use_physical=False)*bovy_conversion.dens_in_msolpc3(vo,ro)-20./4./numpy.pi/8./ro**3./10.**9./8.) < 10.**-8., "HernquistPotential w/ amp w/ units does not behave as expected"
    # NFWPotential
    pot= potential.NFWPotential(amp=20.*units.Msun*constants.G,a=2.,ro=ro,vo=vo)
    # Check density at r=a
    assert numpy.fabs(pot.dens(2.,0.,use_physical=False)*bovy_conversion.dens_in_msolpc3(vo,ro)-20./4./numpy.pi/8./ro**3./10.**9./4.) < 10.**-8., "NFWPotential w/ amp w/ units does not behave as expected"
    # SCFPotential, default = Hernquist
    pot= potential.SCFPotential(amp=20.*units.Msun*constants.G,a=2.,ro=ro,vo=vo)
    # Check density at r=a
    assert numpy.fabs(pot.dens(2.,0.,use_physical=False)*bovy_conversion.dens_in_msolpc3(vo,ro)-20./4./numpy.pi/8./ro**3./10.**9./8.) < 10.**-8., "SCFPotential w/ amp w/ units does not behave as expected"
    # TwoPowerTriaxialPotential
    pot= potential.TwoPowerTriaxialPotential(amp=20.*units.Msun*constants.G,a=2.,
                                             b=0.3,c=1.4,
                                              alpha=1.5,beta=3.5,ro=ro,vo=vo)
    # Check density at r=a
    assert numpy.fabs(pot.dens(2.,0.,use_physical=False)*bovy_conversion.dens_in_msolpc3(vo,ro)-20./4./numpy.pi/8./ro**3./10.**9./4.) < 10.**-8., "TwoPowerTriaxialPotential w/ amp w/ units does not behave as expected"
    # TwoPowerTriaxialPotential with integer powers
    pot= potential.TwoPowerTriaxialPotential(amp=20.*units.Msun*constants.G,
                                             a=2.,b=0.5,c=0.3,
                                              alpha=2.,beta=5.,ro=ro,vo=vo)
    # Check density at r=a
    assert numpy.fabs(pot.dens(2.,0.,use_physical=False)*bovy_conversion.dens_in_msolpc3(vo,ro)-20./4./numpy.pi/8./ro**3./10.**9./8.) < 10.**-8., "TwoPowerTriaxialPotential w/ amp w/ units does not behave as expected"
    # TriaxialJaffePotential
    pot= potential.TriaxialJaffePotential(amp=20.*units.Msun*constants.G,a=2.,
                                          b=0.4,c=0.9,ro=ro,vo=vo)
    # Check density at r=a
    assert numpy.fabs(pot.dens(2.,0.,use_physical=False)*bovy_conversion.dens_in_msolpc3(vo,ro)-20./4./numpy.pi/8./ro**3./10.**9./4.) < 10.**-8., "TriaxialJaffePotential w/ amp w/ units does not behave as expected"
    # TriaxialHernquistPotential
    pot= potential.TriaxialHernquistPotential(amp=20.*units.Msun*constants.G,
                                              a=2.,b=1.3,c=0.3,ro=ro,vo=vo)
    # Check density at r=a
    assert numpy.fabs(pot.dens(2.,0.,use_physical=False)*bovy_conversion.dens_in_msolpc3(vo,ro)-20./4./numpy.pi/8./ro**3./10.**9./8.) < 10.**-8., "TriaxialHernquistPotential w/ amp w/ units does not behave as expected"
    # TriaxialNFWPotential
    pot= potential.TriaxialNFWPotential(amp=20.*units.Msun*constants.G,a=2.,
                                        b=1.2,c=0.6,ro=ro,vo=vo)
    # Check density at r=a
    assert numpy.fabs(pot.dens(2.,0.,use_physical=False)*bovy_conversion.dens_in_msolpc3(vo,ro)-20./4./numpy.pi/8./ro**3./10.**9./4.) < 10.**-8., "TriaxialNFWPotential w/ amp w/ units does not behave as expected"
    # IsochronePotential
    pot= potential.IsochronePotential(amp=20.*units.Msun*constants.G,b=2.,ro=ro,vo=vo)
    # Check potential
    assert numpy.fabs(pot(4.,0.,use_physical=False)*vo**2.+(20.*units.Msun*constants.G).to(units.pc*units.km**2/units.s**2).value/(2.+numpy.sqrt(4.+16.))/ro/1000.) < 10.**-8., "IsochronePotential w/ amp w/ units does not behave as expected"   
    # KeplerPotential
    pot= potential.KeplerPotential(amp=20.*units.Msun*constants.G,ro=ro,vo=vo)
    # Check mass
    assert numpy.fabs(pot.mass(100.,use_physical=False)*bovy_conversion.mass_in_msol(vo,ro)-20.) < 10.**-8., "KeplerPotential w/ amp w/ units does not behave as expected"   
    # KuzminKutuzovStaeckelPotential
    pot= potential.KuzminKutuzovStaeckelPotential(amp=20.*units.Msun*constants.G,
                                                  Delta=2.,ro=ro,vo=vo)
    pot_nounits= potential.KuzminKutuzovStaeckelPotential(\
        amp=(20.*units.Msun*constants.G).to(units.kpc*units.km**2/units.s**2).value/ro/vo**2,
        Delta=2.,ro=ro,vo=vo)
    # Check potential
    assert numpy.fabs(pot(4.,0.,use_physical=False)-pot_nounits(4.,0.,use_physical=False)) < 10.**-8., "KuzminKutuzovStaeckelPotential w/ amp w/ units does not behave as expected"   
    # MiyamotoNagaiPotential
    pot= potential.MiyamotoNagaiPotential(amp=20*units.Msun*constants.G,
                                          a=2.,b=0.5,ro=ro,vo=vo)
    # Check potential
    assert numpy.fabs(pot(4.,1.,use_physical=False)*vo**2.+(20.*units.Msun*constants.G).to(units.pc*units.km**2/units.s**2).value/numpy.sqrt(16.+(2.+numpy.sqrt(1.+0.25))**2.)/ro/1000.) < 10.**-8., "MiyamotoNagaiPotential( w/ amp w/ units does not behave as expected"   
    # KuzminDiskPotential
    pot= potential.KuzminDiskPotential(amp=20*units.Msun*constants.G,
                                       a=2.,ro=ro,vo=vo)
    # Check potential
    assert numpy.fabs(pot(4.,1.,use_physical=False)*vo**2.+(20.*units.Msun*constants.G).to(units.pc*units.km**2/units.s**2).value/numpy.sqrt(16.+(2.+1.)**2.)/ro/1000.) < 10.**-8., "KuzminDiskPotential( w/ amp w/ units does not behave as expected"   
    # MN3ExponentialDiskPotential
    pot= potential.MN3ExponentialDiskPotential(\
        amp=0.1*units.Msun*constants.G/units.pc**3.,hr=2.,hz=0.2,ro=ro,vo=vo)
    # density at hr should be 
    assert numpy.fabs(pot.dens(2.,0.2,use_physical=False)*bovy_conversion.dens_in_msolpc3(vo,ro)-0.1*numpy.exp(-2.)) < 10.**-3., "MN3ExponentialDiskPotential w/ amp w/ units does not behave as expected"
    # PlummerPotential
    pot= potential.PlummerPotential(amp=20*units.Msun*constants.G,
                                    b=0.5,ro=ro,vo=vo)
    # Check potential
    assert numpy.fabs(pot(4.,0.,use_physical=False)*vo**2.+(20.*units.Msun*constants.G).to(units.pc*units.km**2/units.s**2).value/numpy.sqrt(16.+0.25)/ro/1000.) < 10.**-8., "PlummerPotential w/ amp w/ units does not behave as expected"   
    # PowerSphericalPotential
    pot= potential.PowerSphericalPotential(amp=10.**10.*units.Msun*constants.G,
                                           r1=1.,alpha=2.,ro=ro,vo=vo)
    # density at r1
    assert numpy.fabs(pot.dens(1.,0.,use_physical=False)*bovy_conversion.dens_in_msolpc3(vo,ro)-10./ro**3.) < 10.**-8., "PowerSphericalPotential w/ amp w/ units does not behave as expected"
    # PowerSphericalPotentialwCutoff
    pot= potential.PowerSphericalPotentialwCutoff(amp=0.1*units.Msun*constants.G/units.pc**3,
                                           r1=1.,alpha=2.,rc=2.,ro=ro,vo=vo)
    # density at r1
    assert numpy.fabs(pot.dens(1.,0.,use_physical=False)*bovy_conversion.dens_in_msolpc3(vo,ro)-0.1*numpy.exp(-0.25)) < 10.**-8., "PowerSphericalPotentialwCutoff w/ amp w/ units does not behave as expected"
    # PseudoIsothermalPotential
    pot= potential.PseudoIsothermalPotential(amp=10.**10.*units.Msun*constants.G,
                                             a=2.,ro=ro,vo=vo)
    # density at a
    assert numpy.fabs(pot.dens(2.,0.,use_physical=False)*bovy_conversion.dens_in_msolpc3(vo,ro)-10./4./numpy.pi/8./2./ro**3.) < 10.**-8., "PseudoIsothermalPotential w/ amp w/ units does not behave as expected"
    # RazorThinExponentialDiskPotential
    pot= potential.RazorThinExponentialDiskPotential(amp=40.*units.Msun*constants.G/units.pc**2,
                                                     hr=2.,ro=ro,vo=vo)
    pot_nounits= potential.RazorThinExponentialDiskPotential(\
        amp=(40.*units.Msun/units.pc**2*constants.G).to(1/units.kpc*units.km**2/units.s**2).value*ro/vo**2,
        hr=2.,ro=ro,vo=vo)
    # Check potential
    assert numpy.fabs(pot(4.,0.,use_physical=False)-pot_nounits(4.,0.,use_physical=False)) < 10.**-8., "RazorThinExponentialDiskPotential w/ amp w/ units does not behave as expected"   
    # SoftenedNeedleBarPotential
    pot= potential.SoftenedNeedleBarPotential(amp=4.*10.**10.*units.Msun*constants.G,
                                              a=1.,b=2.,c=3.,pa=0.,omegab=0.,
                                              ro=ro,vo=vo)
    pot_nounits= potential.SoftenedNeedleBarPotential(\
        amp=4./bovy_conversion.mass_in_1010msol(vo,ro),
        a=1.,b=2.,c=3.,pa=0.,omegab=0.,ro=ro,vo=vo)
    # Check potential
    assert numpy.fabs(pot(4.,0.,phi=1.,use_physical=False)-pot_nounits(4.,0.,phi=1.,use_physical=False)) < 10.**-8., "SoftenedNeedleBarPotential w/ amp w/ units does not behave as expected"   
    # FerrersPotential
    pot= potential.FerrersPotential(amp=4.*10.**10.*units.Msun*constants.G,
                                    a=1.,b=2.,c=3.,pa=0.,omegab=0.,
                                    ro=ro,vo=vo)
    pot_nounits= potential.FerrersPotential(\
        amp=4./bovy_conversion.mass_in_1010msol(vo,ro),
        a=1.,b=2.,c=3.,pa=0.,omegab=0.,ro=ro,vo=vo)
    # Check potential
    assert numpy.fabs(pot(4.,0.,phi=1.,use_physical=False)-pot_nounits(4.,0.,phi=1.,use_physical=False)) < 10.**-8., "FerrersPotential w/ amp w/ units does not behave as expected"   
    return None

def test_potential_ampunits_wrongunits():
    # Test that input units for potential amplitudes behave as expected
    from galpy import potential
    ro, vo= 9., 210.
    # Burkert
    with pytest.raises(units.UnitConversionError) as excinfo:
        potential.BurkertPotential(amp=0.1*units.Msun/units.pc**2.,
                                   a=2.,ro=ro,vo=vo)
    # DoubleExponentialDiskPotential
    with pytest.raises(units.UnitConversionError) as excinfo:
        potential.DoubleExponentialDiskPotential(\
            amp=0.1*units.Msun/units.pc**2.*constants.G,hr=2.,hz=0.2,ro=ro,vo=vo)
    # TwoPowerSphericalPotential
    with pytest.raises(units.UnitConversionError) as excinfo:
        potential.TwoPowerSphericalPotential(amp=20.*units.Msun/units.pc**3,a=2.,
                                             alpha=1.5,beta=3.5,ro=ro,vo=vo)
    # TwoPowerSphericalPotential with integer powers
    with pytest.raises(units.UnitConversionError) as excinfo:
        potential.TwoPowerSphericalPotential(amp=20.*units.Msun/units.pc**3*constants.G,a=2.,
                                                                alpha=2.,beta=5.,ro=ro,vo=vo)
    # JaffePotential
    with pytest.raises(units.UnitConversionError) as excinfo:
        potential.JaffePotential(amp=20.*units.kpc,a=2.,ro=ro,vo=vo)
    # HernquistPotential
    with pytest.raises(units.UnitConversionError) as excinfo:
        potential.HernquistPotential(amp=20.*units.Msun/units.pc**3,a=2.,ro=ro,vo=vo)
    # NFWPotential
    with pytest.raises(units.UnitConversionError) as excinfo:
        potential.NFWPotential(amp=20.*units.km**2/units.s**2,a=2.,ro=ro,vo=vo)
    # SCFPotential, default = Hernquist
    with pytest.raises(units.UnitConversionError) as excinfo:
        potential.SCFPotential(amp=20.*units.Msun/units.pc**3,a=2.,ro=ro,vo=vo)
    # TwoPowerTriaxialPotential
    with pytest.raises(units.UnitConversionError) as excinfo:
        potential.TwoPowerTriaxialPotential(amp=20.*units.Msun/units.pc**3,a=2.,
                                            alpha=1.5,beta=3.5,ro=ro,vo=vo)
    # TriaxialJaffePotential
    with pytest.raises(units.UnitConversionError) as excinfo:
        potential.TriaxialJaffePotential(amp=20.*units.kpc,a=2.,ro=ro,vo=vo)
    # TriaxialHernquistPotential
    with pytest.raises(units.UnitConversionError) as excinfo:
        potential.TriaxialHernquistPotential(amp=20.*units.Msun/units.pc**3,a=2.,ro=ro,vo=vo)
    # TriaxialNFWPotential
    with pytest.raises(units.UnitConversionError) as excinfo:
        potential.TriaxialNFWPotential(amp=20.*units.km**2/units.s**2,a=2.,ro=ro,vo=vo)
    # FlattenedPowerPotential
    with pytest.raises(units.UnitConversionError) as excinfo:
        potential.FlattenedPowerPotential(amp=40000.*units.km**2/units.s,
                                          r1=1.,q=0.9,alpha=0.5,core=0.,
                                          ro=ro,vo=vo)
    # IsochronePotential
    with pytest.raises(units.UnitConversionError) as excinfo:
        potential.IsochronePotential(amp=20.*units.km**2/units.s**2,b=2.,
                                     ro=ro,vo=vo)
    # KeplerPotential
    with pytest.raises(units.UnitConversionError) as excinfo:
        potential.KeplerPotential(amp=20.*units.Msun/units.pc**3,ro=ro,vo=vo)
    # KuzminKutuzovStaeckelPotential
    with pytest.raises(units.UnitConversionError) as excinfo:
        potential.KuzminKutuzovStaeckelPotential(amp=20.*units.Msun/units.pc**2,
                                                 Delta=2.,ro=ro,vo=vo)
    # LogarithmicHaloPotential
    with pytest.raises(units.UnitConversionError) as excinfo:
        potential.LogarithmicHaloPotential(amp=40*units.Msun,
                                           core=0.,ro=ro,vo=vo)
    # MiyamotoNagaiPotential
    with pytest.raises(units.UnitConversionError) as excinfo:
        potential.MiyamotoNagaiPotential(amp=20*units.km**2/units.s**2,
                                         a=2.,b=0.5,ro=ro,vo=vo)
    # KuzminDiskPotential
    with pytest.raises(units.UnitConversionError) as excinfo:
        potential.KuzminDiskPotential(amp=20*units.km**2/units.s**2,
                                      a=2.,ro=ro,vo=vo)
    # MN3ExponentialDiskPotential
    with pytest.raises(units.UnitConversionError) as excinfo:
        potential.MN3ExponentialDiskPotential(\
            amp=0.1*units.Msun*constants.G,hr=2.,hz=0.2,ro=ro,vo=vo)
    # PlummerPotential
    with pytest.raises(units.UnitConversionError) as excinfo:
        potential.PlummerPotential(amp=20*units.km**2/units.s**2,
                                   b=0.5,ro=ro,vo=vo)
    # PowerSphericalPotential
    with pytest.raises(units.UnitConversionError) as excinfo:
        potential.PowerSphericalPotential(amp=10.**10.*units.Msun/units.pc**3,
                                          r1=1.,alpha=2.,ro=ro,vo=vo)
    # PowerSphericalPotentialwCutoff
    with pytest.raises(units.UnitConversionError) as excinfo:
        potential.PowerSphericalPotentialwCutoff(amp=0.1*units.Msun/units.pc**2,
                                                 r1=1.,alpha=2.,rc=2.,
                                                 ro=ro,vo=vo)
    # PseudoIsothermalPotential
    with pytest.raises(units.UnitConversionError) as excinfo:
        potential.PseudoIsothermalPotential(amp=10.**10.*units.Msun/units.pc**3,
                                            a=2.,ro=ro,vo=vo)
    # RazorThinExponentialDiskPotential
    with pytest.raises(units.UnitConversionError) as excinfo:
        potential.RazorThinExponentialDiskPotential(amp=40.*units.Msun/units.pc**3,
                                                     hr=2.,ro=ro,vo=vo)
    # SoftenedNeedleBarPotential
    with pytest.raises(units.UnitConversionError) as excinfo:
        potential.SoftenedNeedleBarPotential(amp=40.*units.Msun/units.pc**2,
                                             a=2.,ro=ro,vo=vo)
    # FerrersPotential
    with pytest.raises(units.UnitConversionError) as excinfo:
        potential.FerrersPotential(amp=40.*units.Msun/units.pc**2,
                                   a=2.,ro=ro,vo=vo)
    # DiskSCFPotential
    with pytest.raises(units.UnitConversionError) as excinfo:
        potential.DiskSCFPotential(amp=40.*units.Msun/units.pc**2)
    # SpiralArmsPotential
    with pytest.raises(units.UnitConversionError) as excinfo:
        potential.SpiralArmsPotential(amp=10**10 * units.Msun)
    return None

def test_potential_paramunits():
    # Test that input units for potential parameters other than the amplitude
    # behave as expected
    from galpy import potential
    from galpy.util import bovy_conversion
    ro, vo= 7., 230.
    # Burkert
    pot= potential.BurkertPotential(amp=0.1*units.Msun/units.pc**3.,
                                    a=2.*units.kpc,ro=ro,vo=vo)
    # density at r=a should be amp/4
    assert numpy.fabs(pot.dens(2./ro,0.,use_physical=False)*bovy_conversion.dens_in_msolpc3(vo,ro)-0.1/4.) < 10.**-8., "BurkertPotential w/ parameters w/ units does not behave as expected"
    # DoubleExponentialDiskPotential
    pot= potential.DoubleExponentialDiskPotential(\
        amp=0.1*units.Msun/units.pc**3.,hr=4.*units.kpc,hz=200.*units.pc,
        ro=ro,vo=vo)
    # density at zero should be amp
    assert numpy.fabs(pot.dens(0.,0.,use_physical=False)*bovy_conversion.dens_in_msolpc3(vo,ro)-0.1) < 10.**-8., "DoubleExponentialDiskPotential w/ parameters w/ units does not behave as expected"
    # density at 1. is...
    assert numpy.fabs(pot.dens(1.,0.1,use_physical=False)*bovy_conversion.dens_in_msolpc3(vo,ro)-0.1*numpy.exp(-1./4.*ro-0.1/0.2*ro)) < 10.**-8., "DoubleExponentialDiskPotential w/ parameters w/ units does not behave as expected"
    # TwoPowerSphericalPotential
    pot= potential.TwoPowerSphericalPotential(amp=20.*units.Msun,
                                              a=10.*units.kpc,
                                              alpha=1.5,beta=3.5,ro=ro,vo=vo)
    # Check density at r=a
    assert numpy.fabs(pot.dens(10./ro,0.,use_physical=False)*bovy_conversion.dens_in_msolpc3(vo,ro)-20./4./numpy.pi/8./ro**3./10.**9./4.) < 10.**-8., "TwoPowerSphericalPotential w/ parameters w/ units does not behave as expected"
    # TwoPowerSphericalPotential with integer powers
    pot= potential.TwoPowerSphericalPotential(amp=20.*units.Msun,
                                              a=12000.*units.lyr,
                                              alpha=2.,
                                              beta=5.,ro=ro,vo=vo)
    # Check density at r=a
    assert numpy.fabs(pot.dens((12000.*units.lyr).to(units.kpc).value/ro,0.,use_physical=False)*bovy_conversion.dens_in_msolpc3(vo,ro)-20./4./numpy.pi/8./ro**3./10.**9./8.) < 10.**-8., "TwoPowerSphericalPotential w/ parameters w/ units does not behave as expected"
    # JaffePotential
    pot= potential.JaffePotential(amp=20.*units.Msun,a=0.02*units.Mpc,
                                  ro=ro,vo=vo)
    # Check density at r=a
    assert numpy.fabs(pot.dens(20./ro,0.,use_physical=False)*bovy_conversion.dens_in_msolpc3(vo,ro)-20./4./numpy.pi/8./ro**3./10.**9./4.) < 10.**-8., "JaffePotential w/ parameters w/ units does not behave as expected"
    # HernquistPotential
    pot= potential.HernquistPotential(amp=20.*units.Msun,a=10.*units.kpc,
                                      ro=ro,vo=vo)
    # Check density at r=a
    assert numpy.fabs(pot.dens(10./ro,0.,use_physical=False)*bovy_conversion.dens_in_msolpc3(vo,ro)-20./4./numpy.pi/8./ro**3./10.**9./8.) < 10.**-8., "HernquistPotential w/ parameters w/ units does not behave as expected"
    # NFWPotential
    pot= potential.NFWPotential(amp=20.*units.Msun,a=15.*units.kpc,ro=ro,vo=vo)
    # Check density at r=a
    assert numpy.fabs(pot.dens(15./ro,0.,use_physical=False)*bovy_conversion.dens_in_msolpc3(vo,ro)-20./4./numpy.pi/8./ro**3./10.**9./4.) < 10.**-8., "NFWPotential w/ parameters w/ units does not behave as expected"
    # SCFPotential, default = Hernquist
    pot= potential.SCFPotential(amp=20.*units.Msun,a=10.*units.kpc,
                                      ro=ro,vo=vo)
    # Check density at r=a
    assert numpy.fabs(pot.dens(10./ro,0.,use_physical=False)*bovy_conversion.dens_in_msolpc3(vo,ro)-20./4./numpy.pi/8./ro**3./10.**9./8.) < 10.**-8., "SCFPotential w/ parameters w/ units does not behave as expected"
    # TwoPowerTriaxialPotential
    pot= potential.TwoPowerTriaxialPotential(amp=20.*units.Msun,
                                              a=10.*units.kpc,
                                              alpha=1.5,beta=3.5,ro=ro,vo=vo)
    # Check density at r=a
    assert numpy.fabs(pot.dens(10./ro,0.,use_physical=False)*bovy_conversion.dens_in_msolpc3(vo,ro)-20./4./numpy.pi/8./ro**3./10.**9./4.) < 10.**-8., "TwoPowerTriaxialPotential w/ parameters w/ units does not behave as expected"
    # TriaxialJaffePotential
    pot= potential.TriaxialJaffePotential(amp=20.*units.Msun,a=0.02*units.Mpc,
                                          b=0.2,c=0.8,
                                          ro=ro,vo=vo)
    # Check density at r=a
    assert numpy.fabs(pot.dens(20./ro,0.,use_physical=False)*bovy_conversion.dens_in_msolpc3(vo,ro)-20./4./numpy.pi/8./ro**3./10.**9./4.) < 10.**-8., "TriaxialJaffePotential w/ parameters w/ units does not behave as expected"
    # TriaxialHernquistPotential
    pot= potential.TriaxialHernquistPotential(amp=20.*units.Msun,
                                              a=10.*units.kpc,b=0.7,c=0.9,
                                              ro=ro,vo=vo)
    # Check density at r=a
    assert numpy.fabs(pot.dens(10./ro,0.,use_physical=False)*bovy_conversion.dens_in_msolpc3(vo,ro)-20./4./numpy.pi/8./ro**3./10.**9./8.) < 10.**-8., "TriaxialHernquistPotential w/ parameters w/ units does not behave as expected"
    # TriaxialNFWPotential
    pot= potential.TriaxialNFWPotential(amp=20.*units.Msun,a=15.*units.kpc,
                                        b=1.3,c=0.2,ro=ro,vo=vo)
    # Check density at r=a
    assert numpy.fabs(pot.dens(15./ro,0.,use_physical=False)*bovy_conversion.dens_in_msolpc3(vo,ro)-20./4./numpy.pi/8./ro**3./10.**9./4.) < 10.**-8., "TriaxialNFWPotential w/ parameters w/ units does not behave as expected"
    # Also do pa
    pot= potential.TriaxialNFWPotential(amp=20.*units.Msun,a=15.*units.kpc,
                                        pa=30.*units.deg,
                                        b=1.3,c=0.2,ro=ro,vo=vo)
    assert numpy.fabs(numpy.arccos(pot._rot[0,0])-30./180.*numpy.pi) < 10.**-8., 'TriaxialNFWPotential w/ parameters w/ units does not behave as expected'
    # FlattenedPowerPotential
    pot= potential.FlattenedPowerPotential(amp=40000.*units.km**2/units.s**2,
                                           r1=10.*units.kpc,
                                           q=0.9,alpha=0.5,core=1.*units.kpc,
                                           ro=ro,vo=vo)
    # Check potential
    assert numpy.fabs(pot(2.,1.,use_physical=False)*vo**2.+40000.*(10./ro)**0.5/0.5/(2.**2.+(1./0.9)**2.+(1./ro)**2.)**0.25) < 10.**-8., "FlattenedPowerPotential w/ parameters w/ units does not behave as expected"
    # IsochronePotential
    pot= potential.IsochronePotential(amp=20.*units.Msun,b=10.*units.kpc,
                                      ro=ro,vo=vo)
    # Check potential
    assert numpy.fabs(pot(4.,0.,use_physical=False)*vo**2.+(20.*units.Msun*constants.G).to(units.pc*units.km**2/units.s**2).value/(10./ro+numpy.sqrt((10./ro)**2.+16.))/ro/1000.) < 10.**-8., "IsochronePotential w/ parameters w/ units does not behave as expected"   
    # KuzminKutuzovStaeckelPotential
    pot= potential.KuzminKutuzovStaeckelPotential(amp=20.*units.Msun,
                                                  Delta=10.*units.kpc,
                                                  ro=ro,vo=vo)
    pot_nounits= potential.KuzminKutuzovStaeckelPotential(\
        amp=(20.*units.Msun*constants.G).to(units.kpc*units.km**2/units.s**2).value/ro/vo**2,
        Delta=10./ro,ro=ro,vo=vo)
    # Check potential
    assert numpy.fabs(pot(4.,0.,use_physical=False)-pot_nounits(4.,0.,use_physical=False)) < 10.**-8., "KuzminKutuzovStaeckelPotential w/ parameters w/ units does not behave as expected"   
    # LogarithmicHaloPotential
    pot= potential.LogarithmicHaloPotential(amp=40000*units.km**2/units.s**2,
                                            core=1.*units.kpc,ro=ro,vo=vo)
    # Check potential
    assert numpy.fabs(pot(4.,0.,use_physical=False)*vo**2.-20000*numpy.log(16.+(1./ro)**2.)) < 10.**-8., "LogarithmicHaloPotential w/ parameters w/ units does not behave as expected"   
    # DehnenBarPotential
    pot= potential.DehnenBarPotential(amp=1.,
                                      omegab=50.*units.km/units.s/units.kpc,
                                      rb=4.*units.kpc,
                                      Af=1290.*units.km**2/units.s**2,
                                      barphi=20.*units.deg,
                                      ro=ro,vo=vo)
    pot_nounits= potential.DehnenBarPotential(amp=1.,
                                              omegab=50.*ro/vo,
                                              rb=4./ro,
                                              Af=1290./vo**2.,
                                              barphi=20./180.*numpy.pi,
                                              ro=ro,vo=vo)
    # Check potential
    assert numpy.fabs(pot(1.5,0.3,phi=0.1,use_physical=False)-pot_nounits(1.5,0.3,phi=0.1,use_physical=False)) < 10.**-8., "DehnenBarPotential w/ parameters w/ units does not behave as expected"   
    # DehnenBarPotential, alternative setup
    pot= potential.DehnenBarPotential(amp=1.,
                                      rolr=8.*units.kpc,
                                      chi=0.8,
                                      alpha=0.02,
                                      beta=0.2,
                                      barphi=20.*units.deg,
                                      ro=ro,vo=vo)
    pot_nounits= potential.DehnenBarPotential(amp=1.,
                                              rolr=8./ro,
                                              chi=0.8,
                                              alpha=0.02,
                                              beta=0.2,
                                              barphi=20./180.*numpy.pi,
                                              ro=ro,vo=vo)
    # Check potential
    assert numpy.fabs(pot(1.5,0.3,phi=0.1,use_physical=False)-pot_nounits(1.5,0.3,phi=0.1,use_physical=False)) < 10.**-8., "DehnenBarPotential w/ parameters w/ units does not behave as expected"   
    # MiyamotoNagaiPotential
    pot= potential.MiyamotoNagaiPotential(amp=20*units.Msun,
                                          a=5.*units.kpc,b=300.*units.pc,
                                          ro=ro,vo=vo)
    # Check potential
    assert numpy.fabs(pot(4.,1.,use_physical=False)*vo**2.+(20.*units.Msun*constants.G).to(units.pc*units.km**2/units.s**2).value/numpy.sqrt(16.+(5./ro+numpy.sqrt(1.+(0.3/ro)**2.))**2.)/ro/1000.) < 10.**-8., "MiyamotoNagaiPotential( w/ parameters w/ units does not behave as expected"   
    # KuzminDiskPotential
    pot= potential.KuzminDiskPotential(amp=20*units.Msun,
                                       a=5.*units.kpc,ro=ro,vo=vo)
    # Check potential
    assert numpy.fabs(pot(4.,1.,use_physical=False)*vo**2.+(20.*units.Msun*constants.G).to(units.pc*units.km**2/units.s**2).value/numpy.sqrt(16.+(5./ro+1.)**2.)/ro/1000.) < 10.**-8., "KuzminDiskPotential( w/ parameters w/ units does not behave as expected"   
    # MN3ExponentialDiskPotential
    pot= potential.MN3ExponentialDiskPotential(\
        amp=0.1*units.Msun/units.pc**3.,hr=6.*units.kpc,hz=300.*units.pc,
        ro=ro,vo=vo)
    # density at hr should be 
    assert numpy.fabs(pot.dens(6./ro,0.3/ro,use_physical=False)*bovy_conversion.dens_in_msolpc3(vo,ro)-0.1*numpy.exp(-2.)) < 10.**-3., "MN3ExponentialDiskPotential w/ parameters w/ units does not behave as expected"
    # MovingObjectPotential
    from galpy.orbit import Orbit
    pot= potential.MovingObjectPotential(Orbit([1.1,0.1,1.1,0.1,0.1,0.3]),
                                         GM=20*units.Msun,
                                         softening_length=5.*units.kpc,
                                         ro=ro,vo=vo)
    pot_nounits= potential.MovingObjectPotential(\
        Orbit([1.1,0.1,1.1,0.1,0.1,0.3]),
        GM=(20*units.Msun*constants.G).to(units.kpc*units.km**2/units.s**2).value/ro/vo**2,
        softening_length=5./ro,ro=ro,vo=vo)
    # Check potential
    assert numpy.fabs(pot(4.,0.1,t=0.,use_physical=False)-pot_nounits(4.,0.1,t=0.,use_physical=False)) < 10.**-8., "PlummerPotential w/ parameters w/ units does not behave as expected"   
    # MovingObjectPotential w/ Orbit w/ units
    from galpy.orbit import Orbit
    pot= potential.MovingObjectPotential(\
        Orbit([1.1*ro*units.kpc,0.1*vo*units.km/units.s,1.1*vo*units.km/units.s,
               0.1*ro*units.kpc,0.1*vo*units.km/units.s,0.3*units.rad]),
                                         GM=20*units.Msun,
                                         softening_length=5.*units.kpc,
                                         ro=ro,vo=vo)
    pot_nounits= potential.MovingObjectPotential(\
        Orbit([1.1,0.1,1.1,0.1,0.1,0.3]),
        GM=(20*units.Msun*constants.G).to(units.kpc*units.km**2/units.s**2).value/ro/vo**2,
        softening_length=5./ro,ro=ro,vo=vo)
    # Check potential
    assert numpy.fabs(pot(4.,0.1,t=0.,use_physical=False)-pot_nounits(4.,0.1,t=0.,use_physical=False)) < 10.**-8., "PlummerPotential w/ parameters w/ units does not behave as expected"   
    # PlummerPotential
    pot= potential.PlummerPotential(amp=20*units.Msun,
                                    b=5.*units.kpc,ro=ro,vo=vo)
    # Check potential
    assert numpy.fabs(pot(4.,0.,use_physical=False)*vo**2.+(20.*units.Msun*constants.G).to(units.pc*units.km**2/units.s**2).value/numpy.sqrt(16.+(5./ro)**2.)/ro/1000.) < 10.**-8., "PlummerPotential w/ parameters w/ units does not behave as expected"   
    # PowerSphericalPotential
    pot= potential.PowerSphericalPotential(amp=10.**10.*units.Msun,
                                           r1=10.*units.kpc,
                                           alpha=2.,ro=ro,vo=vo)
    # density at r1
    assert numpy.fabs(pot.dens(10./ro,0.,use_physical=False)*bovy_conversion.dens_in_msolpc3(vo,ro)-10./ro**3./(10./ro)**3.) < 10.**-8., "PowerSphericalPotential w/ parameters w/ units does not behave as expected"
    # PowerSphericalPotentialwCutoff
    pot= potential.PowerSphericalPotentialwCutoff(amp=0.1*units.Msun/units.pc**3,
                                                  r1=10.*units.kpc,
                                                  alpha=2.,rc=12.*units.kpc,
                                                  ro=ro,vo=vo)
    # density at r1
    assert numpy.fabs(pot.dens(10./ro,0.,use_physical=False)*bovy_conversion.dens_in_msolpc3(vo,ro)-0.1*numpy.exp(-(10./12.)**2.)) < 10.**-8., "PowerSphericalPotentialwCutoff w/ parameters w/ units does not behave as expected"
    # PseudoIsothermalPotential
    pot= potential.PseudoIsothermalPotential(amp=10.**10.*units.Msun,
                                             a=20.*units.kpc,ro=ro,vo=vo)
    # density at a
    assert numpy.fabs(pot.dens(20./ro,0.,use_physical=False)*bovy_conversion.dens_in_msolpc3(vo,ro)-10./4./numpy.pi/(20./ro)**3./2./ro**3.) < 10.**-8., "PseudoIsothermalPotential w/ parameters w/ units does not behave as expected"
    # RazorThinExponentialDiskPotential
    pot= potential.RazorThinExponentialDiskPotential(amp=40.*units.Msun/units.pc**2,
                                                     hr=10.*units.kpc,
                                                     ro=ro,vo=vo)
    pot_nounits= potential.RazorThinExponentialDiskPotential(\
        amp=(40.*units.Msun/units.pc**2*constants.G).to(1/units.kpc*units.km**2/units.s**2).value*ro/vo**2,
        hr=10./ro,ro=ro,vo=vo)
    # Check potential
    assert numpy.fabs(pot(4.,0.,use_physical=False)-pot_nounits(4.,0.,use_physical=False)) < 10.**-8., "RazorThinExponentialDiskPotential w/ parameters w/ units does not behave as expected"   
    # SoftenedNeedleBarPotential
    pot= potential.SoftenedNeedleBarPotential(amp=4.*10.**10.*units.Msun,
                                              a=10.*units.kpc,
                                              b=2.*units.kpc,
                                              c=3.*units.kpc,
                                              pa=10.*units.deg,
                                              omegab=20.*units.km/units.s/units.kpc,
                                              ro=ro,vo=vo)
    pot_nounits= potential.SoftenedNeedleBarPotential(\
        amp=4.*10.**10.*units.Msun,
        a=10./ro,
        b=2./ro,
        c=3./ro,
        pa=10./180.*numpy.pi,
        omegab=20./bovy_conversion.freq_in_kmskpc(vo,ro),
        ro=ro,vo=vo)
    # Check potential
    assert numpy.fabs(pot(4.,0.,phi=1.,use_physical=False)-pot_nounits(4.,0.,phi=1.,use_physical=False)) < 10.**-8., "SoftenedNeedleBarPotential w/ amp w/ units does not behave as expected"   
    # FerrersPotential
    pot= potential.FerrersPotential(amp=4.*10.**10.*units.Msun,
                                    a=10.*units.kpc,
                                    b=2.,
                                    c=3.,
                                    pa=10.*units.deg,
                                    omegab=20.*units.km/units.s/units.kpc,
                                    ro=ro,vo=vo)
    pot_nounits= potential.FerrersPotential(\
        amp=4.*10.**10.*units.Msun,
        a=10./ro,
        b=2.,
        c=3.,
        pa=10./180.*numpy.pi,
        omegab=20./bovy_conversion.freq_in_kmskpc(vo,ro),
        ro=ro,vo=vo)
    # Check potential
    assert numpy.fabs(pot(4.,0.,phi=1.,use_physical=False)-pot_nounits(4.,0.,phi=1.,use_physical=False)) < 10.**-8., "FerrersPotential w/ amp w/ units does not behave as expected"   
    # DiskSCFPotential
    pot= potential.DiskSCFPotential(dens=lambda R,z: 1.,# doesn't matter
                                    Sigma=[{'type':'exp','h':1./3.,'amp':1.},
                                             {'type':'expwhole','h':1./3.,
                                              'amp':1.,'Rhole':0.5}],
                                    hz=[{'type':'exp','h':1./27.},
                                          {'type':'sech2','h':1./27.}],
                                    a=8.*units.kpc,N=2,L=2,ro=ro,vo=vo)
    pot_nounits= potential.DiskSCFPotential(dens=lambda R,z: 1.,# doesn't matter
                                    Sigma=[{'type':'exp','h':1./3.,'amp':1.},
                                             {'type':'expwhole','h':1./3.,
                                              'amp':1.,'Rhole':0.5}],
                                    hz=[{'type':'exp','h':1./27.},
                                          {'type':'sech2','h':1./27.}],
                                    a=8./ro,N=2,L=2,ro=ro,vo=vo)
    # Check potential
    assert numpy.fabs(pot(4.,0.,phi=1.,use_physical=False)-pot_nounits(4.,0.,phi=1.,use_physical=False)) < 10.**-8., "DiskSCFPotential w/ a w/ units does not behave as expected"
    # SpiralArmsPotential
    pot = potential.SpiralArmsPotential(amp=1, ro=ro, vo=vo,
                 N=2, alpha=13*units.deg, r_ref=0.8*units.kpc, phi_ref=90.*units.deg, Rs=8*units.kpc, H=0.1*units.kpc, omega=20.*units.km/units.s/units.kpc, Cs=[1])
    pot_nounits = potential.SpiralArmsPotential(amp=1, ro=ro, vo=vo,
                 N=2, alpha=13*numpy.pi/180., r_ref=0.8/ro, phi_ref=numpy.pi/2, Rs=8./ro, H=0.1/ro, omega=20./bovy_conversion.freq_in_kmskpc(vo,ro), Cs=[1])
    # Check potential
    assert numpy.fabs(pot(1.5, 0.3, phi=0.1, use_physical=False) - pot_nounits(1.5, 0.3, phi=0.1,
                                                                               use_physical=False)) < 10. ** -8., "SpiralArmsPotential w/ parameters w/ units does not behave as expected"
    # DehnenSmoothWrapperPotential
    dpn= potential.DehnenBarPotential(tform=-100.,tsteady=1.)
    pot= potential.DehnenSmoothWrapperPotential(pot=dpn,
                                                tform=-1.*units.Gyr,
                                                tsteady=3.*units.Gyr,
                                                ro=ro,vo=vo)
    pot_nounits= potential.DehnenSmoothWrapperPotential(pot=dpn,
                                                        tform=-1./bovy_conversion.time_in_Gyr(vo,ro),
                                                        tsteady=3./bovy_conversion.time_in_Gyr(vo,ro))
    # Check potential
    assert numpy.fabs(pot(1.5,0.3,phi=0.1,use_physical=False)-pot_nounits(1.5,0.3,phi=0.1,use_physical=False)) < 10.**-8., "DehnenSmoothWrapperPotential w/ parameters w/ units does not behave as expected"   
    # SolidBodyRotationWrapperPotential
    spn= potential.SpiralArmsPotential(omega=0.,phi_ref=0.)
    pot= potential.SolidBodyRotationWrapperPotential(pot=spn,\
                           omega=20.*units.km/units.s/units.kpc,
                           pa=30.*units.deg,ro=ro,vo=vo)
    pot_nounits= potential.SolidBodyRotationWrapperPotential(pot=spn,\
                           omega=20./bovy_conversion.freq_in_kmskpc(vo,ro),
                           pa=30./180.*numpy.pi)
    # Check potential
    assert numpy.fabs(pot(1.5,0.3,phi=0.1,use_physical=False)-pot_nounits(1.5,0.3,phi=0.1,use_physical=False)) < 10.**-8., "SolidBodyRotationWrapperPotential w/ parameters w/ units does not behave as expected"   
<<<<<<< HEAD
    # OblateStaeckelWrapperPotential
    kksp= potential.KuzminKutuzovStaeckelPotential(amp=20.*units.Msun,
                                                   Delta=10.*units.kpc,
                                                   ro=ro,vo=vo)
    pot= potential.OblateStaeckelWrapperPotential(pot=kksp,delta=10.*units.kpc,u0=1.)
    pot_nounits= potential.OblateStaeckelWrapperPotential(pot=kksp,delta=10./ro,ro=ro,vo=vo)
    # Check potential
    assert numpy.fabs(pot(4.,0.,use_physical=False)-pot_nounits(4.,0.,use_physical=False)) < 10.**-8., "OblateStaeckelWrapperPotential w/ parameters w/ units does not behave as expected"   
=======
    # CorotatingRotationWrapperPotential
    spn= potential.SpiralArmsPotential(omega=0.,phi_ref=0.)
    pot= potential.CorotatingRotationWrapperPotential(pot=spn,\
                           vpo=200.*units.km/units.s,
                           to=1.*units.Gyr,
                           pa=30.*units.deg,ro=ro,vo=vo)
    pot_nounits= potential.CorotatingRotationWrapperPotential(pot=spn,\
                           vpo=200./vo,
                           to=1./bovy_conversion.time_in_Gyr(vo,ro),
                           pa=30./180.*numpy.pi)
    # Check potential
    assert numpy.fabs(pot(1.5,0.3,phi=0.1,use_physical=False)-pot_nounits(1.5,0.3,phi=0.1,use_physical=False)) < 10.**-8., "CorotatingRotationWrapperPotential w/ parameters w/ units does not behave as expected"   
    # GaussianAmplitudeWrapperPotential
    dpn= potential.DehnenBarPotential(tform=-100.,tsteady=1.)
    pot= potential.GaussianAmplitudeWrapperPotential(pot=dpn,
                                                to=-1.*units.Gyr,
                                                sigma=10.*units.Gyr,
                                                ro=ro,vo=vo)
    pot_nounits= potential.GaussianAmplitudeWrapperPotential(pot=dpn,
                                 to=-1./bovy_conversion.time_in_Gyr(vo,ro),
                                 sigma=10./bovy_conversion.time_in_Gyr(vo,ro))
    # Check potential
    assert numpy.fabs(pot(1.5,0.3,phi=0.1,use_physical=False)-pot_nounits(1.5,0.3,phi=0.1,use_physical=False)) < 10.**-8., "GaussianAmplitudeWrapperPotential w/ parameters w/ units does not behave as expected"   
    # ChandrasekharDynamicalFrictionForce
    pot= potential.ChandrasekharDynamicalFrictionForce(GMs=10.**9.*units.Msun,
                                                       rhm=1.2*units.kpc,
                                                       minr=1.*units.pc,
                                                       maxr=100.*units.kpc,
                                                       ro=ro,vo=vo)
    pot_nounits= potential.ChandrasekharDynamicalFrictionForce(\
        GMs=10.**9./bovy_conversion.mass_in_msol(vo,ro),rhm=1.2/ro,
        minr=1./ro/1000.,maxr=100./ro)
    # Check potential
    assert numpy.fabs(pot.Rforce(1.5,0.3,phi=0.1,v=[1.,0.,0.],use_physical=False)-pot_nounits.Rforce(1.5,0.3,phi=0.1,v=[1.,0.,0.],use_physical=False)) < 10.**-8., "ChandrasekharDynamicalFrictionForce w/ parameters w/ units does not behave as expected"
    # Also check that this works after changing GMs and rhm on the fly (specific to ChandrasekharDynamicalFrictionForce
    old_force= pot.Rforce(1.5,0.3,phi=0.1,v=[1.,0.,0.],use_physical=False)
    pot.GMs= 10.**8.*units.Msun
    pot_nounits.GMs= 10.**8./bovy_conversion.mass_in_msol(vo,ro)
    # units should still work
    assert numpy.fabs(pot.Rforce(1.5,0.3,phi=0.1,v=[1.,0.,0.],use_physical=False)-pot_nounits.Rforce(1.5,0.3,phi=0.1,v=[1.,0.,0.],use_physical=False)) < 10.**-8., "ChandrasekharDynamicalFrictionForce w/ parameters w/ units does not behave as expected"
    # and now for GMs
    pot.GMs= 10.**8.*units.Msun*constants.G
    pot_nounits.GMs= 10.**8./bovy_conversion.mass_in_msol(vo,ro)
    # units should still work
    assert numpy.fabs(pot.Rforce(1.5,0.3,phi=0.1,v=[1.,0.,0.],use_physical=False)-pot_nounits.Rforce(1.5,0.3,phi=0.1,v=[1.,0.,0.],use_physical=False)) < 10.**-8., "ChandrasekharDynamicalFrictionForce w/ parameters w/ units does not behave as expected"
    # Quick test that other units don't work
    with pytest.raises(units.UnitConversionError) as excinfo:
        pot.GMs= 10.**8.*units.Msun/units.pc**2
    # and force should be /10 of previous (because linear in mass
    assert numpy.fabs(pot.Rforce(1.5,0.3,phi=0.1,v=[1.,0.,0.],use_physical=False)-old_force/10.) < 10.**-8., "ChandrasekharDynamicalFrictionForce w/ parameters w/ units does not behave as expected"
    # Now do rhm
    pot.rhm= 12*units.kpc
    pot_nounits.rhm= 12/ro
    assert numpy.fabs(pot.Rforce(1.5,0.3,phi=0.1,v=[1.,0.,0.],use_physical=False)-pot_nounits.Rforce(1.5,0.3,phi=0.1,v=[1.,0.,0.],use_physical=False)) < 10.**-8., "ChandrasekharDynamicalFrictionForce w/ parameters w/ units does not behave as expected"
    # Compare changed rhm to one that has rhm directly set to this value
    # to make sure that the change is okay
    pot_nounits_direct= potential.ChandrasekharDynamicalFrictionForce(\
        GMs=10.**8./bovy_conversion.mass_in_msol(vo,ro),rhm=12/ro,
        minr=1./ro/1000.,maxr=100./ro)
    assert numpy.fabs(pot_nounits.Rforce(1.5,0.3,phi=0.1,v=[1.,0.,0.],use_physical=False)-pot_nounits_direct.Rforce(1.5,0.3,phi=0.1,v=[1.,0.,0.],use_physical=False)) < 10.**-8., "ChandrasekharDynamicalFrictionForce w/ parameters w/ units does not behave as expected"
    # If you add one here, don't base it on ChandrasekharDynamicalFrictionForce!!
>>>>>>> c3a5cb42
    return None

def test_potential_paramunits_2d():
    # Test that input units for potential parameters other than the amplitude
    # behave as expected
    from galpy import potential
    from galpy.util import bovy_conversion
    ro, vo= 11., 180.
    # CosmphiDiskPotential
    pot= potential.CosmphiDiskPotential(amp=1.,
                                        m=3,
                                        phib=20.*units.deg,
                                        phio=1290.*units.km**2/units.s**2,
                                        r1=8.*units.kpc,
                                        rb=7.*units.kpc,
                                        ro=ro,vo=vo)
    pot_nounits= potential.CosmphiDiskPotential(amp=1.,
                                                m=3,
                                                phib=20./180.*numpy.pi,
                                                phio=1290./vo**2.,
                                                r1=8./ro,
                                                rb=7./ro,
                                                ro=ro,vo=vo)
    # Check potential
    assert numpy.fabs(pot(1.5,phi=0.1,t=2./bovy_conversion.time_in_Gyr(vo,ro),use_physical=False)-pot_nounits(1.5,phi=0.1,t=2./bovy_conversion.time_in_Gyr(vo,ro),use_physical=False)) < 10.**-8., "CosmphiDiskPotential w/ parameters w/ units does not behave as expected"   
    # CosmphiDiskPotential, alternative setup
    pot= potential.CosmphiDiskPotential(amp=1.,
                                        m=3,
                                        cp=1000.*units.km**2/units.s**2.,
                                        sp=300.*units.km**2/units.s**2.,
                                        r1=8.*units.kpc,
                                        ro=ro,vo=vo)
    pot_nounits= potential.CosmphiDiskPotential(amp=1.,
                                                m=3,
                                                cp=1000./vo**2.,
                                                sp=300./vo**2.,
                                                r1=8./ro,
                                                ro=ro,vo=vo)
    # Check potential
    assert numpy.fabs(pot(1.5,phi=0.1,t=2./bovy_conversion.time_in_Gyr(vo,ro),use_physical=False)-pot_nounits(1.5,phi=0.1,t=2./bovy_conversion.time_in_Gyr(vo,ro),use_physical=False)) < 10.**-8., "CosmphiDiskPotential w/ parameters w/ units does not behave as expected"   
    # EllipticalDiskPotential
    pot= potential.EllipticalDiskPotential(amp=1.,
                                           tform=1.*units.Gyr,
                                           tsteady=3.*units.Gyr,
                                           phib=20.*units.deg,
                                           twophio=1290.*units.km**2/units.s**2,
                                           r1=8.*units.kpc,
                                           ro=ro,vo=vo)
    pot_nounits= potential.EllipticalDiskPotential(amp=1.,
                                                   tform=1./bovy_conversion.time_in_Gyr(vo,ro),
                                                   tsteady=3./bovy_conversion.time_in_Gyr(vo,ro),
                                                   phib=20./180.*numpy.pi,
                                                   twophio=1290./vo**2.,
                                                   r1=8./ro,
                                                   ro=ro,vo=vo)
    # Check potential
    assert numpy.fabs(pot(1.5,phi=0.1,t=2./bovy_conversion.time_in_Gyr(vo,ro),use_physical=False)-pot_nounits(1.5,phi=0.1,t=2./bovy_conversion.time_in_Gyr(vo,ro),use_physical=False)) < 10.**-8., "EllipticalDiskPotential w/ parameters w/ units does not behave as expected"   
    # EllipticalDiskPotential, alternative setup
    pot= potential.EllipticalDiskPotential(amp=1.,
                                           tform=1.*units.Gyr,
                                           tsteady=3.*units.Gyr,
                                           cp=1000.*units.km**2/units.s**2.,
                                           sp=300.*units.km**2/units.s**2.,
                                           r1=8.*units.kpc,
                                           ro=ro,vo=vo)
    pot_nounits= potential.EllipticalDiskPotential(amp=1.,
                                                   tform=1./bovy_conversion.time_in_Gyr(vo,ro),
                                                   tsteady=3./bovy_conversion.time_in_Gyr(vo,ro),
                                                   cp=1000./vo**2.,
                                                   sp=300./vo**2.,
                                                   r1=8./ro,
                                                   ro=ro,vo=vo)
    # Check potential
    assert numpy.fabs(pot(1.5,phi=0.1,t=2./bovy_conversion.time_in_Gyr(vo,ro),use_physical=False)-pot_nounits(1.5,phi=0.1,t=2./bovy_conversion.time_in_Gyr(vo,ro),use_physical=False)) < 10.**-8., "EllipticalDiskPotential w/ parameters w/ units does not behave as expected"   
    # LopsidedDiskPotential
    pot= potential.LopsidedDiskPotential(amp=1.,
                                         phib=20.*units.deg,
                                         phio=1290.*units.km**2/units.s**2,
                                         r1=8.*units.kpc,
                                         ro=ro,vo=vo)
    pot_nounits= potential.LopsidedDiskPotential(amp=1.,
                                                 phib=20./180.*numpy.pi,
                                                 phio=1290./vo**2.,
                                                 r1=8./ro,
                                                 ro=ro,vo=vo)
    # Check potential
    assert numpy.fabs(pot(1.5,phi=0.1,t=2./bovy_conversion.time_in_Gyr(vo,ro),use_physical=False)-pot_nounits(1.5,phi=0.1,t=2./bovy_conversion.time_in_Gyr(vo,ro),use_physical=False)) < 10.**-8., "LopsidedDiskPotential w/ parameters w/ units does not behave as expected"   
    # LopsidedDiskPotential, alternative setup
    pot= potential.LopsidedDiskPotential(amp=1.,
                                         cp=1000.*units.km**2/units.s**2.,
                                         sp=300.*units.km**2/units.s**2.,
                                         r1=8.*units.kpc,
                                         ro=ro,vo=vo)
    pot_nounits= potential.LopsidedDiskPotential(amp=1.,
                                                 cp=1000./vo**2.,
                                                 sp=300./vo**2.,
                                                 r1=8./ro,
                                                 ro=ro,vo=vo)
    # Check potential
    assert numpy.fabs(pot(1.5,phi=0.1,t=2./bovy_conversion.time_in_Gyr(vo,ro),use_physical=False)-pot_nounits(1.5,phi=0.1,t=2./bovy_conversion.time_in_Gyr(vo,ro),use_physical=False)) < 10.**-8., "LopsidedDiskPotential w/ parameters w/ units does not behave as expected"   
    # SteadyLogSpiralPotential
    pot= potential.SteadyLogSpiralPotential(amp=1.,
                                            m=4,
                                            omegas=50.*units.km/units.s/units.kpc,
                                            A=1700.*units.km**2/units.s**2,
                                            gamma=21.*units.deg,
                                            alpha=-9.,
                                            ro=ro,vo=vo)
    pot_nounits= potential.SteadyLogSpiralPotential(amp=1.,
                                                    m=4,
                                                    omegas=50.*ro/vo,
                                                    A=1700./vo**2.,
                                                    gamma=21./180.*numpy.pi,
                                                    alpha=-9.,
                                                    ro=ro,vo=vo)
    # Check potential
    assert numpy.fabs(pot(1.5,phi=0.1,t=2./bovy_conversion.time_in_Gyr(vo,ro),use_physical=False)-pot_nounits(1.5,phi=0.1,t=2./bovy_conversion.time_in_Gyr(vo,ro),use_physical=False)) < 10.**-8., "SteadyLogSpiralPotential w/ parameters w/ units does not behave as expected"   
    # SteadyLogSpiralPotential, alternative setup
    pot= potential.SteadyLogSpiralPotential(amp=1.,
                                            m=4,
                                            omegas=50.*units.km/units.s/units.kpc,
                                            A=1700.*units.km**2/units.s**2,
                                            gamma=21.*units.deg,
                                            p=10.*units.deg,
                                            ro=ro,vo=vo)
    pot_nounits= potential.SteadyLogSpiralPotential(amp=1.,
                                                    m=4,
                                                    omegas=50.*ro/vo,
                                                    A=1700./vo**2.,
                                                    gamma=21./180.*numpy.pi,
                                                    p=10./180.*numpy.pi,
                                                    ro=ro,vo=vo)
    # Check potential
    assert numpy.fabs(pot(1.5,phi=0.1,t=2./bovy_conversion.time_in_Gyr(vo,ro),use_physical=False)-pot_nounits(1.5,phi=0.1,t=2./bovy_conversion.time_in_Gyr(vo,ro),use_physical=False)) < 10.**-8., "SteadyLogSpiralPotential w/ parameters w/ units does not behave as expected"   
    # TransientLogSpiralPotential
    pot= potential.TransientLogSpiralPotential(amp=1.,
                                               m=4,
                                               omegas=50.*units.km/units.s/units.kpc,
                                               A=1700.*units.km**2/units.s**2,
                                               gamma=21.*units.deg,
                                               alpha=-9.,
                                               to=2.*units.Gyr,
                                               sigma=1.*units.Gyr,
                                               ro=ro,vo=vo)
    pot_nounits= potential.TransientLogSpiralPotential(amp=1.,
                                                       m=4,
                                                       omegas=50.*ro/vo,
                                                       A=1700./vo**2.,
                                                       gamma=21./180.*numpy.pi,
                                                       alpha=-9.,
                                                       to=2./bovy_conversion.time_in_Gyr(vo,ro),
                                                       sigma=1./bovy_conversion.time_in_Gyr(vo,ro),
                                                       ro=ro,vo=vo)
    # Check potential
    assert numpy.fabs(pot(1.5,phi=0.1,t=2./bovy_conversion.time_in_Gyr(vo,ro),use_physical=False)-pot_nounits(1.5,phi=0.1,t=2./bovy_conversion.time_in_Gyr(vo,ro),use_physical=False)) < 10.**-8., "TransientLogSpiralPotential w/ parameters w/ units does not behave as expected"   
    # TransientLogSpiralPotential, alternative setup
    pot= potential.TransientLogSpiralPotential(amp=1.,
                                               m=4,
                                               omegas=50.*units.km/units.s/units.kpc,
                                               A=1700.*units.km**2/units.s**2,
                                               gamma=21.*units.deg,
                                               p=10.*units.deg,
                                               to=2.*units.Gyr,
                                               sigma=1.*units.Gyr,
                                               ro=ro,vo=vo)
    pot_nounits= potential.TransientLogSpiralPotential(amp=1.,
                                                       m=4,
                                                       omegas=50.*ro/vo,
                                                       A=1700./vo**2.,
                                                       gamma=21./180.*numpy.pi,
                                                       p=10./180.*numpy.pi,
                                                       to=2./bovy_conversion.time_in_Gyr(vo,ro),
                                                       sigma=1./bovy_conversion.time_in_Gyr(vo,ro),
                                                       ro=ro,vo=vo)
    # Check potential
    assert numpy.fabs(pot(1.5,phi=0.1,t=2./bovy_conversion.time_in_Gyr(vo,ro),use_physical=False)-pot_nounits(1.5,phi=0.1,t=2./bovy_conversion.time_in_Gyr(vo,ro),use_physical=False)) < 10.**-8., "TransientLogSpiralPotential w/ parameters w/ units does not behave as expected"   
    return None

def test_potential_paramunits_1d():
    # Test that input units for potential parameters other than the amplitude
    # behave as expected
    from galpy import potential
    from galpy.util import bovy_conversion
    ro, vo= 10.5, 195.
    # KGPotential
    pot= potential.KGPotential(amp=1.,
                               K=40.*units.Msun/units.pc**2,
                               F=0.02*units.Msun/units.pc**3,
                               D=200*units.pc,ro=ro,vo=vo)
    pot_nounits= potential.KGPotential(amp=1.,
                                       K=40./bovy_conversion.surfdens_in_msolpc2(vo,ro)*2.*numpy.pi,
                                       F=0.02/bovy_conversion.dens_in_msolpc3(vo,ro)*4.*numpy.pi,
                                       D=0.2/ro,ro=ro,vo=vo)
    # Check potential
    assert numpy.fabs(pot(1.5,use_physical=False)-pot_nounits(1.5,use_physical=False)) < 10.**-8., "KGPotential w/ parameters w/ units does not behave as expected"   
    # KGPotential, alternative setup
    pot= potential.KGPotential(amp=1.,
                               K=40.*units.Msun/units.pc**2*constants.G,
                               F=0.02*units.Msun/units.pc**3*constants.G,
                               D=200*units.pc,ro=ro,vo=vo)
    pot_nounits= potential.KGPotential(amp=1.,
                                       K=40./bovy_conversion.surfdens_in_msolpc2(vo,ro),
                                       F=0.02/bovy_conversion.dens_in_msolpc3(vo,ro),
                                       D=0.2/ro,ro=ro,vo=vo)
    # Check potential
    assert numpy.fabs(pot(1.5,use_physical=False)-pot_nounits(1.5,use_physical=False)) < 10.**-8., "KGPotential w/ parameters w/ units does not behave as expected"   
    return None

def test_potential_paramunits_1d_wrongunits():
    # Test that input units for potential amplitudes behave as expected
    from galpy import potential
    ro, vo= 9., 210.
    # KGPotential
    with pytest.raises(units.UnitConversionError) as excinfo:
        potential.KGPotential(amp=1.,
                              K=40.*units.Msun/units.pc**3,
                              F=0.02*units.Msun/units.pc**3,
                              D=200*units.pc,ro=ro,vo=vo)
    with pytest.raises(units.UnitConversionError) as excinfo:
        potential.KGPotential(amp=1.,
                              K=40.*units.Msun/units.pc**2,
                              F=0.02*units.Msun/units.pc**2,
                              D=200*units.pc,ro=ro,vo=vo)
    return None

def test_potential_method_turnphysicalon():
    from galpy import potential
    # 3D
    pot= potential.BurkertPotential(ro=7.*units.kpc)
    pot.turn_physical_on()
    assert isinstance(pot(1.1,0.1),units.Quantity), 'Potential method does not return Quantity when turn_physical_on has been called'
    assert numpy.fabs(pot._ro-7.) < 10.**-10., 'Potential method does not work as expected'
    assert numpy.fabs(pot._vo-220.) < 10.**-10., 'Potential method turn_physical_on does not work as expected'
    pot.turn_physical_on(ro=6.,vo=210.)
    assert isinstance(pot(1.1,0.1),units.Quantity), 'Potential method does not return Quantity when turn_physical_on has been called'
    assert numpy.fabs(pot._ro-6.) < 10.**-10., 'Potential method does not work as expected'
    assert numpy.fabs(pot._vo-210.) < 10.**-10., 'Potential method turn_physical_on does not work as expected'
    pot.turn_physical_on(ro=6.*units.kpc,vo=210.*units.km/units.s)
    assert isinstance(pot(1.1,0.1),units.Quantity), 'Potential method does not return Quantity when turn_physical_on has been called'
    assert numpy.fabs(pot._ro-6.) < 10.**-10., 'Potential method does not work as expected'
    assert numpy.fabs(pot._vo-210.) < 10.**-10., 'Potential method turn_physical_on does not work as expected'
    # 2D
    pot= potential.EllipticalDiskPotential(ro=6.*units.kpc)
    pot.turn_physical_on(ro=6.,vo=210.)
    assert isinstance(pot(1.1,phi=0.1),units.Quantity), 'Potential method does not return Quantity when turn_physical_on has been called'
    assert numpy.fabs(pot._ro-6.) < 10.**-10., 'Potential method does not work as expected'
    assert numpy.fabs(pot._vo-210.) < 10.**-10., 'Potential method turn_physical_on does not work as expected'
    pot.turn_physical_on(ro=6.*units.kpc,vo=210.*units.km/units.s)
    assert isinstance(pot(1.1,phi=0.1),units.Quantity), 'Potential method does not return Quantity when turn_physical_on has been called'
    assert numpy.fabs(pot._ro-6.) < 10.**-10., 'Potential method does not work as expected'
    assert numpy.fabs(pot._vo-210.) < 10.**-10., 'Potential method turn_physical_on does not work as expected'
    # 1D
    pot= potential.KGPotential(ro=5.*units.kpc)
    pot.turn_physical_on(ro=9,vo=230)
    assert isinstance(pot(1.1),units.Quantity), 'Potential method does not return Quantity when turn_physical_on has been called'
    assert numpy.fabs(pot._ro-9.) < 10.**-10., 'Potential method turn_physical_on does not work as expected'
    assert numpy.fabs(pot._vo-230.) < 10.**-10., 'Potential method turn_physical_on does not work as expected'
    pot.turn_physical_on(ro=9*units.kpc,vo=230*units.km/units.s)
    assert isinstance(pot(1.1),units.Quantity), 'Potential method does not return Quantity when turn_physical_on has been called'
    assert numpy.fabs(pot._ro-9.) < 10.**-10., 'Potential method turn_physical_on does not work as expected'
    assert numpy.fabs(pot._vo-230.) < 10.**-10., 'Potential method turn_physical_on does not work as expected'
    return None

def test_potential_method_turnphysicaloff():
    from galpy import potential
    # 3D
    pot= potential.BurkertPotential(ro=7.*units.kpc)
    pot.turn_physical_off()
    assert isinstance(pot(1.1,0.1),float), 'Potential method does not return float when turn_physical_off has been called'
    # 2D
    pot= potential.EllipticalDiskPotential(ro=6.*units.kpc)
    pot.turn_physical_off()
    assert isinstance(pot(1.1,phi=0.1),float), 'Potential method does not return float when turn_physical_off has been called'
    # 1D
    pot= potential.KGPotential(ro=5.*units.kpc)
    pot.turn_physical_off()
    assert isinstance(pot(1.1),float), 'Potential method does not return float when turn_physical_off has been called'
    return None

def test_potential_function_turnphysicalon():
    from galpy import potential
    # 3D
    pot= potential.BurkertPotential(ro=7.*units.kpc)
    potential.turn_physical_on(pot)
    assert isinstance(potential.evaluatePotentials(pot,1.1,0.1),units.Quantity), 'Potential function does not return Quantity when function turn_physical_on has been called'
    assert numpy.fabs(pot._ro-7.) < 10.**-10., 'Potential method does not work as expected'
    pot= potential.BurkertPotential(ro=7.*units.kpc)
    potential.turn_physical_on([pot])
    assert isinstance(potential.evaluatePotentials([pot],1.1,0.1),units.Quantity), 'Potential function does not return Quantity when function turn_physical_on has been called'
    assert numpy.fabs(pot._ro-7.) < 10.**-10., 'Potential method does not work as expected'
    assert numpy.fabs(pot._vo-220.) < 10.**-10., 'Potential function turn_physical_on does not work as expected'
    # 2D
    pot= potential.EllipticalDiskPotential(ro=6.*units.kpc)
    potential.turn_physical_on(pot)
    assert isinstance(potential.evaluateplanarPotentials(pot,1.1,phi=0.1),units.Quantity), 'Potential function does not return Quantity when function turn_physical_on has been called'
    potential.turn_physical_on([pot],ro=9.,vo=230.)
    assert isinstance(potential.evaluateplanarPotentials([pot],1.1,phi=0.1),units.Quantity), 'Potential function does not return Quantity when function turn_physical_on has been called'
    assert numpy.fabs(pot._ro-9.) < 10.**-10., 'Potential method does not work as expected'
    assert numpy.fabs(pot._vo-230.) < 10.**-10., 'Potential function turn_physical_on does not work as expected'
    # 1D
    pot= potential.KGPotential(ro=5.*units.kpc)
    potential.turn_physical_on(pot)
    assert isinstance(potential.evaluatelinearPotentials(pot,1.1),units.Quantity), 'Potential function does not return Quantity when function turn_physical_on has been called'
    assert numpy.fabs(pot._ro-5.) < 10.**-10., 'Potential function turn_physical_on does not work as expected'
    assert numpy.fabs(pot._vo-220.) < 10.**-10., 'Potential function turn_physical_on does not work as expected'
    potential.turn_physical_on([pot],ro=6.*units.kpc,vo=250.*units.km/units.s)
    assert isinstance(potential.evaluatelinearPotentials([pot],1.1),units.Quantity), 'Potential function does not return Quantity when function turn_physical_on has been called'
    assert numpy.fabs(pot._ro-6.) < 10.**-10., 'Potential function turn_physical_on does not work as expected'
    assert numpy.fabs(pot._vo-250.) < 10.**-10., 'Potential function turn_physical_on does not work as expected'
    return None

def test_potential_function_turnphysicaloff():
    from galpy import potential
    # 3D
    pot= potential.BurkertPotential(ro=7.*units.kpc)
    potential.turn_physical_off(pot)
    assert isinstance(potential.evaluatePotentials(pot,1.1,0.1),float), 'Potential function does not return float when function turn_physical_off has been called'
    pot= potential.BurkertPotential(ro=7.*units.kpc)
    potential.turn_physical_off([pot])
    assert isinstance(potential.evaluatePotentials([pot],1.1,0.1),float), 'Potential function does not return float when function turn_physical_off has been called'
    # 2D
    pot= potential.EllipticalDiskPotential(ro=6.*units.kpc)
    potential.turn_physical_off(pot)
    assert isinstance(potential.evaluateplanarPotentials(pot,1.1,phi=0.1),float), 'Potential function does not return float when function turn_physical_off has been called'
    potential.turn_physical_off([pot])
    assert isinstance(potential.evaluateplanarPotentials([pot],1.1,phi=0.1),float), 'Potential function does not return float when function turn_physical_off has been called'
    # 1D
    pot= potential.KGPotential(ro=5.*units.kpc)
    potential.turn_physical_off(pot)
    assert isinstance(potential.evaluatelinearPotentials(pot,1.1),float), 'Potential function does not return float when function turn_physical_off has been called'
    potential.turn_physical_off([pot])
    assert isinstance(potential.evaluatelinearPotentials([pot],1.1),float), 'Potential function does not return float when function turn_physical_off has been called'
    return None

def test_potential_setup_roAsQuantity():
    from galpy import potential
    # 3D
    pot= potential.BurkertPotential(ro=7.*units.kpc)
    assert numpy.fabs(pot._ro-7.) < 10.**-10., 'ro in 3D potential setup as Quantity does not work as expected'
    # 2D
    pot= potential.EllipticalDiskPotential(ro=6.*units.kpc)
    assert numpy.fabs(pot._ro-6.) < 10.**-10., 'ro in 2D potential setup as Quantity does not work as expected'
    # 1D
    pot= potential.KGPotential(ro=5.*units.kpc)
    assert numpy.fabs(pot._ro-5.) < 10.**-10., 'ro in 1D potential setup as Quantity does not work as expected'
    return None

def test_potential_setup_roAsQuantity_oddunits():
    from galpy import potential
    # 3D
    pot= potential.BurkertPotential(ro=7.*units.lyr)
    assert numpy.fabs(pot._ro-7.*units.lyr.to(units.kpc)) < 10.**-10., 'ro in 3D potential setup as Quantity does not work as expected'
    # 2D
    pot= potential.EllipticalDiskPotential(ro=6.*units.lyr)
    assert numpy.fabs(pot._ro-6.*units.lyr.to(units.kpc)) < 10.**-10., 'ro in 2D potential setup as Quantity does not work as expected'
    # 1D
    pot= potential.KGPotential(ro=5.*units.lyr)
    assert numpy.fabs(pot._ro-5.*units.lyr.to(units.kpc)) < 10.**-10., 'ro in 1D potential setup as Quantity does not work as expected'
    return None

def test_potential_setup_voAsQuantity():
    from galpy import potential
    # 3D
    pot= potential.BurkertPotential(vo=210.*units.km/units.s)
    assert numpy.fabs(pot._vo-210.) < 10.**-10., 'vo in 3D potential setup as Quantity does not work as expected'
    # 2D
    pot= potential.EllipticalDiskPotential(vo=230.*units.km/units.s)
    assert numpy.fabs(pot._vo-230.) < 10.**-10., 'vo in 2D potential setup as Quantity does not work as expected'
    # 1D
    pot= potential.KGPotential(vo=250.*units.km/units.s)
    assert numpy.fabs(pot._vo-250.) < 10.**-10., 'vo in 1D potential setup as Quantity does not work as expected'
    return None

def test_potential_setup_voAsQuantity_oddunits():
    from galpy import potential
    # 3D
    pot= potential.BurkertPotential(vo=210.*units.pc/units.Myr)
    assert numpy.fabs(pot._vo-210.*(units.pc/units.Myr).to(units.km/units.s)) < 10.**-10., 'vo in 3D potential setup as Quantity does not work as expected'
    # 2D
    pot= potential.EllipticalDiskPotential(vo=230.*units.pc/units.Myr)
    assert numpy.fabs(pot._vo-230.*(units.pc/units.Myr).to(units.km/units.s)) < 10.**-10., 'vo in 2D potential setup as Quantity does not work as expected'
    # 1D
    pot= potential.KGPotential(vo=250.*units.pc/units.Myr)
    assert numpy.fabs(pot._vo-250.*(units.pc/units.Myr).to(units.km/units.s)) < 10.**-10., 'vo in 1D potential setup as Quantity does not work as expected'
    return None

def test_interpRZPotential_ro():
    # Test that ro is correctly propagated to interpRZPotential
    from galpy.potential import BurkertPotential, interpRZPotential
    ro= 9.
    # ro on, single pot
    bp= BurkertPotential(ro=ro)
    ip= interpRZPotential(bp)
    assert numpy.fabs(ip._ro-bp._ro) < 10.**-10., 'ro not correctly propagated to interpRZPotential'
    assert ip._roSet, 'roSet not correctly propagated to interpRZPotential'
    # ro on, list pot
    ip= interpRZPotential([bp])
    assert numpy.fabs(ip._ro-bp._ro) < 10.**-10., 'ro not correctly propagated to interpRZPotential'
    assert ip._roSet, 'roSet not correctly propagated to interpRZPotential'
    # ro off, single pot
    bp= BurkertPotential()
    ip= interpRZPotential(bp)
    assert numpy.fabs(ip._ro-bp._ro) < 10.**-10., 'ro not correctly propagated to interpRZPotential'
    assert not ip._roSet, 'roSet not correctly propagated to interpRZPotential'
    # ro off, list pot
    bp= BurkertPotential()
    ip= interpRZPotential([bp])
    assert numpy.fabs(ip._ro-bp._ro) < 10.**-10., 'ro not correctly propagated to interpRZPotential'
    assert not ip._roSet, 'roSet not correctly propagated to interpRZPotential'
    return None

def test_interpRZPotential_vo():
    # Test that vo is correctly propagated to interpRZPotential
    from galpy.potential import BurkertPotential, interpRZPotential
    vo= 200.
    # vo on, single pot
    bp= BurkertPotential(vo=vo)
    ip= interpRZPotential(bp)
    assert numpy.fabs(ip._vo-bp._vo) < 10.**-10., 'vo not correctly propagated to interpRZPotential'
    assert ip._voSet, 'voSet not correctly propagated to interpRZPotential'
    # vo on, list pot
    ip= interpRZPotential([bp])
    assert numpy.fabs(ip._vo-bp._vo) < 10.**-10., 'vo not correctly propagated to interpRZPotential'
    assert ip._voSet, 'voSet not correctly propagated to interpRZPotential'
    # vo off, single pot
    bp= BurkertPotential()
    ip= interpRZPotential(bp)
    assert numpy.fabs(ip._vo-bp._vo) < 10.**-10., 'vo not correctly propagated to interpRZPotential'
    assert not ip._voSet, 'voSet not correctly propagated to interpRZPotential'
    # vo off, list pot
    bp= BurkertPotential()
    ip= interpRZPotential([bp])
    assert numpy.fabs(ip._vo-bp._vo) < 10.**-10., 'vo not correctly propagated to interpRZPotential'
    assert not ip._voSet, 'voSet not correctly propagated to interpRZPotential'
    return None

def test_actionAngle_method_returntype():
    from galpy.actionAngle import actionAngleIsochrone, actionAngleSpherical, \
        actionAngleAdiabatic, actionAngleStaeckel, actionAngleIsochroneApprox
    from galpy.potential import PlummerPotential, MWPotential
    # actionAngleIsochrone
    aA= actionAngleIsochrone(b=0.8,ro=8.,vo=220.)
    for ii in range(3):
        assert isinstance(aA(1.1,0.1,1.1,0.1,0.2,0.)[ii],units.Quantity), 'actionAngleIsochrone method __call__ does not return Quantity when it should'
    for ii in range(6):
        assert isinstance(aA.actionsFreqs(1.1,0.1,1.1,0.1,0.2,0.)[ii],units.Quantity), 'actionAngleIsochrone method actionsFreqs does not return Quantity when it should'
    for ii in range(9):
        assert isinstance(aA.actionsFreqsAngles(1.1,0.1,1.1,0.1,0.2,0.)[ii],units.Quantity), 'actionAngleIsochrone method actionsFreqsAngles does not return Quantity when it should'
    for ii in range(3):
        assert isinstance(aA.EccZmaxRperiRap(1.1,0.1,1.1,0.1,0.2,0.)[ii],units.Quantity), 'actionAngleIsochrone method EccZmaxRperiRap does not return Quantity when it should'
    # actionAngleSpherical
    pot= PlummerPotential(normalize=1.,b=0.7)
    aA= actionAngleSpherical(pot=pot,ro=8.,vo=220.)
    for ii in range(3):
        assert isinstance(aA(1.1,0.1,1.1,0.1,0.2,0.)[ii],units.Quantity), 'actionAngleIsochrone method __call__ does not return Quantity when it should'
    for ii in range(6):
        assert isinstance(aA.actionsFreqs(1.1,0.1,1.1,0.1,0.2,0.)[ii],units.Quantity), 'actionAngleIsochrone method actionsFreqs does not return Quantity when it should'
    for ii in range(9):
        assert isinstance(aA.actionsFreqsAngles(1.1,0.1,1.1,0.1,0.2,0.)[ii],units.Quantity), 'actionAngleIsochrone method actionsFreqsAngles does not return Quantity when it should'
    for ii in range(3):
        assert isinstance(aA.EccZmaxRperiRap(1.1,0.1,1.1,0.1,0.2,0.)[ii],units.Quantity), 'actionAngleIsochrone method EccZmaxRperiRap does not return Quantity when it should'
    # actionAngleAdiabatic
    aA= actionAngleAdiabatic(pot=MWPotential,ro=8.,vo=220.)
    for ii in range(3):
        assert isinstance(aA(1.1,0.1,1.1,0.1,0.2,0.)[ii],units.Quantity), 'actionAngleIsochrone method __call__ does not return Quantity when it should'
    for ii in range(3):
        assert isinstance(aA.EccZmaxRperiRap(1.1,0.1,1.1,0.1,0.2,0.)[ii],units.Quantity), 'actionAngleIsochrone method EccZmaxRperiRap does not return Quantity when it should'
    # actionAngleStaeckel
    aA= actionAngleStaeckel(pot=MWPotential,delta=0.45,ro=8.,vo=220.)
    for ii in range(3):
        assert isinstance(aA(1.1,0.1,1.1,0.1,0.2,0.)[ii],units.Quantity), 'actionAngleIsochrone method __call__ does not return Quantity when it should'
    for ii in range(6):
        assert isinstance(aA.actionsFreqs(1.1,0.1,1.1,0.1,0.2,0.)[ii],units.Quantity), 'actionAngleIsochrone method actionsFreqs does not return Quantity when it should'
    for ii in range(9):
        assert isinstance(aA.actionsFreqsAngles(1.1,0.1,1.1,0.1,0.2,0.)[ii],units.Quantity), 'actionAngleIsochrone method actionsFreqsAngles does not return Quantity when it should'
    for ii in range(3):
        assert isinstance(aA.EccZmaxRperiRap(1.1,0.1,1.1,0.1,0.2,0.)[ii],units.Quantity), 'actionAngleIsochrone method EccZmaxRperiRap does not return Quantity when it should'
    # actionAngleIsochroneApprox
    aA= actionAngleIsochroneApprox(pot=MWPotential,b=0.8,ro=8.,vo=220.)
    for ii in range(3):
        assert isinstance(aA(1.1,0.1,1.1,0.1,0.2,0.)[ii],units.Quantity), 'actionAngleIsochrone method __call__ does not return Quantity when it should'
    for ii in range(6):
        assert isinstance(aA.actionsFreqs(1.1,0.1,1.1,0.1,0.2,0.)[ii],units.Quantity), 'actionAngleIsochrone method actionsFreqs does not return Quantity when it should'
    for ii in range(9):
        assert isinstance(aA.actionsFreqsAngles(1.1,0.1,1.1,0.1,0.2,0.)[ii],units.Quantity), 'actionAngleIsochrone method actionsFreqsAngles does not return Quantity when it should'
    return None

def test_actionAngle_method_returnunit():
    from galpy.actionAngle import actionAngleIsochrone, actionAngleSpherical, \
        actionAngleAdiabatic, actionAngleStaeckel, actionAngleIsochroneApprox
    from galpy.potential import PlummerPotential, MWPotential
    # actionAngleIsochrone
    aA= actionAngleIsochrone(b=0.8,ro=8.,vo=220.)
    for ii in range(3):
        try:
            aA(1.1,0.1,1.1,0.1,0.2,0.)[ii].to(units.kpc*units.km/units.s)
        except units.UnitConversionError:
            raise AssertionError('actionAngle function __call__ does not return Quantity with the right units')
    for ii in range(3):
        try:
            aA.actionsFreqs(1.1,0.1,1.1,0.1,0.2,0.)[ii].to(units.kpc*units.km/units.s)
        except units.UnitConversionError:
            raise AssertionError('actionAngle function actionsFreqs does not return Quantity with the right units')
    for ii in range(3,6):
        try:
            aA.actionsFreqs(1.1,0.1,1.1,0.1,0.2,0.)[ii].to(1/units.Gyr)
        except units.UnitConversionError:
            raise AssertionError('actionAngle function actionsFreqs does not return Quantity with the right units')
    for ii in range(3):
        try:
            aA.actionsFreqsAngles(1.1,0.1,1.1,0.1,0.2,0.)[ii].to(units.kpc*units.km/units.s)
        except units.UnitConversionError:
            raise AssertionError('actionAngle function actionsFreqsAngles does not return Quantity with the right units')
    for ii in range(3,6):
        try:
            aA.actionsFreqsAngles(1.1,0.1,1.1,0.1,0.2,0.)[ii].to(1/units.Gyr)
        except units.UnitConversionError:
            raise AssertionError('actionAngle function actionsFreqsAngles does not return Quantity with the right units')
    for ii in range(6,9):
        try:
            aA.actionsFreqsAngles(1.1,0.1,1.1,0.1,0.2,0.)[ii].to(units.rad)
        except units.UnitConversionError:
            raise AssertionError('actionAngle function actionsFreqsAngles does not return Quantity with the right units')
    try:
        aA.EccZmaxRperiRap(1.1,0.1,1.1,0.1,0.2,0.)[0].to(units.dimensionless_unscaled)
    except units.UnitConversionError:
        raise AssertionError('actionAngle function EccZmaxRperiRap does not return Quantity with the right units')
    for ii in range(1,4):
        try:
            aA.EccZmaxRperiRap(1.1,0.1,1.1,0.1,0.2,0.)[ii].to(units.kpc)
        except units.UnitConversionError:
            raise AssertionError('actionAngle function EccZmaxRperiRap does not return Quantity with the right units')
    # actionAngleSpherical
    pot= PlummerPotential(normalize=1.,b=0.7)
    aA= actionAngleSpherical(pot=pot,ro=8.,vo=220.)
    for ii in range(3):
        try:
            aA(1.1,0.1,1.1,0.1,0.2,0.)[ii].to(units.kpc*units.km/units.s)
        except units.UnitConversionError:
            raise AssertionError('actionAngle function __call__ does not return Quantity with the right units')
    for ii in range(3):
        try:
            aA.actionsFreqs(1.1,0.1,1.1,0.1,0.2,0.)[ii].to(units.kpc*units.km/units.s)
        except units.UnitConversionError:
            raise AssertionError('actionAngle function actionsFreqs does not return Quantity with the right units')
    for ii in range(3,6):
        try:
            aA.actionsFreqs(1.1,0.1,1.1,0.1,0.2,0.)[ii].to(1/units.Gyr)
        except units.UnitConversionError:
            raise AssertionError('actionAngle function actionsFreqs does not return Quantity with the right units')
    for ii in range(3):
        try:
            aA.actionsFreqsAngles(1.1,0.1,1.1,0.1,0.2,0.)[ii].to(units.kpc*units.km/units.s)
        except units.UnitConversionError:
            raise AssertionError('actionAngle function actionsFreqsAngles does not return Quantity with the right units')
    for ii in range(3,6):
        try:
            aA.actionsFreqsAngles(1.1,0.1,1.1,0.1,0.2,0.)[ii].to(1/units.Gyr)
        except units.UnitConversionError:
            raise AssertionError('actionAngle function actionsFreqsAngles does not return Quantity with the right units')
    for ii in range(6,9):
        try:
            aA.actionsFreqsAngles(1.1,0.1,1.1,0.1,0.2,0.)[ii].to(units.rad)
        except units.UnitConversionError:
            raise AssertionError('actionAngle function actionsFreqsAngles does not return Quantity with the right units')
    try:
        aA.EccZmaxRperiRap(1.1,0.1,1.1,0.1,0.2,0.)[0].to(units.dimensionless_unscaled)
    except units.UnitConversionError:
        raise AssertionError('actionAngle function EccZmaxRperiRap does not return Quantity with the right units')
    for ii in range(1,4):
        try:
            aA.EccZmaxRperiRap(1.1,0.1,1.1,0.1,0.2,0.)[ii].to(units.kpc)
        except units.UnitConversionError:
            raise AssertionError('actionAngle function EccZmaxRperiRap does not return Quantity with the right units')
    # actionAngleAdiabatic
    aA= actionAngleAdiabatic(pot=MWPotential,ro=8.,vo=220.)
    for ii in range(3):
        try:
            aA(1.1,0.1,1.1,0.1,0.2,0.)[ii].to(units.kpc*units.km/units.s)
        except units.UnitConversionError:
            raise AssertionError('actionAngle function __call__ does not return Quantity with the right units')
    try:
        aA.EccZmaxRperiRap(1.1,0.1,1.1,0.1,0.2,0.)[0].to(units.dimensionless_unscaled)
    except units.UnitConversionError:
        raise AssertionError('actionAngle function EccZmaxRperiRap does not return Quantity with the right units')
    for ii in range(1,4):
        try:
            aA.EccZmaxRperiRap(1.1,0.1,1.1,0.1,0.2,0.)[ii].to(units.kpc)
        except units.UnitConversionError:
            raise AssertionError('actionAngle function EccZmaxRperiRap does not return Quantity with the right units')
    # actionAngleStaeckel
    aA= actionAngleStaeckel(pot=MWPotential,delta=0.45,ro=8.,vo=220.)
    for ii in range(3):
        try:
            aA(1.1,0.1,1.1,0.1,0.2,0.)[ii].to(units.kpc*units.km/units.s)
        except units.UnitConversionError:
            raise AssertionError('actionAngle function __call__ does not return Quantity with the right units')
    for ii in range(3):
        try:
            aA.actionsFreqs(1.1,0.1,1.1,0.1,0.2,0.)[ii].to(units.kpc*units.km/units.s)
        except units.UnitConversionError:
            raise AssertionError('actionAngle function actionsFreqs does not return Quantity with the right units')
    for ii in range(3,6):
        try:
            aA.actionsFreqs(1.1,0.1,1.1,0.1,0.2,0.)[ii].to(1/units.Gyr)
        except units.UnitConversionError:
            raise AssertionError('actionAngle function actionsFreqs does not return Quantity with the right units')
    for ii in range(3):
        try:
            aA.actionsFreqsAngles(1.1,0.1,1.1,0.1,0.2,0.)[ii].to(units.kpc*units.km/units.s)
        except units.UnitConversionError:
            raise AssertionError('actionAngle function actionsFreqsAngles does not return Quantity with the right units')
    for ii in range(3,6):
        try:
            aA.actionsFreqsAngles(1.1,0.1,1.1,0.1,0.2,0.)[ii].to(1/units.Gyr)
        except units.UnitConversionError:
            raise AssertionError('actionAngle function actionsFreqsAngles does not return Quantity with the right units')
    for ii in range(6,9):
        try:
            aA.actionsFreqsAngles(1.1,0.1,1.1,0.1,0.2,0.)[ii].to(units.rad)
        except units.UnitConversionError:
            raise AssertionError('actionAngle function actionsFreqsAngles does not return Quantity with the right units')
    try:
        aA.EccZmaxRperiRap(1.1,0.1,1.1,0.1,0.2,0.)[0].to(units.dimensionless_unscaled)
    except units.UnitConversionError:
        raise AssertionError('actionAngle function EccZmaxRperiRap does not return Quantity with the right units')
    for ii in range(1,4):
        try:
            aA.EccZmaxRperiRap(1.1,0.1,1.1,0.1,0.2,0.)[ii].to(units.kpc)
        except units.UnitConversionError:
            raise AssertionError('actionAngle function EccZmaxRperiRap does not return Quantity with the right units')
    # actionAngleIsochroneApprox
    aA= actionAngleIsochroneApprox(pot=MWPotential,b=0.8,ro=8.,vo=220.)
    for ii in range(3):
        try:
            aA(1.1,0.1,1.1,0.1,0.2,0.)[ii].to(units.kpc*units.km/units.s)
        except units.UnitConversionError:
            raise AssertionError('actionAngle function __call__ does not return Quantity with the right units')
    for ii in range(3):
        try:
            aA.actionsFreqs(1.1,0.1,1.1,0.1,0.2,0.)[ii].to(units.kpc*units.km/units.s)
        except units.UnitConversionError:
            raise AssertionError('actionAngle function actionsFreqs does not return Quantity with the right units')
    for ii in range(3,6):
        try:
            aA.actionsFreqs(1.1,0.1,1.1,0.1,0.2,0.)[ii].to(1/units.Gyr)
        except units.UnitConversionError:
            raise AssertionError('actionAngle function actionsFreqs does not return Quantity with the right units')
    for ii in range(3):
        try:
            aA.actionsFreqsAngles(1.1,0.1,1.1,0.1,0.2,0.)[ii].to(units.kpc*units.km/units.s)
        except units.UnitConversionError:
            raise AssertionError('actionAngle function actionsFreqsAngles does not return Quantity with the right units')
    for ii in range(3,6):
        try:
            aA.actionsFreqsAngles(1.1,0.1,1.1,0.1,0.2,0.)[ii].to(1/units.Gyr)
        except units.UnitConversionError:
            raise AssertionError('actionAngle function actionsFreqsAngles does not return Quantity with the right units')
    for ii in range(6,9):
        try:
            aA.actionsFreqsAngles(1.1,0.1,1.1,0.1,0.2,0.)[ii].to(units.rad)
        except units.UnitConversionError:
            raise AssertionError('actionAngle function actionsFreqsAngles does not return Quantity with the right units')
    return None

def test_actionAngle_method_value():
    from galpy.actionAngle import actionAngleIsochrone, actionAngleSpherical, \
        actionAngleAdiabatic, actionAngleStaeckel, actionAngleIsochroneApprox
    from galpy.potential import PlummerPotential, MWPotential
    from galpy.util import bovy_conversion
    ro,vo= 9.,230.
    # actionAngleIsochrone
    aA= actionAngleIsochrone(b=0.8,ro=ro,vo=vo)
    aAnu= actionAngleIsochrone(b=0.8)
    for ii in range(3):
        assert numpy.fabs(aA(1.1,0.1,1.1,0.1,0.2,0.)[ii].to(units.kpc*units.km/units.s).value-aAnu(1.1,0.1,1.1,0.1,0.2,0.)[ii]*ro*vo) < 10.**-8., 'actionAngle function __call__ does not return Quantity with the right value'
    for ii in range(3):
        assert numpy.fabs(aA.actionsFreqs(1.1,0.1,1.1,0.1,0.2,0.)[ii].to(units.kpc*units.km/units.s).value-aAnu.actionsFreqs(1.1,0.1,1.1,0.1,0.2,0.)[ii]*ro*vo) < 10.**-8., 'actionAngle function actionsFreqs does not return Quantity with the right value'
    for ii in range(3,6):
        assert numpy.fabs(aA.actionsFreqs(1.1,0.1,1.1,0.1,0.2,0.)[ii].to(1/units.Gyr).value-aAnu.actionsFreqs(1.1,0.1,1.1,0.1,0.2,0.)[ii]*bovy_conversion.freq_in_Gyr(vo,ro)) < 10.**-8., 'actionAngle function actionsFreqs does not return Quantity with the right value'
    for ii in range(3):
        assert numpy.fabs(aA.actionsFreqsAngles(1.1,0.1,1.1,0.1,0.2,0.)[ii].to(units.kpc*units.km/units.s).value-aAnu.actionsFreqsAngles(1.1,0.1,1.1,0.1,0.2,0.)[ii]*ro*vo) < 10.**-8., 'actionAngle function actionsFreqsAngles does not return Quantity with the right value'
    for ii in range(3,6):
        assert numpy.fabs(aA.actionsFreqsAngles(1.1,0.1,1.1,0.1,0.2,0.)[ii].to(1/units.Gyr).value-aAnu.actionsFreqsAngles(1.1,0.1,1.1,0.1,0.2,0.)[ii]*bovy_conversion.freq_in_Gyr(vo,ro)) < 10.**-8., 'actionAngle function actionsFreqsAngles does not return Quantity with the right value'
    for ii in range(6,9):
        assert numpy.fabs(aA.actionsFreqsAngles(1.1,0.1,1.1,0.1,0.2,0.)[ii].to(units.rad).value-aAnu.actionsFreqsAngles(1.1,0.1,1.1,0.1,0.2,0.)[ii]) < 10.**-8., 'actionAngle function actionsFreqsAngles does not return Quantity with the right value'
    assert numpy.fabs(aA.EccZmaxRperiRap(1.1,0.1,1.1,0.1,0.2,0.)[0].to(units.dimensionless_unscaled).value-aAnu.EccZmaxRperiRap(1.1,0.1,1.1,0.1,0.2,0.)[0]) < 10.**-8., 'actionAngle function EccZmaxRperiRap does not return Quantity with the right value'
    for ii in range(1,4):
        assert numpy.fabs(aA.EccZmaxRperiRap(1.1,0.1,1.1,0.1,0.2,0.)[ii].to(units.kpc).value-aAnu.EccZmaxRperiRap(1.1,0.1,1.1,0.1,0.2,0.)[ii]*ro) < 10.**-8., 'actionAngle function EccZmaxRperiRap does not return Quantity with the right value'
    # actionAngleSpherical
    pot= PlummerPotential(normalize=1.,b=0.7)
    aA= actionAngleSpherical(pot=pot,ro=ro,vo=vo)
    aAnu= actionAngleSpherical(pot=pot)
    for ii in range(3):
        assert numpy.fabs(aA(1.1,0.1,1.1,0.1,0.2,0.,ro=9.*units.kpc)[ii].to(units.kpc*units.km/units.s).value-aAnu(1.1,0.1,1.1,0.1,0.2,0.)[ii]*9.*vo) < 10.**-8., 'actionAngle function __call__ does not return Quantity with the right value'
    for ii in range(3):
        assert numpy.fabs(aA.actionsFreqs(1.1,0.1,1.1,0.1,0.2,0.,vo=230.*units.km/units.s)[ii].to(units.kpc*units.km/units.s).value-aAnu.actionsFreqs(1.1,0.1,1.1,0.1,0.2,0.)[ii]*ro*230.) < 10.**-8., 'actionAngle function actionsFreqs does not return Quantity with the right value'
    for ii in range(3,6):
        assert numpy.fabs(aA.actionsFreqs(1.1,0.1,1.1,0.1,0.2,0.)[ii].to(1/units.Gyr).value-aAnu.actionsFreqs(1.1,0.1,1.1,0.1,0.2,0.)[ii]*bovy_conversion.freq_in_Gyr(vo,ro)) < 10.**-8., 'actionAngle function actionsFreqs does not return Quantity with the right value'
    for ii in range(3):
        assert numpy.fabs(aA.actionsFreqsAngles(1.1,0.1,1.1,0.1,0.2,0.)[ii].to(units.kpc*units.km/units.s).value-aAnu.actionsFreqsAngles(1.1,0.1,1.1,0.1,0.2,0.)[ii]*ro*vo) < 10.**-8., 'actionAngle function actionsFreqsAngles does not return Quantity with the right value'
    for ii in range(3,6):
        assert numpy.fabs(aA.actionsFreqsAngles(1.1,0.1,1.1,0.1,0.2,0.)[ii].to(1/units.Gyr).value-aAnu.actionsFreqsAngles(1.1,0.1,1.1,0.1,0.2,0.)[ii]*bovy_conversion.freq_in_Gyr(vo,ro)) < 10.**-8., 'actionAngle function actionsFreqsAngles does not return Quantity with the right value'
    for ii in range(6,9):
        assert numpy.fabs(aA.actionsFreqsAngles(1.1,0.1,1.1,0.1,0.2,0.)[ii].to(units.rad).value-aAnu.actionsFreqsAngles(1.1,0.1,1.1,0.1,0.2,0.)[ii]) < 10.**-8., 'actionAngle function actionsFreqsAngles does not return Quantity with the right value'
    assert numpy.fabs(aA.EccZmaxRperiRap(1.1,0.1,1.1,0.1,0.2,0.)[0].to(units.dimensionless_unscaled).value-aAnu.EccZmaxRperiRap(1.1,0.1,1.1,0.1,0.2,0.)[0]) < 10.**-8., 'actionAngle function EccZmaxRperiRap does not return Quantity with the right value'
    for ii in range(1,4):
        assert numpy.fabs(aA.EccZmaxRperiRap(1.1,0.1,1.1,0.1,0.2,0.)[ii].to(units.kpc).value-aAnu.EccZmaxRperiRap(1.1,0.1,1.1,0.1,0.2,0.)[ii]*ro) < 10.**-8., 'actionAngle function EccZmaxRperiRap does not return Quantity with the right value'
    # actionAngleAdiabatic
    aA= actionAngleAdiabatic(pot=MWPotential,ro=ro,vo=vo)
    aAnu= actionAngleAdiabatic(pot=MWPotential)
    for ii in range(3):
        assert numpy.fabs(aA(1.1,0.1,1.1,0.1,0.2,0.)[ii].to(units.kpc*units.km/units.s).value-aAnu(1.1,0.1,1.1,0.1,0.2,0.)[ii]*ro*vo) < 10.**-8., 'actionAngle function __call__ does not return Quantity with the right value'
    assert numpy.fabs(aA.EccZmaxRperiRap(1.1,0.1,1.1,0.1,0.2,0.)[0].to(units.dimensionless_unscaled).value-aAnu.EccZmaxRperiRap(1.1,0.1,1.1,0.1,0.2,0.)[0]) < 10.**-8., 'actionAngle function EccZmaxRperiRap does not return Quantity with the right value'
    for ii in range(1,4):
        assert numpy.fabs(aA.EccZmaxRperiRap(1.1,0.1,1.1,0.1,0.2,0.)[ii].to(units.kpc).value-aAnu.EccZmaxRperiRap(1.1,0.1,1.1,0.1,0.2,0.)[ii]*ro) < 10.**-8., 'actionAngle function EccZmaxRperiRap does not return Quantity with the right value'
    # actionAngleStaeckel
    aA= actionAngleStaeckel(pot=MWPotential,delta=0.45,ro=ro,vo=vo)
    aAnu= actionAngleStaeckel(pot=MWPotential,delta=0.45)
    for ii in range(3):
        assert numpy.fabs(aA(1.1,0.1,1.1,0.1,0.2,0.)[ii].to(units.kpc*units.km/units.s).value-aAnu(1.1,0.1,1.1,0.1,0.2,0.)[ii]*ro*vo) < 10.**-8., 'actionAngle function __call__ does not return Quantity with the right value'
    for ii in range(3):
        assert numpy.fabs(aA.actionsFreqs(1.1,0.1,1.1,0.1,0.2,0.)[ii].to(units.kpc*units.km/units.s).value-aAnu.actionsFreqs(1.1,0.1,1.1,0.1,0.2,0.)[ii]*ro*vo) < 10.**-8., 'actionAngle function actionsFreqs does not return Quantity with the right value'
    for ii in range(3,6):
        assert numpy.fabs(aA.actionsFreqs(1.1,0.1,1.1,0.1,0.2,0.)[ii].to(1/units.Gyr).value-aAnu.actionsFreqs(1.1,0.1,1.1,0.1,0.2,0.)[ii]*bovy_conversion.freq_in_Gyr(vo,ro)) < 10.**-8., 'actionAngle function actionsFreqs does not return Quantity with the right value'
    for ii in range(3):
        assert numpy.fabs(aA.actionsFreqsAngles(1.1,0.1,1.1,0.1,0.2,0.)[ii].to(units.kpc*units.km/units.s).value-aAnu.actionsFreqsAngles(1.1,0.1,1.1,0.1,0.2,0.)[ii]*ro*vo) < 10.**-8., 'actionAngle function actionsFreqsAngles does not return Quantity with the right value'
    for ii in range(3,6):
        assert numpy.fabs(aA.actionsFreqsAngles(1.1,0.1,1.1,0.1,0.2,0.)[ii].to(1/units.Gyr).value-aAnu.actionsFreqsAngles(1.1,0.1,1.1,0.1,0.2,0.)[ii]*bovy_conversion.freq_in_Gyr(vo,ro)) < 10.**-8., 'actionAngle function actionsFreqsAngles does not return Quantity with the right value'
    for ii in range(6,9):
        assert numpy.fabs(aA.actionsFreqsAngles(1.1,0.1,1.1,0.1,0.2,0.)[ii].to(units.rad).value-aAnu.actionsFreqsAngles(1.1,0.1,1.1,0.1,0.2,0.)[ii]) < 10.**-8., 'actionAngle function actionsFreqsAngles does not return Quantity with the right value'
    assert numpy.fabs(aA.EccZmaxRperiRap(1.1,0.1,1.1,0.1,0.2,0.)[0].to(units.dimensionless_unscaled).value-aAnu.EccZmaxRperiRap(1.1,0.1,1.1,0.1,0.2,0.)[0]) < 10.**-8., 'actionAngle function EccZmaxRperiRap does not return Quantity with the right value'
    for ii in range(1,4):
        assert numpy.fabs(aA.EccZmaxRperiRap(1.1,0.1,1.1,0.1,0.2,0.)[ii].to(units.kpc).value-aAnu.EccZmaxRperiRap(1.1,0.1,1.1,0.1,0.2,0.)[ii]*ro) < 10.**-8., 'actionAngle function EccZmaxRperiRap does not return Quantity with the right value'
    # actionAngleIsochroneApprox
    aA= actionAngleIsochroneApprox(pot=MWPotential,b=0.8,ro=ro,vo=vo)
    aAnu= actionAngleIsochroneApprox(pot=MWPotential,b=0.8)
    for ii in range(3):
        assert numpy.fabs(aA(1.1,0.1,1.1,0.1,0.2,0.)[ii].to(units.kpc*units.km/units.s).value-aAnu(1.1,0.1,1.1,0.1,0.2,0.)[ii]*ro*vo) < 10.**-8., 'actionAngle function __call__ does not return Quantity with the right value'
    for ii in range(3):
        assert numpy.fabs(aA.actionsFreqs(1.1,0.1,1.1,0.1,0.2,0.)[ii].to(units.kpc*units.km/units.s).value-aAnu.actionsFreqs(1.1,0.1,1.1,0.1,0.2,0.)[ii]*ro*vo) < 10.**-8., 'actionAngle function actionsFreqs does not return Quantity with the right value'
    for ii in range(3,6):
        assert numpy.fabs(aA.actionsFreqs(1.1,0.1,1.1,0.1,0.2,0.)[ii].to(1/units.Gyr).value-aAnu.actionsFreqs(1.1,0.1,1.1,0.1,0.2,0.)[ii]*bovy_conversion.freq_in_Gyr(vo,ro)) < 10.**-8., 'actionAngle function actionsFreqs does not return Quantity with the right value'
    for ii in range(3):
        assert numpy.fabs(aA.actionsFreqsAngles(1.1,0.1,1.1,0.1,0.2,0.)[ii].to(units.kpc*units.km/units.s).value-aAnu.actionsFreqsAngles(1.1,0.1,1.1,0.1,0.2,0.)[ii]*ro*vo) < 10.**-8., 'actionAngle function actionsFreqsAngles does not return Quantity with the right value'
    for ii in range(3,6):
        assert numpy.fabs(aA.actionsFreqsAngles(1.1,0.1,1.1,0.1,0.2,0.)[ii].to(1/units.Gyr).value-aAnu.actionsFreqsAngles(1.1,0.1,1.1,0.1,0.2,0.)[ii]*bovy_conversion.freq_in_Gyr(vo,ro)) < 10.**-8., 'actionAngle function actionsFreqsAngles does not return Quantity with the right value'
    for ii in range(6,9):
        assert numpy.fabs(aA.actionsFreqsAngles(1.1,0.1,1.1,0.1,0.2,0.)[ii].to(units.rad).value-aAnu.actionsFreqsAngles(1.1,0.1,1.1,0.1,0.2,0.)[ii]) < 10.**-8., 'actionAngle function actionsFreqsAngles does not return Quantity with the right value'
    return None

def test_actionAngle_setup_roAsQuantity():
    from galpy.actionAngle import actionAngleIsochrone, actionAngleSpherical, \
        actionAngleAdiabatic, actionAngleStaeckel, actionAngleIsochroneApprox
    from galpy.potential import PlummerPotential, MWPotential
    # actionAngleIsochrone
    aA= actionAngleIsochrone(b=0.8,ro=7.*units.kpc)
    assert numpy.fabs(aA._ro-7.) < 10.**-10., 'ro in actionAngle setup as Quantity does not work as expected'
    # actionAngleSpherical
    pot= PlummerPotential(normalize=1.,b=0.7)
    aA= actionAngleSpherical(pot=pot,ro=7.*units.kpc)
    assert numpy.fabs(aA._ro-7.) < 10.**-10., 'ro in actionAngle setup as Quantity does not work as expected'
    # actionAngleAdiabatic
    aA= actionAngleAdiabatic(pot=MWPotential,ro=9.*units.kpc)
    assert numpy.fabs(aA._ro-9.) < 10.**-10., 'ro in actionAngle setup as Quantity does not work as expected'
    # actionAngleStaeckel
    aA= actionAngleStaeckel(pot=MWPotential,delta=0.45,ro=7.*units.kpc)
    assert numpy.fabs(aA._ro-7.) < 10.**-10., 'ro in actionAngle setup as Quantity does not work as expected'
    # actionAngleIsochroneApprox
    aA= actionAngleIsochroneApprox(pot=MWPotential,b=0.8,ro=7.*units.kpc)
    assert numpy.fabs(aA._ro-7.) < 10.**-10., 'ro in actionAngle setup as Quantity does not work as expected'
    return None

def test_actionAngle_setup_roAsQuantity_oddunits():
    from galpy.actionAngle import actionAngleIsochrone, actionAngleSpherical, \
        actionAngleAdiabatic, actionAngleStaeckel, actionAngleIsochroneApprox
    from galpy.potential import PlummerPotential, MWPotential
    # actionAngleIsochrone
    aA= actionAngleIsochrone(b=0.8,ro=7.*units.lyr)
    assert numpy.fabs(aA._ro-7.*units.lyr.to(units.kpc)) < 10.**-10., 'ro in actionAngle setup as Quantity does not work as expected'
    # actionAngleSpherical
    pot= PlummerPotential(normalize=1.,b=0.7)
    aA= actionAngleSpherical(pot=pot,ro=7.*units.lyr)
    assert numpy.fabs(aA._ro-7.*units.lyr.to(units.kpc)) < 10.**-10., 'ro in actionAngle setup as Quantity does not work as expected'
    # actionAngleAdiabatic
    aA= actionAngleAdiabatic(pot=MWPotential,ro=7.*units.lyr)
    assert numpy.fabs(aA._ro-7.*units.lyr.to(units.kpc)) < 10.**-10., 'ro in actionAngle setup as Quantity does not work as expected'
    # actionAngleStaeckel
    aA= actionAngleStaeckel(pot=MWPotential,delta=0.45,ro=7.*units.lyr)
    assert numpy.fabs(aA._ro-7.*units.lyr.to(units.kpc)) < 10.**-10., 'ro in actionAngle setup as Quantity does not work as expected'
    # actionAngleIsochroneApprox
    aA= actionAngleIsochroneApprox(pot=MWPotential,b=0.8,ro=7.*units.lyr)
    assert numpy.fabs(aA._ro-7.*units.lyr.to(units.kpc)) < 10.**-10., 'ro in actionAngle setup as Quantity does not work as expected'
    return None

def test_actionAngle_setup_voAsQuantity():
    from galpy.actionAngle import actionAngleIsochrone, actionAngleSpherical, \
        actionAngleAdiabatic, actionAngleStaeckel, actionAngleIsochroneApprox
    from galpy.potential import PlummerPotential, MWPotential
    # actionAngleIsochrone
    aA= actionAngleIsochrone(b=0.8,vo=230.*units.km/units.s)
    assert numpy.fabs(aA._vo-230.) < 10.**-10., 'ro in actionAngle setup as Quantity does not work as expected'
    # actionAngleSpherical
    pot= PlummerPotential(normalize=1.,b=0.7)
    aA= actionAngleSpherical(pot=pot,vo=230.*units.km/units.s)
    assert numpy.fabs(aA._vo-230.) < 10.**-10., 'ro in actionAngle setup as Quantity does not work as expected'
    # actionAngleAdiabatic
    aA= actionAngleAdiabatic(pot=MWPotential,ro=9.*units.kpc)
    assert numpy.fabs(aA._ro-9.) < 10.**-10., 'ro in actionAngle setup as Quantity does not work as expected'
    # actionAngleStaeckel
    aA= actionAngleStaeckel(pot=MWPotential,delta=0.45,vo=230.*units.km/units.s)
    assert numpy.fabs(aA._vo-230.) < 10.**-10., 'ro in actionAngle setup as Quantity does not work as expected'
    # actionAngleIsochroneApprox
    aA= actionAngleIsochroneApprox(pot=MWPotential,b=0.8,vo=230.*units.km/units.s)
    assert numpy.fabs(aA._vo-230.) < 10.**-10., 'ro in actionAngle setup as Quantity does not work as expected'
    return None

def test_actionAngle_setup_voAsQuantity_oddunits():
    from galpy.actionAngle import actionAngleIsochrone, actionAngleSpherical, \
        actionAngleAdiabatic, actionAngleStaeckel, actionAngleIsochroneApprox
    from galpy.potential import PlummerPotential, MWPotential
    # actionAngleIsochrone
    aA= actionAngleIsochrone(b=0.8,vo=230.*units.pc/units.Myr)
    assert numpy.fabs(aA._vo-230.*(units.pc/units.Myr).to(units.km/units.s)) < 10.**-10., 'ro in actionAngle setup as Quantity does not work as expected'
    # actionAngleSpherical
    pot= PlummerPotential(normalize=1.,b=0.7)
    aA= actionAngleSpherical(pot=pot,vo=230.*units.pc/units.Myr)
    assert numpy.fabs(aA._vo-230.*(units.pc/units.Myr).to(units.km/units.s)) < 10.**-10., 'ro in actionAngle setup as Quantity does not work as expected'
    # actionAngleAdiabatic
    aA= actionAngleAdiabatic(pot=MWPotential,ro=9.*units.kpc)
    assert numpy.fabs(aA._ro-9.) < 10.**-10., 'ro in actionAngle setup as Quantity does not work as expected'
    # actionAngleStaeckel
    aA= actionAngleStaeckel(pot=MWPotential,delta=0.45,vo=230.*units.pc/units.Myr)
    assert numpy.fabs(aA._vo-230.*(units.pc/units.Myr).to(units.km/units.s)) < 10.**-10., 'ro in actionAngle setup as Quantity does not work as expected'
    # actionAngleIsochroneApprox
    aA= actionAngleIsochroneApprox(pot=MWPotential,b=0.8,vo=230.*units.pc/units.Myr)
    assert numpy.fabs(aA._vo-230.*(units.pc/units.Myr).to(units.km/units.s)) < 10.**-10., 'ro in actionAngle setup as Quantity does not work as expected'
    return None

def test_actionAngle_method_turnphysicalon():
    from galpy.actionAngle import actionAngleIsochrone
    aA= actionAngleIsochrone(b=0.8,ro=7.*units.kpc,
                             vo=230.*units.km/units.s)
    aA.turn_physical_on()
    assert isinstance(aA(1.1,0.1,1.1,0.1,0.2,0.)[0],units.Quantity), 'actionAngle method does not return Quantity when turn_physical_on has been called'
    assert isinstance(aA.actionsFreqs(1.1,0.1,1.1,0.1,0.2,0.)[0],units.Quantity), 'actionAngle method does not return Quantity when turn_physical_on has been called'
    assert isinstance(aA.actionsFreqsAngles(1.1,0.1,1.1,0.1,0.2,0.)[0],units.Quantity), 'actionAngle method does not return Quantity when turn_physical_on has been called'
    assert numpy.fabs(aA._ro-7.) < 10.**-10., 'actionAngle method does not work as expected'
    assert numpy.fabs(aA._vo-230.) < 10.**-10., 'actionAngle method turn_physical_on does not work as expected'
    aA.turn_physical_on(ro=8.)
    assert isinstance(aA(1.1,0.1,1.1,0.1,0.2,0.)[0],units.Quantity), 'actionAngle method does not return Quantity when turn_physical_on has been called'
    assert numpy.fabs(aA._ro-8.) < 10.**-10., 'actionAngle method does not work as expected'
    assert numpy.fabs(aA._vo-230.) < 10.**-10., 'actionAngle method turn_physical_on does not work as expected'
    aA.turn_physical_on(vo=210.)
    assert isinstance(aA(1.1,0.1,1.1,0.1,0.2,0.)[0],units.Quantity), 'actionAngle method does not return Quantity when turn_physical_on has been called'
    assert numpy.fabs(aA._ro-8.) < 10.**-10., 'actionAngle method does not work as expected'
    assert numpy.fabs(aA._vo-210.) < 10.**-10., 'actionAngle method turn_physical_on does not work as expected'
    aA.turn_physical_on(ro=9.*units.kpc)
    assert isinstance(aA(1.1,0.1,1.1,0.1,0.2,0.)[0],units.Quantity), 'actionAngle method does not return Quantity when turn_physical_on has been called'
    assert numpy.fabs(aA._ro-9.) < 10.**-10., 'actionAngle method does not work as expected'
    assert numpy.fabs(aA._vo-210.) < 10.**-10., 'actionAngle method turn_physical_on does not work as expected'
    aA.turn_physical_on(vo=200.*units.km/units.s)
    assert isinstance(aA(1.1,0.1,1.1,0.1,0.2,0.)[0],units.Quantity), 'actionAngle method does not return Quantity when turn_physical_on has been called'
    assert numpy.fabs(aA._ro-9.) < 10.**-10., 'actionAngle method does not work as expected'
    assert numpy.fabs(aA._vo-200.) < 10.**-10., 'actionAngle method turn_physical_on does not work as expected'
    return None

def test_actionAngle_method_turnphysicaloff():
    from galpy.actionAngle import actionAngleIsochrone
    aA= actionAngleIsochrone(b=0.8,ro=7.*units.kpc,
                             vo=230.*units.km/units.s)
    aA.turn_physical_off()
    assert isinstance(aA(1.1,0.1,1.1,0.1,0.2,0.)[0][0],float), 'actionAngle method does not return float when turn_physical_off has been called'
    assert isinstance(aA.actionsFreqs(1.1,0.1,1.1,0.1,0.2,0.)[0][0],float), 'actionAngle method does not return float when turn_physical_off has been called'
    assert isinstance(aA.actionsFreqsAngles(1.1,0.1,1.1,0.1,0.2,0.)[0][0],float), 'actionAngle method does not return float when turn_physical_off has been called'
    return None

def test_actionAngleStaeckel_setup_delta_units():
    from galpy.actionAngle import actionAngleStaeckel
    from galpy.potential import MWPotential
    ro= 9.
    aA= actionAngleStaeckel(pot=MWPotential,delta=0.45*ro*units.kpc,ro=ro)
    aAu= actionAngleStaeckel(pot=MWPotential,delta=0.45)
    assert numpy.fabs(aA._delta-aAu._delta) < 10.**-10., 'delta with units in actionAngleStaeckel setup does not work as expected'
    return None

def test_actionAngleStaeckelGrid_setup_delta_units():
    from galpy.actionAngle import actionAngleStaeckelGrid
    from galpy.potential import MWPotential
    ro= 9.
    aA= actionAngleStaeckelGrid(pot=MWPotential,delta=0.45*ro*units.kpc,ro=ro,
                                nE=5,npsi=5,nLz=5)
    aAu= actionAngleStaeckelGrid(pot=MWPotential,delta=0.45,
                                 nE=5,npsi=5,nLz=5)
    assert numpy.fabs(aA._delta-aAu._delta) < 10.**-10., 'delta with units in actionAngleStaeckel setup does not work as expected'
    return None

def test_actionAngleIsochrone_setup_b_units():
    from galpy.actionAngle import actionAngleIsochrone
    ro= 9.
    aA= actionAngleIsochrone(b=0.7*ro*units.kpc,ro=ro)
    aAu= actionAngleIsochrone(b=0.7)
    assert numpy.fabs(aA.b-aAu.b) < 10.**-10., 'b with units in actionAngleIsochrone setup does not work as expected'
    return None

def test_actionAngleIsochroneApprix_setup_b_units():
    from galpy.actionAngle import actionAngleIsochroneApprox
    from galpy.potential import MWPotential
    ro= 9.
    aA= actionAngleIsochroneApprox(pot=MWPotential,b=0.7*ro*units.kpc,ro=ro)
    aAu= actionAngleIsochroneApprox(pot=MWPotential,b=0.7)
    assert numpy.fabs(aA._aAI.b-aAu._aAI.b) < 10.**-10., 'b with units in actionAngleIsochroneApprox setup does not work as expected'
    return None

def test_actionAngleIsochroneApprix_setup_tintJ_units():
    from galpy.actionAngle import actionAngleIsochroneApprox
    from galpy.potential import MWPotential
    from galpy.util import bovy_conversion
    ro= 9.
    vo= 230.
    aA= actionAngleIsochroneApprox(pot=MWPotential,b=0.7,
                                   tintJ=11.*units.Gyr,ro=ro,vo=vo)
    aAu= actionAngleIsochroneApprox(pot=MWPotential,b=0.7,
                                    tintJ=11./bovy_conversion.time_in_Gyr(vo,ro))
    assert numpy.fabs(aA._tintJ-aAu._tintJ) < 10.**-10., 'tintJ with units in actionAngleIsochroneApprox setup does not work as expected'
    return None

def test_actionAngle_method_inputAsQuantity():
    from galpy.actionAngle import actionAngleIsochrone, actionAngleSpherical, \
        actionAngleAdiabatic, actionAngleStaeckel, actionAngleIsochroneApprox
    from galpy.potential import PlummerPotential, MWPotential
    ro,vo= 9.,230.
    # actionAngleIsochrone
    aA= actionAngleIsochrone(b=0.8,ro=ro,vo=vo)
    aAnu= actionAngleIsochrone(b=0.8)
    for ii in range(3):
        assert numpy.fabs(aA(1.1*ro*units.kpc,0.1*vo*units.km/units.s,1.1*vo*units.km/units.s,0.1*ro*units.kpc,0.2*vo*units.km/units.s,0.*units.rad,use_physical=False)[ii]-aAnu(1.1,0.1,1.1,0.1,0.2,0.)[ii]) < 10.**-8., 'actionAngle method __call__ does not return the correct value when input is Quantity'
    for ii in range(3):
        assert numpy.fabs(aA.actionsFreqs(1.1*ro*units.kpc,0.1*vo*units.km/units.s,1.1*vo*units.km/units.s,0.1*ro*units.kpc,0.2*vo*units.km/units.s,0.*units.rad,use_physical=False)[ii]-aAnu.actionsFreqs(1.1,0.1,1.1,0.1,0.2,0.)[ii]) < 10.**-8., 'actionAngle method actionsFreqs does not return the correct value when input is Quantity'
    for ii in range(3,6):
        assert numpy.fabs(aA.actionsFreqs(1.1*ro*units.kpc,0.1*vo*units.km/units.s,1.1*vo*units.km/units.s,0.1*ro*units.kpc,0.2*vo*units.km/units.s,0.*units.rad,use_physical=False)[ii]-aAnu.actionsFreqs(1.1,0.1,1.1,0.1,0.2,0.)[ii]) < 10.**-8., 'actionAngle method actionsFreqs does not return the correct value when input is Quantity'
    for ii in range(3):
        assert numpy.fabs(aA.actionsFreqsAngles(1.1*ro*units.kpc,0.1*vo*units.km/units.s,1.1*vo*units.km/units.s,0.1*ro*units.kpc,0.2*vo*units.km/units.s,0.*units.rad,use_physical=False)[ii]-aAnu.actionsFreqsAngles(1.1,0.1,1.1,0.1,0.2,0.)[ii]) < 10.**-8., 'actionAngle method actionsFreqsAngles does not return the correct value when input is Quantity'
    for ii in range(3,6):
        assert numpy.fabs(aA.actionsFreqsAngles(1.1*ro*units.kpc,0.1*vo*units.km/units.s,1.1*vo*units.km/units.s,0.1*ro*units.kpc,0.2*vo*units.km/units.s,0.*units.rad,use_physical=False)[ii]-aAnu.actionsFreqsAngles(1.1,0.1,1.1,0.1,0.2,0.)[ii]) < 10.**-8., 'actionAngle method actionsFreqsAngles does not return the correct value when input is Quantity'
    for ii in range(6,9):
        assert numpy.fabs(aA.actionsFreqsAngles(1.1*ro*units.kpc,0.1*vo*units.km/units.s,1.1*vo*units.km/units.s,0.1*ro*units.kpc,0.2*vo*units.km/units.s,0.*units.rad,use_physical=False)[ii]-aAnu.actionsFreqsAngles(1.1,0.1,1.1,0.1,0.2,0.)[ii]) < 10.**-8., 'actionAngle method actionsFreqsAngles does not return the correct value when input is Quantity'
    for ii in range(4):
        assert numpy.fabs(aA.EccZmaxRperiRap(1.1*ro*units.kpc,0.1*vo*units.km/units.s,1.1*vo*units.km/units.s,0.1*ro*units.kpc,0.2*vo*units.km/units.s,0.*units.rad,use_physical=False)[ii]-aAnu.EccZmaxRperiRap(1.1,0.1,1.1,0.1,0.2,0.)[ii]) < 10.**-8., 'actionAngle method EccZmaxRperiRap does not return the correct value when input is Quantity'
    # actionAngleSpherical
    pot= PlummerPotential(normalize=1.,b=0.7)
    aA= actionAngleSpherical(pot=pot,ro=ro,vo=vo)
    aAnu= actionAngleSpherical(pot=pot)
    for ii in range(3):
        assert numpy.fabs(aA(1.1*ro*units.kpc,0.1*vo*units.km/units.s,1.1*vo*units.km/units.s,0.1*ro*units.kpc,0.2*vo*units.km/units.s,0.*units.rad,use_physical=False,ro=ro*units.kpc)[ii]-aAnu(1.1,0.1,1.1,0.1,0.2,0.)[ii]) < 10.**-8., 'actionAngle method __call__ does not return the correct value when input is Quantity'
    for ii in range(3):
        assert numpy.fabs(aA.actionsFreqs(1.1*ro*units.kpc,0.1*vo*units.km/units.s,1.1*vo*units.km/units.s,0.1*ro*units.kpc,0.2*vo*units.km/units.s,0.*units.rad,use_physical=False,vo=vo*units.km/units.s)[ii]-aAnu.actionsFreqs(1.1,0.1,1.1,0.1,0.2,0.)[ii]) < 10.**-8., 'actionAngle method actionsFreqs does not return the correct value when input is Quantity'
    for ii in range(3,6):
        assert numpy.fabs(aA.actionsFreqs(1.1*ro*units.kpc,0.1*vo*units.km/units.s,1.1*vo*units.km/units.s,0.1*ro*units.kpc,0.2*vo*units.km/units.s,0.*units.rad,use_physical=False)[ii]-aAnu.actionsFreqs(1.1,0.1,1.1,0.1,0.2,0.)[ii]) < 10.**-8., 'actionAngle method actionsFreqs does not return the correct value when input is Quantity'
    for ii in range(3):
        assert numpy.fabs(aA.actionsFreqsAngles(1.1*ro*units.kpc,0.1*vo*units.km/units.s,1.1*vo*units.km/units.s,0.1*ro*units.kpc,0.2*vo*units.km/units.s,0.*units.rad,use_physical=False)[ii]-aAnu.actionsFreqsAngles(1.1,0.1,1.1,0.1,0.2,0.)[ii]) < 10.**-8., 'actionAngle method actionsFreqsAngles does not return the correct value when input is Quantity'
    for ii in range(3,6):
        assert numpy.fabs(aA.actionsFreqsAngles(1.1*ro*units.kpc,0.1*vo*units.km/units.s,1.1*vo*units.km/units.s,0.1*ro*units.kpc,0.2*vo*units.km/units.s,0.*units.rad,use_physical=False)[ii]-aAnu.actionsFreqsAngles(1.1,0.1,1.1,0.1,0.2,0.)[ii]) < 10.**-8., 'actionAngle method actionsFreqsAngles does not return the correct value when input is Quantity'
    for ii in range(6,9):
        assert numpy.fabs(aA.actionsFreqsAngles(1.1*ro*units.kpc,0.1*vo*units.km/units.s,1.1*vo*units.km/units.s,0.1*ro*units.kpc,0.2*vo*units.km/units.s,0.*units.rad,use_physical=False)[ii]-aAnu.actionsFreqsAngles(1.1,0.1,1.1,0.1,0.2,0.)[ii]) < 10.**-8., 'actionAngle method actionsFreqsAngles does not return the correct value when input is Quantity'
    # actionAngleAdiabatic
    aA= actionAngleAdiabatic(pot=MWPotential,ro=ro,vo=vo)
    aAnu= actionAngleAdiabatic(pot=MWPotential)
    for ii in range(3):
        assert numpy.fabs(aA(1.1*ro*units.kpc,0.1*vo*units.km/units.s,1.1*vo*units.km/units.s,0.1*ro*units.kpc,0.2*vo*units.km/units.s,0.*units.rad,use_physical=False)[ii]-aAnu(1.1,0.1,1.1,0.1,0.2,0.)[ii]) < 10.**-8., 'actionAngle method __call__ does not return the correct value when input is Quantity'
    for ii in range(4):
        assert numpy.fabs(aA.EccZmaxRperiRap(1.1*ro*units.kpc,0.1*vo*units.km/units.s,1.1*vo*units.km/units.s,0.1*ro*units.kpc,0.2*vo*units.km/units.s,0.*units.rad,use_physical=False)[ii]-aAnu.EccZmaxRperiRap(1.1,0.1,1.1,0.1,0.2,0.)[ii]) < 10.**-8., 'actionAngle method EccZmaxRperiRap does not return the correct value when input is Quantity'
    # actionAngleStaeckel
    aA= actionAngleStaeckel(pot=MWPotential,delta=0.45,ro=ro,vo=vo)
    aAnu= actionAngleStaeckel(pot=MWPotential,delta=0.45)
    for ii in range(3):
        assert numpy.fabs(aA(1.1*ro*units.kpc,0.1*vo*units.km/units.s,1.1*vo*units.km/units.s,0.1*ro*units.kpc,0.2*vo*units.km/units.s,0.*units.rad,use_physical=False)[ii]-aAnu(1.1,0.1,1.1,0.1,0.2,0.)[ii]) < 10.**-8., 'actionAngle method __call__ does not return the correct value when input is Quantity'
    for ii in range(3):
        assert numpy.fabs(aA.actionsFreqs(1.1*ro*units.kpc,0.1*vo*units.km/units.s,1.1*vo*units.km/units.s,0.1*ro*units.kpc,0.2*vo*units.km/units.s,0.*units.rad,use_physical=False)[ii]-aAnu.actionsFreqs(1.1,0.1,1.1,0.1,0.2,0.)[ii]) < 10.**-8., 'actionAngle method actionsFreqs does not return the correct value when input is Quantity'
    for ii in range(3,6):
        assert numpy.fabs(aA.actionsFreqs(1.1*ro*units.kpc,0.1*vo*units.km/units.s,1.1*vo*units.km/units.s,0.1*ro*units.kpc,0.2*vo*units.km/units.s,0.*units.rad,use_physical=False)[ii]-aAnu.actionsFreqs(1.1,0.1,1.1,0.1,0.2,0.)[ii]) < 10.**-8., 'actionAngle method actionsFreqs does not return the correct value when input is Quantity'
    for ii in range(3):
        assert numpy.fabs(aA.actionsFreqsAngles(1.1*ro*units.kpc,0.1*vo*units.km/units.s,1.1*vo*units.km/units.s,0.1*ro*units.kpc,0.2*vo*units.km/units.s,0.*units.rad,use_physical=False)[ii]-aAnu.actionsFreqsAngles(1.1,0.1,1.1,0.1,0.2,0.)[ii]) < 10.**-8., 'actionAngle method actionsFreqsAngles does not return the correct value when input is Quantity'
    for ii in range(3,6):
        assert numpy.fabs(aA.actionsFreqsAngles(1.1*ro*units.kpc,0.1*vo*units.km/units.s,1.1*vo*units.km/units.s,0.1*ro*units.kpc,0.2*vo*units.km/units.s,0.*units.rad,use_physical=False)[ii]-aAnu.actionsFreqsAngles(1.1,0.1,1.1,0.1,0.2,0.)[ii]) < 10.**-8., 'actionAngle method actionsFreqsAngles does not return the correct value when input is Quantity'
    for ii in range(6,9):
        assert numpy.fabs(aA.actionsFreqsAngles(1.1*ro*units.kpc,0.1*vo*units.km/units.s,1.1*vo*units.km/units.s,0.1*ro*units.kpc,0.2*vo*units.km/units.s,0.*units.rad,use_physical=False)[ii]-aAnu.actionsFreqsAngles(1.1,0.1,1.1,0.1,0.2,0.)[ii]) < 10.**-8., 'actionAngle method actionsFreqsAngles does not return the correct value when input is Quantity'
    for ii in range(4):
        assert numpy.fabs(aA.EccZmaxRperiRap(1.1*ro*units.kpc,0.1*vo*units.km/units.s,1.1*vo*units.km/units.s,0.1*ro*units.kpc,0.2*vo*units.km/units.s,0.*units.rad,use_physical=False)[ii]-aAnu.EccZmaxRperiRap(1.1,0.1,1.1,0.1,0.2,0.)[ii]) < 10.**-8., 'actionAngle method EccZmaxRperiRap does not return the correct value when input is Quantity'
    # actionAngleIsochroneApprox
    aA= actionAngleIsochroneApprox(pot=MWPotential,b=0.8,ro=ro,vo=vo)
    aAnu= actionAngleIsochroneApprox(pot=MWPotential,b=0.8)
    for ii in range(3):
        assert numpy.fabs(aA(1.1*ro*units.kpc,0.1*vo*units.km/units.s,1.1*vo*units.km/units.s,0.1*ro*units.kpc,0.2*vo*units.km/units.s,0.*units.rad,use_physical=False)[ii]-aAnu(1.1,0.1,1.1,0.1,0.2,0.)[ii]) < 10.**-8., 'actionAngle method __call__ does not return the correct value when input is Quantity'
    for ii in range(3):
        assert numpy.fabs(aA.actionsFreqs(1.1*ro*units.kpc,0.1*vo*units.km/units.s,1.1*vo*units.km/units.s,0.1*ro*units.kpc,0.2*vo*units.km/units.s,0.*units.rad,use_physical=False)[ii]-aAnu.actionsFreqs(1.1,0.1,1.1,0.1,0.2,0.)[ii]) < 10.**-8., 'actionAngle method actionsFreqs does not return the correct value when input is Quantity'
    for ii in range(3,6):
        assert numpy.fabs(aA.actionsFreqs(1.1*ro*units.kpc,0.1*vo*units.km/units.s,1.1*vo*units.km/units.s,0.1*ro*units.kpc,0.2*vo*units.km/units.s,0.*units.rad,use_physical=False)[ii]-aAnu.actionsFreqs(1.1,0.1,1.1,0.1,0.2,0.)[ii]) < 10.**-8., 'actionAngle method actionsFreqs does not return the correct value when input is Quantity'
    for ii in range(3):
        assert numpy.fabs(aA.actionsFreqsAngles(1.1*ro*units.kpc,0.1*vo*units.km/units.s,1.1*vo*units.km/units.s,0.1*ro*units.kpc,0.2*vo*units.km/units.s,0.*units.rad,use_physical=False)[ii]-aAnu.actionsFreqsAngles(1.1,0.1,1.1,0.1,0.2,0.)[ii]) < 10.**-8., 'actionAngle method actionsFreqsAngles does not return the correct value when input is Quantity'
    for ii in range(3,6):
        assert numpy.fabs(aA.actionsFreqsAngles(1.1*ro*units.kpc,0.1*vo*units.km/units.s,1.1*vo*units.km/units.s,0.1*ro*units.kpc,0.2*vo*units.km/units.s,0.*units.rad,use_physical=False)[ii]-aAnu.actionsFreqsAngles(1.1,0.1,1.1,0.1,0.2,0.)[ii]) < 10.**-8., 'actionAngle method actionsFreqsAngles does not return the correct value when input is Quantity'
    for ii in range(6,9):
        assert numpy.fabs(aA.actionsFreqsAngles(1.1*ro*units.kpc,0.1*vo*units.km/units.s,1.1*vo*units.km/units.s,0.1*ro*units.kpc,0.2*vo*units.km/units.s,0.*units.rad,use_physical=False)[ii]-aAnu.actionsFreqsAngles(1.1,0.1,1.1,0.1,0.2,0.)[ii]) < 10.**-8., 'actionAngle method actionsFreqsAngles does not return the correct value when input is Quantity'
    return None

def test_actionAngleIsochroneApprox_method_ts_units():   
    from galpy.potential import IsochronePotential
    from galpy.actionAngle import actionAngleIsochroneApprox
    from galpy.orbit import Orbit
    from galpy.util import bovy_conversion
    ip= IsochronePotential(normalize=1.,b=1.2)
    ro, vo= 7.5, 215.
    aAIA= actionAngleIsochroneApprox(pot=ip,b=0.8,ro=ro,vo=vo)
    R,vR,vT,z,vz,phi= 1.1, 0.3, 1.2, 0.2,0.5,2.
    #Setup an orbit, and integrated it first
    o= Orbit([R,vR,vT,z,vz,phi])
    ts= numpy.linspace(0.,10.,25000)*units.Gyr #Integrate for a long time, not the default
    o.integrate(ts,ip)
    jiaO= aAIA.actionsFreqs(o,ts=ts)
    jiaOu= aAIA.actionsFreqs(o,ts=ts.value/bovy_conversion.time_in_Gyr(vo,ro))
    dOr= numpy.fabs((jiaO[3]-jiaOu[3])/jiaO[3])
    dOp= numpy.fabs((jiaO[4]-jiaOu[4])/jiaO[4])
    dOz= numpy.fabs((jiaO[5]-jiaOu[5])/jiaO[5])
    assert dOr < 10.**-6., 'actionAngleIsochroneApprox with ts with units fails'
    assert dOp < 10.**-6., 'actionAngleIsochroneApprox with ts with units fails'
    assert dOz < 10.**-6., 'actionAngleIsochroneApprox with ts with units fails'
    # Same for actionsFreqsAngles
    jiaO= aAIA.actionsFreqsAngles(o,ts=ts)
    jiaOu= aAIA.actionsFreqsAngles(o,ts=ts.value/bovy_conversion.time_in_Gyr(vo,ro))
    dOr= numpy.fabs((jiaO[3]-jiaOu[3])/jiaO[3])
    dOp= numpy.fabs((jiaO[4]-jiaOu[4])/jiaO[4])
    dOz= numpy.fabs((jiaO[5]-jiaOu[5])/jiaO[5])
    assert dOr < 10.**-6., 'actionAngleIsochroneApprox with ts with units fails'
    assert dOp < 10.**-6., 'actionAngleIsochroneApprox with ts with units fails'
    assert dOz < 10.**-6., 'actionAngleIsochroneApprox with ts with units fails'
    return None

def test_actionAngle_inconsistentPotentialUnits_error():
    from galpy.actionAngle import actionAngleIsochrone, actionAngleSpherical, \
        actionAngleAdiabatic, actionAngleStaeckel, actionAngleIsochroneApprox
    from galpy.potential import PlummerPotential, IsochronePotential
    # actionAngleIsochrone
    pot= IsochronePotential(normalize=1.,ro=7.,vo=220.) 
    with pytest.raises(AssertionError) as excinfo:
        actionAngleIsochrone(ip=pot,ro=8.,vo=220.)
    pot= IsochronePotential(normalize=1.,ro=8.,vo=230.)
    with pytest.raises(AssertionError) as excinfo:
        actionAngleIsochrone(ip=pot,ro=8.,vo=220.)
    # actionAngleSpherical
    pot= PlummerPotential(normalize=1.,b=0.7,ro=7.,vo=220.)
    with pytest.raises(AssertionError) as excinfo:
        actionAngleSpherical(pot=pot,ro=8.,vo=220.)
    pot= PlummerPotential(normalize=1.,b=0.7,ro=8.,vo=230.)
    with pytest.raises(AssertionError) as excinfo:
        actionAngleSpherical(pot=pot,ro=8.,vo=220.)
    # actionAngleAdiabatic
    pot= PlummerPotential(normalize=1.,b=0.7,ro=7.,vo=220.)
    with pytest.raises(AssertionError) as excinfo:
        actionAngleAdiabatic(pot=[pot],ro=8.,vo=220.)
    pot= PlummerPotential(normalize=1.,b=0.7,ro=8.,vo=230.)
    with pytest.raises(AssertionError) as excinfo:
        actionAngleAdiabatic(pot=[pot],ro=8.,vo=220.)
    # actionAngleStaeckel
    pot= PlummerPotential(normalize=1.,b=0.7,ro=7.,vo=220.)
    with pytest.raises(AssertionError) as excinfo:
        actionAngleStaeckel(delta=0.45,pot=pot,ro=8.,vo=220.)
    pot= PlummerPotential(normalize=1.,b=0.7,ro=8.,vo=230.)
    with pytest.raises(AssertionError) as excinfo:
        actionAngleStaeckel(delta=0.45,pot=pot,ro=8.,vo=220.)
    # actionAngleIsochroneApprox
    pot= PlummerPotential(normalize=1.,b=0.7,ro=7.,vo=220.)
    with pytest.raises(AssertionError) as excinfo:
        actionAngleIsochroneApprox(b=0.8,pot=pot,ro=8.,vo=220.)
    pot= PlummerPotential(normalize=1.,b=0.7,ro=8.,vo=230.)
    with pytest.raises(AssertionError) as excinfo:
        actionAngleIsochroneApprox(b=0.8,pot=pot,ro=8.,vo=220.)
    return None

def test_actionAngle_inconsistentOrbitUnits_error():
    from galpy.actionAngle import actionAngleIsochrone, actionAngleSpherical, \
        actionAngleAdiabatic, actionAngleStaeckel, actionAngleIsochroneApprox
    from galpy.potential import PlummerPotential, IsochronePotential
    from galpy.orbit import Orbit
    # actionAngleIsochrone
    pot= IsochronePotential(normalize=1)
    aA= actionAngleIsochrone(ip=pot,ro=8.,vo=220.)
    o= Orbit([1.1,0.2,1.2,0.1,0.2,0.2],ro=7.,vo=220.) 
    with pytest.raises(AssertionError) as excinfo: aA(o)
    with pytest.raises(AssertionError) as excinfo: aA.actionsFreqs(o)
    with pytest.raises(AssertionError) as excinfo: aA.actionsFreqsAngles(o)
    o= Orbit([1.1,0.2,1.2,0.1,0.2,0.2],ro=8.,vo=230.)
    with pytest.raises(AssertionError) as excinfo: aA(o)
    with pytest.raises(AssertionError) as excinfo: aA.actionsFreqs(o)
    with pytest.raises(AssertionError) as excinfo: aA.actionsFreqsAngles(o)
    # actionAngleSpherical
    pot= PlummerPotential(normalize=1.,b=0.7)
    aA= actionAngleSpherical(pot=pot,ro=8.,vo=220.)
    o= Orbit([1.1,0.2,1.2,0.1,0.2,0.2],ro=7.,vo=220.)
    with pytest.raises(AssertionError) as excinfo: aA(o)
    with pytest.raises(AssertionError) as excinfo: aA.actionsFreqs(o)
    with pytest.raises(AssertionError) as excinfo: aA.actionsFreqsAngles(o)
    o= Orbit([1.1,0.2,1.2,0.1,0.2,0.2],ro=8.,vo=230.)
    with pytest.raises(AssertionError) as excinfo: aA(o)
    with pytest.raises(AssertionError) as excinfo: aA.actionsFreqs(o)
    with pytest.raises(AssertionError) as excinfo: aA.actionsFreqsAngles(o)
    # actionAngleAdiabatic
    aA= actionAngleAdiabatic(pot=[pot],ro=8.,vo=220.)
    o= Orbit([1.1,0.2,1.2,0.1,0.2,0.2],ro=7.,vo=220.)
    with pytest.raises(AssertionError) as excinfo: aA(o)
    o= Orbit([1.1,0.2,1.2,0.1,0.2,0.2],ro=8.,vo=230.)
    with pytest.raises(AssertionError) as excinfo: aA(o)
    # actionAngleStaeckel
    aA= actionAngleStaeckel(delta=0.45,pot=pot,ro=8.,vo=220.)
    o= Orbit([1.1,0.2,1.2,0.1,0.2,0.2],ro=7.,vo=220.)
    with pytest.raises(AssertionError) as excinfo: aA(o)
    with pytest.raises(AssertionError) as excinfo: aA.actionsFreqs(o)
    with pytest.raises(AssertionError) as excinfo: aA.actionsFreqsAngles(o)
    o= Orbit([1.1,0.2,1.2,0.1,0.2,0.2],ro=8.,vo=230.)
    with pytest.raises(AssertionError) as excinfo: aA(o)
    with pytest.raises(AssertionError) as excinfo: aA.actionsFreqs(o)
    with pytest.raises(AssertionError) as excinfo: aA.actionsFreqsAngles(o)
    # actionAngleIsochroneApprox
    aA= actionAngleIsochroneApprox(b=0.8,pot=pot,ro=8.,vo=220.)
    o= Orbit([1.1,0.2,1.2,0.1,0.2,0.2],ro=7.,vo=220.)
    with pytest.raises(AssertionError) as excinfo: aA(o)
    with pytest.raises(AssertionError) as excinfo: aA.actionsFreqs(o)
    with pytest.raises(AssertionError) as excinfo: aA.actionsFreqsAngles(o)
    o= Orbit([1.1,0.2,1.2,0.1,0.2,0.2],ro=8.,vo=230.)
    with pytest.raises(AssertionError) as excinfo: aA(o)
    with pytest.raises(AssertionError) as excinfo: aA.actionsFreqs(o)
    with pytest.raises(AssertionError) as excinfo: aA.actionsFreqsAngles(o)
    return None

def test_actionAngle_input_wrongunits():
    from galpy.actionAngle import actionAngleSpherical
    from galpy.potential import PlummerPotential
    # actionAngleSpherical
    pot= PlummerPotential(normalize=1.,b=0.7)
    aA= actionAngleSpherical(pot=pot,ro=8.,vo=220.)
    with pytest.raises(units.UnitConversionError) as excinfo:
        aA(1.*units.Gyr,0.1*units.km/units.s,
           1.1*units.km/units.s,0.1*units.kpc,
           0.2*units.km/units.s,0.1*units.rad)
    with pytest.raises(units.UnitConversionError) as excinfo:
        aA(1.*units.kpc,0.1*units.Gyr,
           1.1*units.km/units.s,0.1*units.kpc,
           0.2*units.km/units.s,0.1*units.rad)
    return None
    

def test_estimateDeltaStaeckel_method_returntype():
    from galpy.potential import MiyamotoNagaiPotential
    from galpy.actionAngle import estimateDeltaStaeckel
    pot= MiyamotoNagaiPotential(normalize=True,ro=8.,vo=220.)
    assert isinstance(estimateDeltaStaeckel(pot,1.1,0.1),units.Quantity), 'estimateDeltaStaeckel function does not return Quantity when it should'
    assert isinstance(estimateDeltaStaeckel(pot,1.1*numpy.ones(3),0.1*numpy.ones(3)),units.Quantity), 'estimateDeltaStaeckel function does not return Quantity when it should'
    return None

def test_estimateDeltaStaeckel_method_returnunit():
    from galpy.potential import MiyamotoNagaiPotential
    from galpy.actionAngle import estimateDeltaStaeckel
    pot= MiyamotoNagaiPotential(normalize=True,ro=8.,vo=220.)
    try:
        estimateDeltaStaeckel(pot,1.1,0.1).to(units.kpc)
    except units.UnitConversionError:
        raise AssertionError('estimateDeltaStaeckel function does not return Quantity with the right units')
    try:
        estimateDeltaStaeckel(pot,1.1*numpy.ones(3),0.1*numpy.ones(3)).to(units.kpc)
    except units.UnitConversionError:
        raise AssertionError('estimateDeltaStaeckel function does not return Quantity with the right units')
    return None

def test_estimateDeltaStaeckel_method_value():
    from galpy.potential import MiyamotoNagaiPotential
    from galpy.actionAngle import estimateDeltaStaeckel
    ro, vo= 9., 230.
    pot= MiyamotoNagaiPotential(normalize=True,ro=ro,vo=vo)
    potu= MiyamotoNagaiPotential(normalize=True)
    assert numpy.fabs(estimateDeltaStaeckel(pot,1.1*ro*units.kpc,0.1*ro*units.kpc).to(units.kpc).value-estimateDeltaStaeckel(potu,1.1,0.1)*ro) < 10.**-8., 'estimateDeltaStaeckel function does not return Quantity with the right value'
    assert numpy.all(numpy.fabs(estimateDeltaStaeckel(pot,1.1*numpy.ones(3),0.1*numpy.ones(3)).to(units.kpc).value-estimateDeltaStaeckel(potu,1.1*numpy.ones(3),0.1*numpy.ones(3))*ro) < 10.**-8.), 'estimateDeltaStaeckel function does not return Quantity with the right value'
    return None

def test_estimateBIsochrone_method_returntype():
    from galpy.potential import MiyamotoNagaiPotential
    from galpy.actionAngle import estimateBIsochrone
    pot= MiyamotoNagaiPotential(normalize=True,ro=8.,vo=220.)
    assert isinstance(estimateBIsochrone(pot,1.1,0.1),units.Quantity), 'estimateBIsochrone function does not return Quantity when it should'
    for ii in range(3):
        assert isinstance(estimateBIsochrone(pot,1.1*numpy.ones(3),0.1*numpy.ones(3))[ii],units.Quantity), 'estimateBIsochrone function does not return Quantity when it should'
    return None

def test_estimateBIsochrone_method_returnunit():
    from galpy.potential import MiyamotoNagaiPotential
    from galpy.actionAngle import estimateBIsochrone
    pot= MiyamotoNagaiPotential(normalize=True,ro=8.,vo=220.)
    try:
        estimateBIsochrone(pot,1.1,0.1).to(units.kpc)
    except units.UnitConversionError:
        raise AssertionError('estimateBIsochrone function does not return Quantity with the right units')
    for ii in range(3):
        try:
            estimateBIsochrone(pot,1.1*numpy.ones(3),0.1*numpy.ones(3))[ii].to(units.kpc)
        except units.UnitConversionError:
            raise AssertionError('estimateBIsochrone function does not return Quantity with the right units')
    return None

def test_estimateBIsochrone_method_value():
    from galpy.potential import MiyamotoNagaiPotential
    from galpy.actionAngle import estimateBIsochrone
    ro, vo= 9., 230.
    pot= MiyamotoNagaiPotential(normalize=True,ro=ro,vo=vo)
    potu= MiyamotoNagaiPotential(normalize=True)
    assert numpy.fabs(estimateBIsochrone(pot,1.1*ro*units.kpc,0.1*ro*units.kpc).to(units.kpc).value-estimateBIsochrone(potu,1.1,0.1)*ro) < 10.**-8., 'estimateBIsochrone function does not return Quantity with the right value'
    for ii in range(3):
        assert numpy.all(numpy.fabs(estimateBIsochrone(pot,1.1*numpy.ones(3),0.1*numpy.ones(3))[ii].to(units.kpc).value-estimateBIsochrone(potu,1.1*numpy.ones(3),0.1*numpy.ones(3))[ii]*ro) < 10.**-8.), 'estimateBIsochrone function does not return Quantity with the right value'
    return None

def test_df_method_turnphysicalon():
    from galpy.df import dehnendf
    from galpy.orbit import Orbit
    df= dehnendf(ro=7.,vo=230.)
    df.turn_physical_on()
    assert isinstance(df(Orbit([1.1,0.1,1.1])),units.Quantity), 'df method does not return Quantity when turn_physical_on has been called'
    assert numpy.fabs(df._ro-7.) < 10.**-10., 'df method does not work as expected'
    assert numpy.fabs(df._vo-230.) < 10.**-10., 'df method turn_physical_on does not work as expected'
    df.turn_physical_on(ro=9.)
    assert isinstance(df(Orbit([1.1,0.1,1.1])),units.Quantity), 'df method does not return Quantity when turn_physical_on has been called'
    assert numpy.fabs(df._ro-9.) < 10.**-10., 'df method does not work as expected'
    assert numpy.fabs(df._vo-230.) < 10.**-10., 'df method turn_physical_on does not work as expected'
    df.turn_physical_on(vo=210.)
    assert isinstance(df(Orbit([1.1,0.1,1.1])),units.Quantity), 'df method does not return Quantity when turn_physical_on has been called'
    assert numpy.fabs(df._ro-9.) < 10.**-10., 'df method does not work as expected'
    assert numpy.fabs(df._vo-210.) < 10.**-10., 'df method turn_physical_on does not work as expected'
    df.turn_physical_on(ro=10.*units.kpc)
    assert isinstance(df(Orbit([1.1,0.1,1.1])),units.Quantity), 'df method does not return Quantity when turn_physical_on has been called'
    assert numpy.fabs(df._ro-10.) < 10.**-10., 'df method does not work as expected'
    assert numpy.fabs(df._vo-210.) < 10.**-10., 'df method turn_physical_on does not work as expected'
    df.turn_physical_on(vo=190.*units.km/units.s)
    assert isinstance(df(Orbit([1.1,0.1,1.1])),units.Quantity), 'df method does not return Quantity when turn_physical_on has been called'
    assert numpy.fabs(df._ro-10.) < 10.**-10., 'df method does not work as expected'
    assert numpy.fabs(df._vo-190.) < 10.**-10., 'df method turn_physical_on does not work as expected'
    return None

def test_df_method_turnphysicaloff():
    from galpy.df import dehnendf
    from galpy.orbit import Orbit
    df= dehnendf(ro=7.,vo=230.)
    df.turn_physical_off()
    assert isinstance(numpy.atleast_1d(df(Orbit([1.1,0.1,1.1])))[0],float), 'df method does not return float when turn_physical_off has been called'
    return None

def test_diskdf_method_returntype():
    from galpy.df import dehnendf,shudf
    from galpy.orbit import Orbit
    df= dehnendf(ro=8.,vo=220.)
    dfs= shudf(ro=8.,vo=220.)
    assert isinstance(df(Orbit([1.1,0.1,1.1])),units.Quantity), 'diskdf method __call__ does not return Quantity when it should'
    assert isinstance(df.targetSigma2(1.2),units.Quantity), 'diskdf method targetSigma2 does not return Quantity when it should'
    assert isinstance(df.targetSurfacemass(1.2),units.Quantity), 'diskdf method targetSurfacemass does not return Quantity when it should'
    assert isinstance(df.targetSurfacemassLOS(1.2,40.),units.Quantity), 'diskdf method targetSurfacemassLOS does not return Quantity when it should'
    assert isinstance(df.surfacemassLOS(1.2,35.),units.Quantity), 'diskdf method surfacemassLOS does not return Quantity when it should'
    assert isinstance(df.sampledSurfacemassLOS(1.2),units.Quantity), 'diskdf method sampledSurfacemassLOS does not return Quantity when it should'
    assert isinstance(df.sampleVRVT(1.1),units.Quantity), 'diskdf method sampleVRVT does not return Quantity when it should'
    assert isinstance(df.sampleLOS(12.)[0].R(),units.Quantity), 'diskdf method sampleLOS does not return Quantity when it should'
    assert isinstance(df.sample()[0].R(),units.Quantity), 'diskdf method sample does not return Quantity when it should'
    assert isinstance(dfs.sample()[0].R(),units.Quantity), 'diskdf method sample does not return Quantity when it should'
    assert isinstance(df.asymmetricdrift(0.8),units.Quantity), 'diskdf method asymmetricdrift does not return Quantity when it should'
    assert isinstance(df.surfacemass(1.1),units.Quantity), 'diskdf method  does not return Quantity when it should'
    assert isinstance(df.sigma2surfacemass(1.2),units.Quantity), 'diskdf method sigma2surfacemass does not return Quantity when it should'
    assert isinstance(df.oortA(1.2),units.Quantity), 'diskdf method oortA does not return Quantity when it should'
    assert isinstance(df.oortB(1.2),units.Quantity), 'diskdf method oortB does not return Quantity when it should'
    assert isinstance(df.oortC(1.2),units.Quantity), 'diskdf method oortC does not return Quantity when it should'
    assert isinstance(df.oortK(1.2),units.Quantity), 'diskdf method oortK does not return Quantity when it should'
    assert isinstance(df.sigma2(1.2),units.Quantity), 'diskdf method sigma2 does not return Quantity when it should'
    assert isinstance(df.sigmaT2(1.2),units.Quantity), 'diskdf method sigmaT2 does not return Quantity when it should'
    assert isinstance(df.sigmaR2(1.2),units.Quantity), 'diskdf method sigmaR2 does not return Quantity when it should'
    assert isinstance(df.meanvT(1.2),units.Quantity), 'diskdf method meanvT does not return Quantity when it should'
    assert isinstance(df.meanvR(1.2),units.Quantity), 'diskdf method meanvR does not return Quantity when it should'
    assert isinstance(df.vmomentsurfacemass(1.1,0,0),units.Quantity), 'diskdf method vmomentsurfacemass does not return Quantity when it should'
    assert isinstance(df.vmomentsurfacemass(1.1,1,0),units.Quantity), 'diskdf method vmomentsurfacemass does not return Quantity when it should'
    assert isinstance(df.vmomentsurfacemass(1.1,1,1),units.Quantity), 'diskdf method vmomentsurfacemass does not return Quantity when it should'
    return None

def test_diskdf_method_returnunit():
    from galpy.df import dehnendf
    from galpy.orbit import Orbit
    df= dehnendf(ro=8.,vo=220.)
    try:
        df(Orbit([1.1,0.1,1.1])).to(1/(units.km/units.s)**2/units.kpc**2)
    except units.UnitConversionError:
        raise AssertionError('diskdf method __call__ does not return Quantity with the right units')
    try:
        df.targetSigma2(1.2).to((units.km/units.s)**2)
    except units.UnitConversionError:
        raise AssertionError('diskdf method targetSigma2 does not return Quantity with the right units')
    try:
        df.targetSurfacemass(1.2).to(units.Msun/units.pc**2)
    except units.UnitConversionError:
        raise AssertionError('diskdf method targetSurfacemass does not return Quantity with the right units')
    try:
        df.targetSurfacemassLOS(1.2,30.).to(units.Msun/units.pc)
    except units.UnitConversionError:
        raise AssertionError('diskdf method targetSurfacemassLOS does not return Quantity with the right units')
    try:
        df.surfacemassLOS(1.2,40.).to(units.Msun/units.pc)
    except units.UnitConversionError:
        raise AssertionError('diskdf method surfacemassLOS does not return Quantity with the right units')
    try:
        df.sampledSurfacemassLOS(1.2).to(units.pc)
    except units.UnitConversionError:
        raise AssertionError('diskdf method sampledSurfacemassLOS does not return Quantity with the right units')
    try:
        df.sampleVRVT(1.2).to(units.km/units.s)
    except units.UnitConversionError:
        raise AssertionError('diskdf method sampleVRVT does not return Quantity with the right units')
    try:
        df.asymmetricdrift(1.2).to(units.km/units.s)
    except units.UnitConversionError:
        raise AssertionError('diskdf method asymmetricdrift does not return Quantity with the right units')
    try:
        df.surfacemass(1.2).to(units.Msun/units.pc**2)
    except units.UnitConversionError:
        raise AssertionError('diskdf method surfacemass does not return Quantity with the right units')
    try:
        df.sigma2surfacemass(1.2).to(units.Msun/units.pc**2*(units.km/units.s)**2)
    except units.UnitConversionError:
        raise AssertionError('diskdf method surfacemass does not return Quantity with the right units')
    try:
        df.oortA(1.2).to(1/units.Gyr)
    except units.UnitConversionError:
        raise AssertionError('diskdf method oortA does not return Quantity with the right units')
    try:
        df.oortB(1.2).to(1/units.Gyr)
    except units.UnitConversionError:
        raise AssertionError('diskdf method oortB does not return Quantity with the right units')
    try:
        df.oortC(1.2).to(1/units.Gyr)
    except units.UnitConversionError:
        raise AssertionError('diskdf method oortC does not return Quantity with the right units')
    try:
        df.oortK(1.2).to(1/units.Gyr)
    except units.UnitConversionError:
        raise AssertionError('diskdf method oortK does not return Quantity with the right units')
    try:
        df.sigma2(1.2).to((units.km/units.s)**2)
    except units.UnitConversionError:
        raise AssertionError('diskdf method sigma2 does not return Quantity with the right units')
    try:
        df.sigmaT2(1.2).to((units.km/units.s)**2)
    except units.UnitConversionError:
        raise AssertionError('diskdf method sigmaT2 does not return Quantity with the right units')
    try:
        df.sigmaR2(1.2).to((units.km/units.s)**2)
    except units.UnitConversionError:
        raise AssertionError('diskdf method sigmaR2 does not return Quantity with the right units')
    try:
        df.meanvR(1.2).to((units.km/units.s))
    except units.UnitConversionError:
        raise AssertionError('diskdf method meanvR does not return Quantity with the right units')
    try:
        df.meanvT(1.2).to((units.km/units.s))
    except units.UnitConversionError:
        raise AssertionError('diskdf method meanvT does not return Quantity with the right units')
    try:
        df.vmomentsurfacemass(1.1,0,0).to(units.Msun/units.pc**2)
    except units.UnitConversionError:
        raise AssertionError('diskdf method vmomentsurfacemass does not return Quantity with the right units')
    try:
        df.vmomentsurfacemass(1.1,1,0).to(units.Msun/units.pc**2*(units.km/units.s))
    except units.UnitConversionError:
        raise AssertionError('diskdf method vmomentsurfacemass does not return Quantity with the right units')
    try:
        df.vmomentsurfacemass(1.1,1,1).to(units.Msun/units.pc**2*(units.km/units.s)**2)
    except units.UnitConversionError:
        raise AssertionError('diskdf method vmomentsurfacemass does not return Quantity with the right units')
    try:
        df.vmomentsurfacemass(1.1,0,2).to(units.Msun/units.pc**2*(units.km/units.s)**2)
    except units.UnitConversionError:
        raise AssertionError('diskdf method vmomentsurfacemass does not return Quantity with the right units')
    return None

def test_diskdf_method_value():
    from galpy.df import dehnendf
    from galpy.orbit import Orbit
    from galpy.util import bovy_conversion
    ro, vo= 7., 230.
    df= dehnendf(ro=ro,vo=vo)
    dfnou= dehnendf()
    assert numpy.fabs(df(Orbit([1.1,0.1,1.1])).to(1/units.kpc**2/(units.km/units.s)**2).value-dfnou(Orbit([1.1,0.1,1.1]))/vo**2/ro**2) < 10.**-8., 'diskdf method __call__ does not return correct Quantity'
    assert numpy.fabs(df.targetSigma2(1.2).to((units.km/units.s)**2).value-dfnou.targetSigma2(1.2)*vo**2) < 10.**-8., 'diskdf method targetSigma2 does not return correct Quantity'
    assert numpy.fabs(df.targetSurfacemass(1.2).to(units.Msun/units.pc**2).value-dfnou.targetSurfacemass(1.2)*bovy_conversion.surfdens_in_msolpc2(vo,ro)) < 10.**-8., 'diskdf method targetSurfacemass does not return correct Quantity'
    assert numpy.fabs(df.targetSurfacemassLOS(1.2,40.).to(units.Msun/units.pc).value-dfnou.targetSurfacemassLOS(1.2,40.)*bovy_conversion.surfdens_in_msolpc2(vo,ro)*ro*1000.)< 10.**-8., 'diskdf method targetSurfacemassLOS does not return correct Quantity'
    assert numpy.fabs(df.surfacemassLOS(1.2,35.).to(units.Msun/units.pc).value-dfnou.surfacemassLOS(1.2,35.)*bovy_conversion.surfdens_in_msolpc2(vo,ro)*ro*1000.)< 10.**-8., 'diskdf method surfacemassLOS does not return correct Quantity'
    assert numpy.fabs(df.asymmetricdrift(0.8).to(units.km/units.s).value-dfnou.asymmetricdrift(0.8)*vo)< 10.**-8., 'diskdf method asymmetricdrift does not return correct Quantity'
    assert numpy.fabs(df.surfacemass(1.1).to(units.Msun/units.pc**2).value-dfnou.surfacemass(1.1)*bovy_conversion.surfdens_in_msolpc2(vo,ro)) < 10.**-8., 'diskdf method  does not return correct Quantity'
    assert numpy.fabs(df.sigma2surfacemass(1.2).to(units.Msun/units.pc**2*(units.km/units.s)**2).value-dfnou.sigma2surfacemass(1.2)*bovy_conversion.surfdens_in_msolpc2(vo,ro)*vo**2) < 10.**-8., 'diskdf method sigma2surfacemass does not return correct Quantity'
    assert numpy.fabs(df.oortA(1.2).to(1/units.Gyr).value-dfnou.oortA(1.2)*bovy_conversion.freq_in_Gyr(vo,ro)) < 10.**-8., 'diskdf method oortA does not return correct Quantity'
    assert numpy.fabs(df.oortB(1.2).to(1/units.Gyr).value-dfnou.oortB(1.2)*bovy_conversion.freq_in_Gyr(vo,ro)) < 10.**-8., 'diskdf method oortB does not return correct Quantity'
    assert numpy.fabs(df.oortC(1.2).to(1/units.Gyr).value-dfnou.oortC(1.2)*bovy_conversion.freq_in_Gyr(vo,ro)) < 10.**-8., 'diskdf method oortC does not return correct Quantity'
    assert numpy.fabs(df.oortK(1.2).to(1/units.Gyr).value-dfnou.oortK(1.2)*bovy_conversion.freq_in_Gyr(vo,ro)) < 10.**-8., 'diskdf method oortK does not return correct Quantity'
    assert numpy.fabs(df.sigma2(1.2).to((units.km/units.s)**2).value-dfnou.sigma2(1.2)*vo**2) < 10.**-8., 'diskdf method sigma2 does not return correct Quantity'
    assert numpy.fabs(df.sigmaT2(1.2).to((units.km/units.s)**2).value-dfnou.sigmaT2(1.2)*vo**2) < 10.**-8., 'diskdf method sigmaT2 does not return correct Quantity'
    assert numpy.fabs(df.sigmaR2(1.2).to((units.km/units.s)**2).value-dfnou.sigmaR2(1.2)*vo**2) < 10.**-8., 'diskdf method sigmaR2 does not return correct Quantity'
    assert numpy.fabs(df.meanvT(1.2).to(units.km/units.s).value-dfnou.meanvT(1.2)*vo)< 10.**-8., 'diskdf method meanvT does not return correct Quantity'
    assert numpy.fabs(df.meanvR(1.2).to(units.km/units.s).value-dfnou.meanvR(1.2)*vo)< 10.**-8., 'diskdf method meanvT does not return correct Quantity'
    assert numpy.fabs(df.vmomentsurfacemass(1.1,0,0).to(units.Msun/units.pc**2).value-dfnou.vmomentsurfacemass(1.1,0,0)*bovy_conversion.surfdens_in_msolpc2(vo,ro)) < 10.**-8., 'diskdf method vmomentsurfacemass does not return correct Quantity'
    assert numpy.fabs(df.vmomentsurfacemass(1.1,0,1).to(units.Msun/units.pc**2*(units.km/units.s)**1).value-dfnou.vmomentsurfacemass(1.1,0,1)*bovy_conversion.surfdens_in_msolpc2(vo,ro)*vo) < 10.**-8., 'diskdf method vmomentsurfacemass does not return correct Quantity'
    assert numpy.fabs(df.vmomentsurfacemass(1.1,1,1).to(units.Msun/units.pc**2*(units.km/units.s)**2).value-dfnou.vmomentsurfacemass(1.1,1,1)*bovy_conversion.surfdens_in_msolpc2(vo,ro)*vo**2) < 10.**-8., 'diskdf method vmomentsurfacemass does not return correct Quantity'
    return None

def test_diskdf_sample():
    # Test that the sampling routines work with Quantity output
    from galpy.df import dehnendf, shudf
    ro, vo= 7., 230.
    df= dehnendf(ro=ro,vo=vo)
    dfnou= dehnendf()
    dfs= shudf(ro=ro,vo=vo)
    dfsnou= shudf()
    # sampledSurfacemassLOS
    numpy.random.seed(1)
    du= df.sampledSurfacemassLOS(11.*units.deg,n=1,
                                 maxd=10.*units.kpc).to(units.kpc).value/ro
    numpy.random.seed(1)
    dnou= dfnou.sampledSurfacemassLOS(11.*numpy.pi/180.,n=1,maxd=10./ro)
    assert numpy.fabs(du-dnou) < 10.**-8., 'diskdf sampling method sampledSurfacemassLOS does not return expected Quantity'
    # sampleVRVT
    numpy.random.seed(1)
    du= df.sampleVRVT(1.1,n=1).to(units.km/units.s).value/vo
    numpy.random.seed(1)
    dnou= dfnou.sampleVRVT(1.1,n=1)
    assert numpy.all(numpy.fabs(du-dnou) < 10.**-8.), 'diskdf sampling method sampleVRVT does not return expected Quantity'
    # sampleLOS
    numpy.random.seed(1)
    du= df.sampleLOS(11.*units.deg,n=1)
    numpy.random.seed(1)
    dnou= dfnou.sampleLOS(11.,n=1,deg=True)
    assert numpy.all(numpy.fabs(numpy.array(du[0]._orb.vxvv)-numpy.array(dnou[0]._orb.vxvv)) < 10.**-8.), 'diskdf sampling method sampleLOS does not work as expected with Quantity input'
    # sample
    numpy.random.seed(1)
    du= df.sample(rrange=[4.*units.kpc,12.*units.kpc],n=1)
    numpy.random.seed(1)
    dnou= dfnou.sample(rrange=[4./ro,12./ro],n=1)
    assert numpy.all(numpy.fabs(numpy.array(du[0]._orb.vxvv)-numpy.array(dnou[0]._orb.vxvv)) < 10.**-8.), 'diskdf sampling method sample does not work as expected with Quantity input'
    # sample for Shu
    numpy.random.seed(1)
    du= dfs.sample(rrange=[4.*units.kpc,12.*units.kpc],n=1)
    numpy.random.seed(1)
    dnou= dfsnou.sample(rrange=[4./ro,12./ro],n=1)
    assert numpy.all(numpy.fabs(numpy.array(du[0]._orb.vxvv)-numpy.array(dnou[0]._orb.vxvv)) < 10.**-8.), 'diskdf sampling method sample does not work as expected with Quantity input'
    return None

def test_diskdf_method_inputAsQuantity():
    # Using the decorator
    from galpy.df import dehnendf
    from galpy.util import bovy_conversion
    ro, vo= 7., 230.
    df= dehnendf(ro=ro,vo=vo)
    dfnou= dehnendf()
    assert numpy.fabs(df.targetSigma2(1.2*ro*units.kpc).to((units.km/units.s)**2).value-dfnou.targetSigma2(1.2)*vo**2) < 10.**-8., 'diskdf method targetSigma2 does not return correct Quantity'
    assert numpy.fabs(df.targetSurfacemass(1.2*ro*units.kpc).to(units.Msun/units.pc**2).value-dfnou.targetSurfacemass(1.2)*bovy_conversion.surfdens_in_msolpc2(vo,ro)) < 10.**-8., 'diskdf method targetSurfacemass does not return correct Quantity'
    assert numpy.fabs(df.asymmetricdrift(0.8*ro*units.kpc).to(units.km/units.s).value-dfnou.asymmetricdrift(0.8)*vo)< 10.**-8., 'diskdf method asymmetricdrift does not return correct Quantity'
    assert numpy.fabs(df.surfacemass(1.1*ro*units.kpc).to(units.Msun/units.pc**2).value-dfnou.surfacemass(1.1)*bovy_conversion.surfdens_in_msolpc2(vo,ro)) < 10.**-8., 'diskdf method  does not return correct Quantity'
    assert numpy.fabs(df.sigma2surfacemass(1.2*ro*units.kpc).to(units.Msun/units.pc**2*(units.km/units.s)**2).value-dfnou.sigma2surfacemass(1.2)*bovy_conversion.surfdens_in_msolpc2(vo,ro)*vo**2) < 10.**-8., 'diskdf method sigma2surfacemass does not return correct Quantity'
    assert numpy.fabs(df.oortA(1.2*ro*units.kpc).to(1/units.Gyr).value-dfnou.oortA(1.2)*bovy_conversion.freq_in_Gyr(vo,ro)) < 10.**-8., 'diskdf method oortA does not return correct Quantity'
    assert numpy.fabs(df.oortB(1.2*ro*units.kpc).to(1/units.Gyr).value-dfnou.oortB(1.2)*bovy_conversion.freq_in_Gyr(vo,ro)) < 10.**-8., 'diskdf method oortB does not return correct Quantity'
    assert numpy.fabs(df.oortC(1.2*ro*units.kpc).to(1/units.Gyr).value-dfnou.oortC(1.2)*bovy_conversion.freq_in_Gyr(vo,ro)) < 10.**-8., 'diskdf method oortC does not return correct Quantity'
    assert numpy.fabs(df.oortK(1.2*ro*units.kpc).to(1/units.Gyr).value-dfnou.oortK(1.2)*bovy_conversion.freq_in_Gyr(vo,ro)) < 10.**-8., 'diskdf method oortK does not return correct Quantity'
    assert numpy.fabs(df.sigma2(1.2*ro*units.kpc).to((units.km/units.s)**2).value-dfnou.sigma2(1.2)*vo**2) < 10.**-8., 'diskdf method sigma2 does not return correct Quantity'
    assert numpy.fabs(df.sigmaT2(1.2*ro*units.kpc).to((units.km/units.s)**2).value-dfnou.sigmaT2(1.2)*vo**2) < 10.**-8., 'diskdf method sigmaT2 does not return correct Quantity'
    assert numpy.fabs(df.sigmaR2(1.2*ro*units.kpc).to((units.km/units.s)**2).value-dfnou.sigmaR2(1.2)*vo**2) < 10.**-8., 'diskdf method sigmaR2 does not return correct Quantity'
    assert numpy.fabs(df.meanvT(1.2*ro*units.kpc).to(units.km/units.s).value-dfnou.meanvT(1.2)*vo)< 10.**-8., 'diskdf method meanvT does not return correct Quantity'
    assert numpy.fabs(df.meanvR(1.2*ro*units.kpc).to(units.km/units.s).value-dfnou.meanvR(1.2)*vo)< 10.**-8., 'diskdf method meanvT does not return correct Quantity'
    return None

def test_diskdf_method_inputAsQuantity_special():
    from galpy.df import dehnendf, shudf
    from galpy.util import bovy_conversion
    ro, vo= 7., 230.
    df= dehnendf(ro=ro,vo=vo)
    dfnou= dehnendf()
    dfs= shudf(ro=ro,vo=vo)
    dfsnou= shudf()
    assert numpy.fabs(df(0.6*vo**2.*units.km**2/units.s**2,1.1*vo*ro*units.kpc*units.km/units.s).to(1/units.kpc**2/(units.km/units.s)**2).value-dfnou(0.6,1.1)/vo**2/ro**2) < 10.**-6., 'diskdf method __call__ with Quantity input does not return correct Quantity'
    assert numpy.fabs(dfs(0.6*vo**2.*units.km**2/units.s**2,1.1*vo*ro*units.kpc*units.km/units.s).to(1/units.kpc**2/(units.km/units.s)**2).value-dfsnou(0.6,1.1)/vo**2/ro**2) < 10.**-6., 'diskdf method __call__ with Quantity input does not return correct Quantity'
    assert numpy.fabs(df.targetSurfacemassLOS(1.2*ro*units.kpc,40.*units.deg).to(units.Msun/units.pc).value-dfnou.targetSurfacemassLOS(1.2,40.)*bovy_conversion.surfdens_in_msolpc2(vo,ro)*ro*1000.)< 10.**-8., 'diskdf method targetSurfacemassLOS with Quantity input does not return correct Quantity'
    assert numpy.fabs(df.surfacemassLOS(1.2*ro*units.kpc,35.*units.deg).to(units.Msun/units.pc).value-dfnou.surfacemassLOS(1.2,35.)*bovy_conversion.surfdens_in_msolpc2(vo,ro)*ro*1000.)< 10.**-8., 'diskdf method surfacemassLOS does with Quantity input not return correct Quantity'
    assert numpy.fabs(df.vmomentsurfacemass(1.1,0,0,ro=9.*units.kpc,vo=245.*units.km/units.s).to(units.Msun/units.pc**2).value-dfnou.vmomentsurfacemass(1.1,0,0)*bovy_conversion.surfdens_in_msolpc2(245,9.)) < 10.**-8., 'diskdf method vmomentsurfacemass does with Quantity input not return correct Quantity'
    return None

def test_diskdf_setup_roAsQuantity():
    from galpy.df import dehnendf
    ro= 7.
    df= dehnendf(ro=ro*units.kpc)
    assert numpy.fabs(df._ro-ro) < 10.**-10., 'ro in diskdf setup as Quantity does not work as expected'
    return None

def test_diskdf_setup_roAsQuantity_oddunits():
    from galpy.df import dehnendf
    ro= 7000.
    df= dehnendf(ro=ro*units.lyr)
    assert numpy.fabs(df._ro-ro*(units.lyr).to(units.kpc)) < 10.**-10., 'ro in diskdf setup as Quantity does not work as expected'
    return None

def test_diskdf_setup_voAsQuantity():
    from galpy.df import dehnendf
    vo= 230.
    df= dehnendf(vo=vo*units.km/units.s)
    assert numpy.fabs(df._vo-vo) < 10.**-10., 'vo in diskdf setup as Quantity does not work as expected'
    return None

def test_diskdf_setup_voAsQuantity_oddunits():
    from galpy.df import dehnendf
    vo= 230.
    df= dehnendf(vo=vo*units.pc/units.Myr)
    assert numpy.fabs(df._vo-vo*(units.pc/units.Myr).to(units.km/units.s)) < 10.**-10., 'vo in diskdf setup as Quantity does not work as expected'
    return None

def test_diskdf_setup_profileAsQuantity():
    from galpy.df import dehnendf,shudf
    from galpy.orbit import Orbit
    df= dehnendf(ro=8.,vo=220.,profileParams=(9.*units.kpc,
                                              10.*units.kpc,
                                              20.*units.km/units.s))
    dfs= shudf(ro=8.,vo=220.,profileParams=(9.*units.kpc,
                                            10.*units.kpc,
                                            20.*units.km/units.s))
    assert numpy.fabs(df._surfaceSigmaProfile._params[0]-9./8.) < 10.**-10., 'hR in diskdf setup as Quantity does not work as expected'
    assert numpy.fabs(df._surfaceSigmaProfile._params[1]-10./8.) < 10.**-10., 'hsR in diskdf setup as Quantity does not work as expected'
    assert numpy.fabs(df._surfaceSigmaProfile._params[2]-20./220.) < 10.**-10., 'sR in diskdf setup as Quantity does not work as expected'
    assert numpy.fabs(dfs._surfaceSigmaProfile._params[0]-9./8.) < 10.**-10., 'hR in diskdf setup as Quantity does not work as expected'
    assert numpy.fabs(dfs._surfaceSigmaProfile._params[1]-10./8.) < 10.**-10., 'hsR in diskdf setup as Quantity does not work as expected'
    assert numpy.fabs(dfs._surfaceSigmaProfile._params[2]-20./220.) < 10.**-10., 'sR in diskdf setup as Quantity does not work as expected'
    return None

def test_evolveddiskdf_method_returntype():
    from galpy.df import dehnendf
    from galpy.potential import LogarithmicHaloPotential, \
        EllipticalDiskPotential
    lp= LogarithmicHaloPotential(normalize=1.)
    ep= EllipticalDiskPotential(twophio=0.05,phib=0.,p=0.,
                                tform=-150.,tsteady=125.)
    idfwarm= dehnendf(beta=0.,profileParams=(1./3.,1.,0.15),ro=8.,vo=220.)
    from galpy.df import evolveddiskdf
    edfwarm= evolveddiskdf(idfwarm,[lp,ep],to=-150.)
    from galpy.orbit import Orbit
    o= Orbit([1.,0.1,1.1,0.1])
    assert isinstance(edfwarm(o),units.Quantity), 'evolveddiskdf method __call__ does not return Quantity when it should'
    assert isinstance(edfwarm.oortA(1.2,grid=True,returnGrids=False,gridpoints\
=3,derivRGrid=True,derivphiGrid=True,derivGridpoints=3),units.Quantity), 'evolveddiskdf method oortA does not return Quantity when it should'
    assert isinstance(edfwarm.oortB(1.2,grid=True,returnGrids=False,gridpoints\
=3,derivRGrid=True,derivphiGrid=True,derivGridpoints=3),units.Quantity), 'evolveddiskdf method oortB does not return Quantity when it should'
    assert isinstance(edfwarm.oortC(1.2,grid=True,returnGrids=False,gridpoints\
=3,derivRGrid=True,derivphiGrid=True,derivGridpoints=3),units.Quantity), 'evolveddiskdf method oortC does not return Quantity when it should'
    assert isinstance(edfwarm.oortK(1.2,grid=True,returnGrids=False,gridpoints\
=3,derivRGrid=True,derivphiGrid=True,derivGridpoints=3),units.Quantity), 'evolveddiskdf method oortK does not return Quantity when it should'
    assert isinstance(edfwarm.sigmaT2(1.2,grid=True,returnGrid=False,gridpoints=3),units.Quantity), 'evolveddiskdf method sigmaT2 does not return Quantity when it should'
    assert isinstance(edfwarm.sigmaR2(1.2,grid=True,returnGrid=False,gridpoints=3),units.Quantity), 'evolveddiskdf method sigmaR2 does not return Quantity when it should'
    assert isinstance(edfwarm.sigmaRT(1.2,grid=True,returnGrid=False,gridpoints=3),units.Quantity), 'evolveddiskdf method sigmaRT does not return Quantity when it should'
    assert isinstance(edfwarm.vertexdev(1.2,grid=True,returnGrid=False,gridpoints=3),units.Quantity), 'evolveddiskdf method vertexdev does not return Quantity when it should'
    assert isinstance(edfwarm.meanvT(1.2,grid=True,returnGrid=False,gridpoints=3),units.Quantity), 'evolveddiskdf method meanvT does not return Quantity when it should'
    assert isinstance(edfwarm.meanvR(1.2,grid=True,returnGrid=False,gridpoints=3),units.Quantity), 'evolveddiskdf method meanvR does not return Quantity when it should'
    return None

def test_evolveddiskdf_method_returnunit():
    from galpy.df import dehnendf
    from galpy.potential import LogarithmicHaloPotential, \
        EllipticalDiskPotential
    lp= LogarithmicHaloPotential(normalize=1.)
    ep= EllipticalDiskPotential(twophio=0.05,phib=0.,p=0.,
                                tform=-150.,tsteady=125.)
    idfwarm= dehnendf(beta=0.,profileParams=(1./3.,1.,0.15),ro=8.,vo=220.)
    from galpy.df import evolveddiskdf
    edfwarm= evolveddiskdf(idfwarm,[lp,ep],to=-150.)
    from galpy.orbit import Orbit
    try:
        edfwarm(Orbit([1.1,0.1,1.1,0.2])).to(1/(units.km/units.s)**2/units.kpc**2)
    except units.UnitConversionError:
        raise AssertionError('evolveddiskdf method __call__ does not return Quantity with the right units')
    try:
        edfwarm.oortA(1.2,grid=True,returnGrids=False,gridpoints=3,derivRGrid=True,derivphiGrid=True,derivGridpoints=3).to(1/units.Gyr)
    except units.UnitConversionError:
        raise AssertionError('evolveddiskdf method oortA does not return Quantity with the right units')
    try:
        edfwarm.oortB(1.2,grid=True,returnGrids=False,gridpoints=3,derivRGrid=True,derivphiGrid=True,derivGridpoints=3).to(1/units.Gyr)
    except units.UnitConversionError:
        raise AssertionError('evolveddiskdf method oortB does not return Quantity with the right units')
    try:
        edfwarm.oortC(1.2,grid=True,returnGrids=False,gridpoints=3,derivRGrid=True,derivphiGrid=True,derivGridpoints=3).to(1/units.Gyr)
    except units.UnitConversionError:
        raise AssertionError('evolveddiskdf method oortC does not return Quantity with the right units')
    try:
        edfwarm.oortK(1.2,grid=True,returnGrids=False,gridpoints=3,derivRGrid=True,derivphiGrid=True,derivGridpoints=3).to(1/units.Gyr)
    except units.UnitConversionError:
        raise AssertionError('evolveddiskdf method oortK does not return Quantity with the right units')
    try:
        edfwarm.sigmaT2(1.2,grid=True,returnGrid=False,gridpoints=3).to((units.km/units.s)**2)
    except units.UnitConversionError:
        raise AssertionError('evolveddiskdf method sigmaT2 does not return Quantity with the right units')
    try:
        edfwarm.sigmaR2(1.2,grid=True,returnGrid=False,gridpoints=3).to((units.km/units.s)**2)
    except units.UnitConversionError:
        raise AssertionError('evolveddiskdf method sigmaR2 does not return Quantity with the right units')
    try:
        edfwarm.sigmaRT(1.2,grid=True,returnGrid=False,gridpoints=3).to((units.km/units.s)**2)
    except units.UnitConversionError:
        raise AssertionError('evolveddiskdf method sigmaRT does not return Quantity with the right units')
    try:
        edfwarm.vertexdev(1.2,grid=True,returnGrid=False,gridpoints=3).to(units.deg)
    except units.UnitConversionError:
        raise AssertionError('evolveddiskdf method vertexdev does not return Quantity with the right units')
    try:
        edfwarm.meanvR(1.2,grid=True,returnGrid=False,gridpoints=3).to((units.km/units.s))
    except units.UnitConversionError:
        raise AssertionError('evolveddiskdf method meanvR does not return Quantity with the right units')
    try:
        edfwarm.meanvT(1.2,grid=True,returnGrid=False,gridpoints=3).to((units.km/units.s))
    except units.UnitConversionError:
        raise AssertionError('evolveddiskdf method meanvT does not return Quantity with the right units')
    return None

def test_evolveddiskdf_method_value():
    from galpy.util import bovy_conversion
    from galpy.df import dehnendf
    from galpy.potential import LogarithmicHaloPotential, \
        EllipticalDiskPotential
    lp= LogarithmicHaloPotential(normalize=1.)
    ep= EllipticalDiskPotential(twophio=0.05,phib=0.,p=0.,
                                tform=-150.,tsteady=125.)
    ro, vo= 6., 230.
    idfwarm= dehnendf(beta=0.,profileParams=(1./3.,1.,0.15),ro=ro,vo=vo)
    from galpy.df import evolveddiskdf
    edfwarm= evolveddiskdf(idfwarm,[lp,ep],to=-150.)
    idfwarmnou= dehnendf(beta=0.,profileParams=(1./3.,1.,0.15))
    edfwarmnou= evolveddiskdf(idfwarmnou,[lp,ep],to=-150.)
    from galpy.orbit import Orbit
    o= Orbit([1.,0.1,1.1,0.1])
    assert numpy.fabs(edfwarm(o).to(1/units.kpc**2/(units.km/units.s)**2).value-edfwarmnou(o)/ro**2/vo**2) < 10.**-8., 'evolveddiskdf method __call__ does not return correct Quantity when it should'
    assert numpy.fabs(edfwarm.oortA(1.2,grid=True,returnGrids=False,gridpoints=3,derivRGrid=True,derivphiGrid=True,derivGridpoints=3).to(1/units.Gyr).value-edfwarmnou.oortA(1.2,grid=True,returnGrids=False,gridpoints=3,derivRGrid=True,derivphiGrid=True,derivGridpoints=3)*bovy_conversion.freq_in_Gyr(vo,ro)) < 10.**-8., 'evolveddiskdf method oortA does not return correct Quantity when it should'
    assert numpy.fabs(edfwarm.oortB(1.2,grid=True,returnGrids=False,gridpoints=3,derivRGrid=True,derivphiGrid=True,derivGridpoints=3).to(1/units.Gyr).value-edfwarmnou.oortB(1.2,grid=True,returnGrids=False,gridpoints=3,derivRGrid=True,derivphiGrid=True,derivGridpoints=3)*bovy_conversion.freq_in_Gyr(vo,ro)) < 10.**-8., 'evolveddiskdf method oortB does not return correct Quantity when it should'
    assert numpy.fabs(edfwarm.oortC(1.2,grid=True,returnGrids=False,gridpoints=3,derivRGrid=True,derivphiGrid=True,derivGridpoints=3).to(1/units.Gyr).value-edfwarmnou.oortC(1.2,grid=True,returnGrids=False,gridpoints=3,derivRGrid=True,derivphiGrid=True,derivGridpoints=3)*bovy_conversion.freq_in_Gyr(vo,ro)) < 10.**-8., 'evolveddiskdf method oortC does not return correct Quantity when it should'
    assert numpy.fabs(edfwarm.oortK(1.2,grid=True,returnGrids=False,gridpoints=3,derivRGrid=True,derivphiGrid=True,derivGridpoints=3).to(1/units.Gyr).value-edfwarmnou.oortK(1.2,grid=True,returnGrids=False,gridpoints=3,derivRGrid=True,derivphiGrid=True,derivGridpoints=3)*bovy_conversion.freq_in_Gyr(vo,ro)) < 10.**-8., 'evolveddiskdf method oortK does not return correct Quantity when it should'
    assert numpy.fabs(edfwarm.sigmaT2(1.2,grid=True,returnGrid=False,gridpoints=3).to((units.km/units.s)**2).value-edfwarmnou.sigmaT2(1.2,grid=True,returnGrid=False,gridpoints=3)*vo**2) < 10.**-8., 'evolveddiskdf method sigmaT2 does not return correct Quantity when it should'
    assert numpy.fabs(edfwarm.sigmaR2(1.2,grid=True,returnGrid=False,gridpoints=3).to((units.km/units.s)**2).value-edfwarmnou.sigmaR2(1.2,grid=True,returnGrid=False,gridpoints=3)*vo**2) < 10.**-8., 'evolveddiskdf method sigmaR2 does not return correct Quantity when it should'
    assert numpy.fabs(edfwarm.sigmaRT(1.2,grid=True,returnGrid=False,gridpoints=3).to((units.km/units.s)**2).value-edfwarmnou.sigmaRT(1.2,grid=True,returnGrid=False,gridpoints=3)*vo**2) < 10.**-8., 'evolveddiskdf method sigmaRT does not return correct Quantity when it should'
    assert numpy.fabs(edfwarm.vertexdev(1.2,grid=True,returnGrid=False,gridpoints=3).to(units.rad).value-edfwarmnou.vertexdev(1.2,grid=True,returnGrid=False,gridpoints=3)) < 10.**-8., 'evolveddiskdf method vertexdev does not return correct Quantity when it should'
    assert numpy.fabs(edfwarm.meanvT(1.2,grid=True,returnGrid=False,gridpoints=3).to(units.km/units.s).value-edfwarmnou.meanvT(1.2,grid=True,returnGrid=False,gridpoints=3)*vo) < 10.**-8., 'evolveddiskdf method meanvT does not return correct Quantity when it should'
    assert numpy.fabs(edfwarm.meanvR(1.2,grid=True,returnGrid=False,gridpoints=3).to(units.km/units.s).value-edfwarmnou.meanvR(1.2,grid=True,returnGrid=False,gridpoints=3)*vo) < 10.**-8., 'evolveddiskdf method meanvR does not return correct Quantity when it should'
    return None

def test_evolveddiskdf_method_inputAsQuantity():
    # Those that use the decorator
    from galpy.util import bovy_conversion
    from galpy.df import dehnendf
    from galpy.potential import LogarithmicHaloPotential, \
        EllipticalDiskPotential
    lp= LogarithmicHaloPotential(normalize=1.)
    ep= EllipticalDiskPotential(twophio=0.05,phib=0.,p=0.,
                                tform=-150.,tsteady=125.)
    ro, vo= 6., 230.
    idfwarm= dehnendf(beta=0.,profileParams=(1./3.,1.,0.15),ro=ro,vo=vo)
    from galpy.df import evolveddiskdf
    edfwarm= evolveddiskdf(idfwarm,[lp,ep],to=-150.)
    idfwarmnou= dehnendf(beta=0.,profileParams=(1./3.,1.,0.15))
    edfwarmnou= evolveddiskdf(idfwarmnou,[lp,ep],to=-150.)
    from galpy.orbit import Orbit
    assert numpy.fabs(edfwarm.oortA(1.2*ro*units.kpc,grid=True,returnGrids=False,gridpoints=3,derivRGrid=True,derivphiGrid=True,derivGridpoints=3).to(1/units.Gyr).value-edfwarmnou.oortA(1.2,grid=True,returnGrids=False,gridpoints=3,derivRGrid=True,derivphiGrid=True,derivGridpoints=3)*bovy_conversion.freq_in_Gyr(vo,ro)) < 10.**-8., 'evolveddiskdf method oortA does not return correct Quantity when it should'
    assert numpy.fabs(edfwarm.oortB(1.2*ro*units.kpc,grid=True,returnGrids=False,gridpoints=3,derivRGrid=True,derivphiGrid=True,derivGridpoints=3).to(1/units.Gyr).value-edfwarmnou.oortB(1.2,grid=True,returnGrids=False,gridpoints=3,derivRGrid=True,derivphiGrid=True,derivGridpoints=3)*bovy_conversion.freq_in_Gyr(vo,ro)) < 10.**-8., 'evolveddiskdf method oortB does not return correct Quantity when it should'
    assert numpy.fabs(edfwarm.oortC(1.2*ro*units.kpc,grid=True,returnGrids=False,gridpoints=3,derivRGrid=True,derivphiGrid=True,derivGridpoints=3).to(1/units.Gyr).value-edfwarmnou.oortC(1.2,grid=True,returnGrids=False,gridpoints=3,derivRGrid=True,derivphiGrid=True,derivGridpoints=3)*bovy_conversion.freq_in_Gyr(vo,ro)) < 10.**-8., 'evolveddiskdf method oortC does not return correct Quantity when it should'
    assert numpy.fabs(edfwarm.oortK(1.2*ro*units.kpc,grid=True,returnGrids=False,gridpoints=3,derivRGrid=True,derivphiGrid=True,derivGridpoints=3).to(1/units.Gyr).value-edfwarmnou.oortK(1.2,grid=True,returnGrids=False,gridpoints=3,derivRGrid=True,derivphiGrid=True,derivGridpoints=3)*bovy_conversion.freq_in_Gyr(vo,ro)) < 10.**-8., 'evolveddiskdf method oortK does not return correct Quantity when it should'
    assert numpy.fabs(edfwarm.sigmaT2(1.2*ro*units.kpc,grid=True,returnGrid=False,gridpoints=3).to((units.km/units.s)**2).value-edfwarmnou.sigmaT2(1.2,grid=True,returnGrid=False,gridpoints=3)*vo**2) < 10.**-8., 'evolveddiskdf method sigmaT2 does not return correct Quantity when it should'
    assert numpy.fabs(edfwarm.sigmaR2(1.2*ro*units.kpc,grid=True,returnGrid=False,gridpoints=3).to((units.km/units.s)**2).value-edfwarmnou.sigmaR2(1.2,grid=True,returnGrid=False,gridpoints=3)*vo**2) < 10.**-8., 'evolveddiskdf method sigmaR2 does not return correct Quantity when it should'
    assert numpy.fabs(edfwarm.sigmaRT(1.2*ro*units.kpc,grid=True,returnGrid=False,gridpoints=3).to((units.km/units.s)**2).value-edfwarmnou.sigmaRT(1.2,grid=True,returnGrid=False,gridpoints=3)*vo**2) < 10.**-8., 'evolveddiskdf method sigmaRT does not return correct Quantity when it should'
    assert numpy.fabs(edfwarm.vertexdev(1.2*ro*units.kpc,grid=True,returnGrid=False,gridpoints=3).to(units.rad).value-edfwarmnou.vertexdev(1.2,grid=True,returnGrid=False,gridpoints=3)) < 10.**-8., 'evolveddiskdf method vertexdev does not return correct Quantity when it should'
    assert numpy.fabs(edfwarm.meanvT(1.2*ro*units.kpc,grid=True,returnGrid=False,gridpoints=3).to(units.km/units.s).value-edfwarmnou.meanvT(1.2,grid=True,returnGrid=False,gridpoints=3)*vo) < 10.**-8., 'evolveddiskdf method meanvT does not return correct Quantity when it should'
    assert numpy.fabs(edfwarm.meanvR(1.2*ro*units.kpc,grid=True,returnGrid=False,gridpoints=3).to(units.km/units.s).value-edfwarmnou.meanvR(1.2,grid=True,returnGrid=False,gridpoints=3)*vo) < 10.**-8., 'evolveddiskdf method meanvR does not return correct Quantity when it should'
    return None

def test_evolveddiskdf_method_inputAsQuantity_special():
    from galpy.util import bovy_conversion
    from galpy.df import dehnendf
    from galpy.potential import LogarithmicHaloPotential, \
        EllipticalDiskPotential
    lp= LogarithmicHaloPotential(normalize=1.)
    ep= EllipticalDiskPotential(twophio=0.05,phib=0.,p=0.,
                                tform=-150.,tsteady=125.)
    ro, vo= 6., 230.
    idfwarm= dehnendf(beta=0.,profileParams=(1./3.,1.,0.15),ro=ro,vo=vo)
    from galpy.df import evolveddiskdf
    edfwarm= evolveddiskdf(idfwarm,[lp,ep],to=-150.)
    idfwarmnou= dehnendf(beta=0.,profileParams=(1./3.,1.,0.15))
    edfwarmnou= evolveddiskdf(idfwarmnou,[lp,ep],to=-150.)
    from galpy.orbit import Orbit
    o= Orbit([1.,0.1,1.1,0.1])
    ts= numpy.linspace(0.,-150.,101)
    assert numpy.all(numpy.fabs(edfwarm(o,ts*bovy_conversion.time_in_Gyr(vo,ro)*units.Gyr).to(1/units.kpc**2/(units.km/units.s)**2).value-edfwarmnou(o,ts)/ro**2/vo**2) < 10.**-8.), 'evolveddiskdf method __call__ does not return correct Quantity when it should'
    return None

def test_evolveddiskdf_setup_roAsQuantity():
    from galpy.df import dehnendf
    from galpy.potential import LogarithmicHaloPotential, \
        EllipticalDiskPotential
    lp= LogarithmicHaloPotential(normalize=1.)
    ep= EllipticalDiskPotential(twophio=0.05,phib=0.,p=0.,
                                tform=-150.,tsteady=125.)
    ro= 7.
    idfwarm= dehnendf(beta=0.,profileParams=(1./3.,1.,0.15),ro=ro*units.kpc)
    from galpy.df import evolveddiskdf
    df= evolveddiskdf(idfwarm,[lp,ep],to=-150.)
    assert numpy.fabs(df._ro-ro) < 10.**-10., 'ro in evolveddiskdf setup as Quantity does not work as expected'
    return None

def test_evolveddiskdf_setup_roAsQuantity_oddunits():
    from galpy.df import dehnendf
    from galpy.potential import LogarithmicHaloPotential, \
        EllipticalDiskPotential
    lp= LogarithmicHaloPotential(normalize=1.)
    ep= EllipticalDiskPotential(twophio=0.05,phib=0.,p=0.,
                                tform=-150.,tsteady=125.)
    ro= 7000.
    idfwarm= dehnendf(beta=0.,profileParams=(1./3.,1.,0.15),ro=ro*units.lyr)
    from galpy.df import evolveddiskdf
    df= evolveddiskdf(idfwarm,[lp,ep],to=-150.)
    assert numpy.fabs(df._ro-ro*(units.lyr).to(units.kpc)) < 10.**-10., 'ro in evolveddiskdf setup as Quantity does not work as expected'
    return None

def test_evolveddiskdf_setup_voAsQuantity():
    from galpy.df import dehnendf
    from galpy.potential import LogarithmicHaloPotential, \
        EllipticalDiskPotential
    lp= LogarithmicHaloPotential(normalize=1.)
    ep= EllipticalDiskPotential(twophio=0.05,phib=0.,p=0.,
                                tform=-150.,tsteady=125.)
    vo= 230.
    idfwarm= dehnendf(beta=0.,profileParams=(1./3.,1.,0.15),
                      vo=vo*units.km/units.s)
    from galpy.df import evolveddiskdf
    df= evolveddiskdf(idfwarm,[lp,ep],to=-150.)
    assert numpy.fabs(df._vo-vo) < 10.**-10., 'vo in evolveddiskdf setup as Quantity does not work as expected'
    return None

def test_evolveddiskdf_setup_voAsQuantity_oddunits():
    from galpy.df import dehnendf
    from galpy.potential import LogarithmicHaloPotential, \
        EllipticalDiskPotential
    lp= LogarithmicHaloPotential(normalize=1.)
    ep= EllipticalDiskPotential(twophio=0.05,phib=0.,p=0.,
                                tform=-150.,tsteady=125.)
    vo= 230.
    idfwarm= dehnendf(beta=0.,profileParams=(1./3.,1.,0.15),
                      vo=vo*units.pc/units.Myr)
    from galpy.df import evolveddiskdf
    df= evolveddiskdf(idfwarm,[lp,ep],to=-150.)
    assert numpy.fabs(df._vo-vo*(units.pc/units.Myr).to(units.km/units.s)) < 10.**-10., 'vo in evolveddiskdf setup as Quantity does not work as expected'
    return None

def test_evolveddiskdf_setup_toAsQuantity():
    from galpy.util import bovy_conversion
    from galpy.df import dehnendf
    from galpy.potential import LogarithmicHaloPotential, \
        EllipticalDiskPotential
    lp= LogarithmicHaloPotential(normalize=1.)
    ep= EllipticalDiskPotential(twophio=0.05,phib=0.,p=0.,
                                tform=-150.,tsteady=125.)
    ro, vo= 7., 230.
    idfwarm= dehnendf(beta=0.,profileParams=(1./3.,1.,0.15),vo=vo,ro=ro)
    from galpy.df import evolveddiskdf
    df= evolveddiskdf(idfwarm,[lp,ep],to=-3.*units.Gyr)
    assert numpy.fabs(df._to+3./bovy_conversion.time_in_Gyr(vo,ro)) < 10.**-10., 'to in evolveddiskdf setup as Quantity does not work as expected'
    return None

def test_quasiisothermaldf_method_returntype():
    from galpy.potential import MWPotential
    from galpy.actionAngle import actionAngleAdiabatic
    from galpy.df import quasiisothermaldf
    from galpy.orbit import Orbit
    aA= actionAngleAdiabatic(pot=MWPotential,c=True)
    qdf= quasiisothermaldf(1./3.,0.2,0.1,1.,1.,pot=MWPotential,aA=aA,
                           cutcounter=True,ro=8.,vo=220.)
    o= Orbit([1.1,0.1,1.1,0.1,0.03,0.4])
    assert isinstance(qdf(o),units.Quantity), 'quasiisothermaldf method __call__ does not return Quantity when it should'
    assert isinstance(qdf.estimate_hr(1.1),units.Quantity), 'quasiisothermaldf method estimate_hr does not return Quantity when it should'
    assert isinstance(qdf.estimate_hz(1.1,0.1),units.Quantity), 'quasiisothermaldf method estimate_hz does not return Quantity when it should'
    assert isinstance(qdf.estimate_hsr(1.1),units.Quantity), 'quasiisothermaldf method estimate_hsr does not return Quantity when it should'
    assert isinstance(qdf.estimate_hsz(1.1),units.Quantity), 'quasiisothermaldf method estimate_hsz does not return Quantity when it should'
    assert isinstance(qdf.surfacemass_z(1.1),units.Quantity), 'quasiisothermaldf method surfacemass_z does not return Quantity when it should'
    assert isinstance(qdf.density(1.1,0.1),units.Quantity), 'quasiisothermaldf method density does not return Quantity when it should'
    assert isinstance(qdf.sigmaR2(1.1,0.1),units.Quantity), 'quasiisothermaldf method sigmaR2 does not return Quantity when it should'
    assert isinstance(qdf.sigmaT2(1.1,0.1),units.Quantity), 'quasiisothermaldf method sigmaT2 does not return Quantity when it should'
    assert isinstance(qdf.sigmaz2(1.1,0.1),units.Quantity), 'quasiisothermaldf method sigmaz2 does not return Quantity when it should'
    assert isinstance(qdf.sigmaRz(1.1,0.1),units.Quantity), 'quasiisothermaldf method sigmaRz does not return Quantity when it should'
    assert isinstance(qdf.tilt(1.1,0.1),units.Quantity), 'quasiisothermaldf method tilt does not return Quantity when it should'
    assert isinstance(qdf.meanvR(1.1,0.1),units.Quantity), 'quasiisothermaldf method meanvR does not return Quantity when it should'
    assert isinstance(qdf.meanvT(1.1,0.1),units.Quantity), 'quasiisothermaldf method meanvT does not return Quantity when it should'
    assert isinstance(qdf.meanvz(1.1,0.1),units.Quantity), 'quasiisothermaldf method meanvz does not return Quantity when it should'
    assert isinstance(qdf.meanjr(1.1,0.1),units.Quantity), 'quasiisothermaldf method meanjr does not return Quantity when it should'
    assert isinstance(qdf.meanlz(1.1,0.1),units.Quantity), 'quasiisothermaldf method meanlz does not return Quantity when it should'
    assert isinstance(qdf.meanjz(1.1,0.1),units.Quantity), 'quasiisothermaldf method meanjz does not return Quantity when it should'
    assert isinstance(qdf.sampleV(1.1,0.1),units.Quantity), 'quasiisothermaldf method sampleV does not return Quantity when it should'
    assert isinstance(qdf.pvR(0.1,1.1,0.1),units.Quantity), 'quasiisothermaldf method pvR does not return Quantity when it should'
    assert isinstance(qdf.pvT(1.1,1.1,0.1),units.Quantity), 'quasiisothermaldf method pvT does not return Quantity when it should'
    assert isinstance(qdf.pvz(0.1,1.1,0.1),units.Quantity), 'quasiisothermaldf method pvz does not return Quantity when it should'
    assert isinstance(qdf.pvRvT(0.1,1.1,1.1,0.1),units.Quantity), 'quasiisothermaldf method pvRvT does not return Quantity when it should'
    assert isinstance(qdf.pvRvz(0.1,0.2,1.1,0.1),units.Quantity), 'quasiisothermaldf method pvRvz does not return Quantity when it should'
    assert isinstance(qdf.pvTvz(1.1,1.1,1.1,0.1),units.Quantity), 'quasiisothermaldf method pvTvz does not return Quantity when it should'
    assert isinstance(qdf.vmomentdensity(1.1,0.1,0,0,0,gl=True),units.Quantity), 'quasiisothermaldf method vmomentdensity does not return Quantity when it should'
    assert isinstance(qdf.vmomentdensity(1.1,0.1,1,0,0,gl=True),units.Quantity), 'quasiisothermaldf method vmomentdensity does not return Quantity when it should'
    assert isinstance(qdf.vmomentdensity(1.1,0.1,0,1,1,gl=True),units.Quantity), 'quasiisothermaldf method vmomentdensity does not return Quantity when it should'
    assert isinstance(qdf.vmomentdensity(1.1,0.1,0,0,1,gl=True),units.Quantity), 'quasiisothermaldf method vmomentdensity does not return Quantity when it should'
    assert isinstance(qdf.vmomentdensity(1.1,0.1,1,1,0,gl=True),units.Quantity), 'quasiisothermaldf method vmomentdensity does not return Quantity when it should'
    assert isinstance(qdf.vmomentdensity(1.1,0.1,2,1,1,gl=True),units.Quantity), 'quasiisothermaldf method vmomentdensity does not return Quantity when it should'
    assert isinstance(qdf.jmomentdensity(1.1,0.1,0,0,0,gl=True),units.Quantity), 'quasiisothermaldf method jmomentdensity does not return Quantity when it should'
    assert isinstance(qdf.jmomentdensity(1.1,0.1,1,0,0,gl=True),units.Quantity), 'quasiisothermaldf method jmomentdensity does not return Quantity when it should'
    assert isinstance(qdf.jmomentdensity(1.1,0.1,0,1,1,gl=True),units.Quantity), 'quasiisothermaldf method jmomentdensity does not return Quantity when it should'
    assert isinstance(qdf.jmomentdensity(1.1,0.1,0,0,1,gl=True),units.Quantity), 'quasiisothermaldf method jmomentdensity does not return Quantity when it should'
    assert isinstance(qdf.jmomentdensity(1.1,0.1,1,1,0,gl=True),units.Quantity), 'quasiisothermaldf method jmomentdensity does not return Quantity when it should'
    assert isinstance(qdf.jmomentdensity(1.1,0.1,2,1,1,gl=True),units.Quantity), 'quasiisothermaldf method jmomentdensity does not return Quantity when it should'
    return None

def test_quasiisothermaldf_method_returnunit():
    from galpy.potential import MWPotential
    from galpy.actionAngle import actionAngleAdiabatic
    from galpy.df import quasiisothermaldf
    from galpy.orbit import Orbit
    aA= actionAngleAdiabatic(pot=MWPotential,c=True)
    qdf= quasiisothermaldf(1./3.,0.2,0.1,1.,1.,pot=MWPotential,aA=aA,
                           cutcounter=True,ro=8.,vo=220.)
    o= Orbit([1.1,0.1,1.1,0.1,0.03,0.4])
    try:
        qdf(o).to(1/(units.km/units.s)**3/units.kpc**3)
    except units.UnitConversionError:
        raise AssertionError('quasiisothermaldf method __call__ does not return Quantity with the right units')
    try:
        qdf.estimate_hr(1.1).to(units.kpc)
    except units.UnitConversionError:
        raise AssertionError('quasiisothermaldf method estimate_hr does not return Quantity with the right units')
    try:
        qdf.estimate_hz(1.1,0.1).to(units.kpc)
    except units.UnitConversionError:
        raise AssertionError('quasiisothermaldf method estimate_hz does not return Quantity with the right units')
    try:
        qdf.estimate_hsr(1.1).to(units.kpc)
    except units.UnitConversionError:
        raise AssertionError('quasiisothermaldf method estimate_hsr does not return Quantity with the right units')
    try:
        qdf.estimate_hsz(1.1).to(units.kpc)
    except units.UnitConversionError:
        raise AssertionError('quasiisothermaldf method estimate_hsz does not return Quantity with the right units')
    try:
        qdf.surfacemass_z(1.1).to(1/units.pc**2)
    except units.UnitConversionError:
        raise AssertionError('quasiisothermaldf method surfacemass_z does not return Quantity with the right units')
    try:
        qdf.density(1.1,0.1).to(1/units.pc**3)
    except units.UnitConversionError:
        raise AssertionError('quasiisothermaldf method density does not return Quantity with the right units')
    try:
        qdf.sigmaR2(1.1,0.1).to((units.km/units.s)**2)
    except units.UnitConversionError:
        raise AssertionError('quasiisothermaldf method sigmaR2 does not return Quantity with the right units')
    try:
        qdf.sigmaRz(1.1,0.1).to((units.km/units.s)**2)
    except units.UnitConversionError:
        raise AssertionError('quasiisothermaldf method sigmaRz does not return Quantity with the right units')
    try:
        qdf.sigmaT2(1.1,0.1).to((units.km/units.s)**2)
    except units.UnitConversionError:
        raise AssertionError('quasiisothermaldf method sigmaT2 does not return Quantity with the right units')
    try:
        qdf.sigmaz2(1.1,0.1).to((units.km/units.s)**2)
    except units.UnitConversionError:
        raise AssertionError('quasiisothermaldf method sigmaz2 does not return Quantity with the right units')
    try:
        qdf.tilt(1.1,0.1).to(units.deg)
    except units.UnitConversionError:
        raise AssertionError('quasiisothermaldf method tilt does not return Quantity with the right units')
    try:
        qdf.meanvR(1.1,0.1).to((units.km/units.s))
    except units.UnitConversionError:
        raise AssertionError('quasiisothermaldf method meanvR does not return Quantity with the right units')
    try:
        qdf.meanvT(1.1,0.1).to((units.km/units.s))
    except units.UnitConversionError:
        raise AssertionError('quasiisothermaldf method meanvT does not return Quantity with the right units')
    try:
        qdf.meanvz(1.1,0.1).to((units.km/units.s))
    except units.UnitConversionError:
        raise AssertionError('quasiisothermaldf method meanvz does not return Quantity with the right units')
    try:
        qdf.meanjr(1.1,0.1).to(units.kpc*(units.km/units.s))
    except units.UnitConversionError:
        raise AssertionError('quasiisothermaldf method meanjr does not return Quantity with the right units')
    try:
        qdf.meanlz(1.1,0.1).to(units.kpc*(units.km/units.s))
    except units.UnitConversionError:
        raise AssertionError('quasiisothermaldf method meanlz does not return Quantity with the right units')
    try:
        qdf.meanjz(1.1,0.1).to(units.kpc*(units.km/units.s))
    except units.UnitConversionError:
        raise AssertionError('quasiisothermaldf method meanjz does not return Quantity with the right units')
    try:
        qdf.sampleV(1.1,0.1).to((units.km/units.s))
    except units.UnitConversionError:
        raise AssertionError('quasiisothermaldf method sampleV does not return Quantity with the right units')
    try:
        qdf.pvR(0.1,1.1,0.1).to(1/(units.km/units.s)/units.pc**3)
    except units.UnitConversionError:
        raise AssertionError('quasiisothermaldf method pvR does not return Quantity with the right units')
    try:
        qdf.pvz(0.1,1.1,0.1).to(1/(units.km/units.s)/units.pc**3)
    except units.UnitConversionError:
        raise AssertionError('quasiisothermaldf method pvz does not return Quantity with the right units')
    try:
        qdf.pvT(1.1,1.1,0.1).to(1/(units.km/units.s)/units.pc**3)
    except units.UnitConversionError:
        raise AssertionError('quasiisothermaldf method pvT does not return Quantity with the right units')
    try:
        qdf.pvRvT(0.1,1.1,1.1,0.1).to(1/(units.km/units.s)**2/units.pc**3)
    except units.UnitConversionError:
        raise AssertionError('quasiisothermaldf method pvRvT does not return Quantity with the right units')
    try:
        qdf.pvRvz(0.1,0.2,1.1,0.1).to(1/(units.km/units.s)**2/units.pc**3)
    except units.UnitConversionError:
        raise AssertionError('quasiisothermaldf method pvRvz does not return Quantity with the right units')
    try:
        qdf.pvTvz(1.1,0.2,1,1.1,0.1).to(1/(units.km/units.s)**2/units.pc**3)
    except units.UnitConversionError:
        raise AssertionError('quasiisothermaldf method pvTvz does not return Quantity with the right units')
    try:
        qdf.vmomentdensity(1.1,0.2,0,0,0,gl=True).to(1/units.pc**3)
    except units.UnitConversionError:
        raise AssertionError('quasiisothermaldf method vmomentdensity does not return Quantity with the right units')
    try:
        qdf.vmomentdensity(1.1,0.2,1,0,0,gl=True).to(1/units.pc**3*(units.km/units.s))
    except units.UnitConversionError:
        raise AssertionError('quasiisothermaldf method vmomentdensity does not return Quantity with the right units')
    try:
        qdf.vmomentdensity(1.1,0.2,1,1,0,gl=True).to(1/units.pc**3*(units.km/units.s)**2)
    except units.UnitConversionError:
        raise AssertionError('quasiisothermaldf method vmomentdensity does not return Quantity with the right units')
    try:
        qdf.jmomentdensity(1.1,0.2,0,0,0,gl=True).to(1/units.pc**3)
    except units.UnitConversionError:
        raise AssertionError('quasiisothermaldf method jmomentdensity does not return Quantity with the right units')
    try:
        qdf.jmomentdensity(1.1,0.2,1,0,0,gl=True).to(1/units.pc**3*(units.kpc*units.km/units.s))
    except units.UnitConversionError:
        raise AssertionError('quasiisothermaldf method jmomentdensity does not return Quantity with the right units')
    try:
        qdf.jmomentdensity(1.1,0.2,1,1,0,gl=True).to(1/units.pc**3*(units.kpc*units.km/units.s)**2)
    except units.UnitConversionError:
        raise AssertionError('quasiisothermaldf method jmomentdensity does not return Quantity with the right units')
    return None

def test_quasiisothermaldf_method_value():
    from galpy.potential import MWPotential
    from galpy.actionAngle import actionAngleAdiabatic
    from galpy.df import quasiisothermaldf
    from galpy.orbit import Orbit
    aA= actionAngleAdiabatic(pot=MWPotential,c=True)
    ro, vo= 9., 210.
    qdf= quasiisothermaldf(1./3.,0.2,0.1,1.,1.,pot=MWPotential,aA=aA,
                           cutcounter=True,ro=ro,vo=vo)
    qdfnou= quasiisothermaldf(1./3.,0.2,0.1,1.,1.,pot=MWPotential,aA=aA,
                              cutcounter=True)
    o= Orbit([1.1,0.1,1.1,0.1,0.03,0.4])
    assert numpy.fabs(qdf(o).to(1/units.kpc**3/(units.km/units.s)**3).value-qdfnou(o)/ro**3/vo**3) < 10.**-8., 'quasiisothermaldf method __call__ does not return correct Quantity'
    assert numpy.fabs(qdf.estimate_hr(1.1).to(units.kpc).value-qdfnou.estimate_hr(1.1)*ro) < 10.**-8., 'quasiisothermaldf method estimate_hr does not return correct Quantity'
    assert numpy.fabs(qdf.estimate_hz(1.1,0.1).to(units.kpc).value-qdfnou.estimate_hz(1.1,0.1)*ro) < 10.**-8., 'quasiisothermaldf method estimate_hz does not return correct Quantity'
    assert numpy.fabs(qdf.estimate_hsr(1.1).to(units.kpc).value-qdfnou.estimate_hsr(1.1)*ro) < 10.**-8., 'quasiisothermaldf method estimate_hsr does not return correct Quantity'
    assert numpy.fabs(qdf.estimate_hsz(1.1).to(units.kpc).value-qdfnou.estimate_hsz(1.1)*ro) < 10.**-8., 'quasiisothermaldf method estimate_hsz does not return correct Quantity'
    assert numpy.fabs(qdf.surfacemass_z(1.1).to(1/units.kpc**2).value-qdfnou.surfacemass_z(1.1)/ro**2) < 10.**-8., 'quasiisothermaldf method surfacemass_z does not return correct Quantity'
    assert numpy.fabs(qdf.density(1.1,0.1).to(1/units.kpc**3).value-qdfnou.density(1.1,0.1)/ro**3) < 10.**-8., 'quasiisothermaldf method density does not return correct Quantity'
    assert numpy.fabs(qdf.sigmaR2(1.1,0.1).to((units.km/units.s)**2).value-qdfnou.sigmaR2(1.1,0.1)*vo**2) < 10.**-8., 'quasiisothermaldf method sigmaR2 does not return correct Quantity'
    assert numpy.fabs(qdf.sigmaT2(1.1,0.1).to((units.km/units.s)**2).value-qdfnou.sigmaT2(1.1,0.1)*vo**2) < 10.**-8., 'quasiisothermaldf method sigmaT2 does not return correct Quantity'
    assert numpy.fabs(qdf.sigmaz2(1.1,0.1).to((units.km/units.s)**2).value-qdfnou.sigmaz2(1.1,0.1)*vo**2) < 10.**-8., 'quasiisothermaldf method sigmaz2 does not return correct Quantity'
    assert numpy.fabs(qdf.sigmaRz(1.1,0.1).to((units.km/units.s)**2).value-qdfnou.sigmaRz(1.1,0.1)*vo**2) < 10.**-8., 'quasiisothermaldf method sigmaRz does not return correct Quantity'
    assert numpy.fabs(qdf.tilt(1.1,0.1).to(units.rad).value-qdfnou.tilt(1.1,0.1)) < 10.**-8., 'quasiisothermaldf method tilt does not return correct Quantity'
    assert numpy.fabs(qdf.meanvR(1.1,0.1).to(units.km/units.s).value-qdfnou.meanvR(1.1,0.1)*vo) < 10.**-8., 'quasiisothermaldf method meanvR does not return correct Quantity'
    assert numpy.fabs(qdf.meanvT(1.1,0.1).to(units.km/units.s).value-qdfnou.meanvT(1.1,0.1)*vo) < 10.**-8., 'quasiisothermaldf method meanvT does not return correct Quantity'
    assert numpy.fabs(qdf.meanvz(1.1,0.1).to(units.km/units.s).value-qdfnou.meanvz(1.1,0.1)*vo) < 10.**-8., 'quasiisothermaldf method meanvz does not return correct Quantity'
    # Lower tolerance, because determined through sampling
    assert numpy.fabs(qdf.meanjr(1.1,0.1,nmc=100000).to(units.kpc*units.km/units.s).value-qdfnou.meanjr(1.1,0.1,nmc=100000)*ro*vo) < 10., 'quasiisothermaldf method meanjr does not return correct Quantity'
    assert numpy.fabs(qdf.meanlz(1.1,0.1,nmc=100000).to(units.kpc*units.km/units.s).value-qdfnou.meanlz(1.1,0.1,nmc=100000)*ro*vo) < 100., 'quasiisothermaldf method meanlz does not return correct Quantity'
    assert numpy.fabs(qdf.meanjz(1.1,0.1,nmc=100000).to(units.kpc*units.km/units.s).value-qdfnou.meanjz(1.1,0.1,nmc=100000)*ro*vo) < 10., 'quasiisothermaldf method meanjz does not return correct Quantity'
    assert numpy.fabs(qdf.pvR(0.1,1.1,0.1).to(1/units.kpc**3/(units.km/units.s)).value-qdfnou.pvR(0.1,1.1,0.1)/ro**3/vo) < 10.**-8., 'quasiisothermaldf method pvR does not return correct Quantity'
    assert numpy.fabs(qdf.pvT(1.1,1.1,0.1).to(1/units.kpc**3/(units.km/units.s)).value-qdfnou.pvT(1.1,1.1,0.1)/ro**3/vo) < 10.**-8., 'quasiisothermaldf method pvT does not return correct Quantity'
    assert numpy.fabs(qdf.pvz(0.1,1.1,0.1).to(1/units.kpc**3/(units.km/units.s)).value-qdfnou.pvz(0.1,1.1,0.1)/ro**3/vo) < 10.**-8., 'quasiisothermaldf method pvz does not return correct Quantity'
    assert numpy.fabs(qdf.pvRvT(0.1,1.1,1.1,0.1).to(1/units.kpc**3/(units.km/units.s)**2).value-qdfnou.pvRvT(0.1,1.1,1.1,0.1)/ro**3/vo**2) < 10.**-8., 'quasiisothermaldf method pvRvT does not return correct Quantity'
    assert numpy.fabs(qdf.pvRvz(0.1,0.2,1.1,0.1).to(1/units.kpc**3/(units.km/units.s)**2).value-qdfnou.pvRvz(0.1,0.2,1.1,0.1)/ro**3/vo**2) < 10.**-8., 'quasiisothermaldf method pvRvz does not return correct Quantity'
    assert numpy.fabs(qdf.pvTvz(1.1,1.1,1.1,0.1).to(1/units.kpc**3/(units.km/units.s)**2).value-qdfnou.pvTvz(1.1,1.1,1.1,0.1)/ro**3/vo**2) < 10.**-8., 'quasiisothermaldf method pvTvz does not return correct Quantity'
    assert numpy.fabs(qdf.vmomentdensity(1.1,0.1,0,0,0,gl=True,ro=ro*units.kpc,vo=vo*units.km/units.s).to(1/units.kpc**3*(units.km/units.s)**0).value-qdfnou.vmomentdensity(1.1,0.1,0,0,0,gl=True)/ro**3*vo**0) < 10.**-8., 'quasiisothermaldf method vmomentdensity does not return correct Quantity'
    assert numpy.fabs(qdf.vmomentdensity(1.1,0.1,1,0,0,gl=True).to(1/units.kpc**3*(units.km/units.s)**1).value-qdfnou.vmomentdensity(1.1,0.1,1,0,0,gl=True)/ro**3*vo) < 10.**-8., 'quasiisothermaldf method vmomentdensity does not return correct Quantity'
    assert numpy.fabs(qdf.vmomentdensity(1.1,0.1,0,1,1,gl=True).to(1/units.kpc**3*(units.km/units.s)**2).value-qdfnou.vmomentdensity(1.1,0.1,0,1,1,gl=True)/ro**3*vo**2) < 10.**-8., 'quasiisothermaldf method vmomentdensity does not return correct Quantity'
    assert numpy.fabs(qdf.vmomentdensity(1.1,0.1,1,1,0,gl=True).to(1/units.kpc**3*(units.km/units.s)**2).value-qdfnou.vmomentdensity(1.1,0.1,1,1,0,gl=True)/ro**3*vo**2) < 10.**-8., 'quasiisothermaldf method vmomentdensity does not return correct Quantity'
    assert numpy.fabs(qdf.vmomentdensity(1.1,0.1,2,1,1,gl=True).to(1/units.kpc**3*(units.km/units.s)**4).value-qdfnou.vmomentdensity(1.1,0.1,2,1,1,gl=True)/ro**3*vo**4) < 10.**-8., 'quasiisothermaldf method vmomentdensity does not return correct Quantity'
    assert numpy.fabs(qdf.jmomentdensity(1.1,0.1,0,0,0,nmc=100000,ro=ro*units.kpc,vo=vo*units.km/units.s).to(1/units.kpc**3*(units.kpc*units.km/units.s)**0).value-qdfnou.jmomentdensity(1.1,0.1,0,0,0,nmc=100000)/ro**3*(ro*vo)**0) < 10.**-4., 'quasiisothermaldf method jmomentdensity does not return correct Quantity'
    assert numpy.fabs(qdf.jmomentdensity(1.1,0.1,1,0,0,nmc=100000).to(1/units.kpc**3*(units.kpc*units.km/units.s)**1).value-qdfnou.jmomentdensity(1.1,0.1,1,0,0,nmc=100000)/ro**3*(ro*vo)**1) < 10.**-2., 'quasiisothermaldf method jmomentdensity does not return correct Quantity'
    assert numpy.fabs(qdf.jmomentdensity(1.1,0.1,0,1,1,nmc=100000).to(1/units.kpc**3*(units.kpc*units.km/units.s)**2).value-qdfnou.jmomentdensity(1.1,0.1,0,1,1,nmc=100000)/ro**3*(ro*vo)**2) < 1., 'quasiisothermaldf method jmomentdensity does not return correct Quantity'
    assert numpy.fabs(qdf.jmomentdensity(1.1,0.1,1,1,0,nmc=100000).to(1/units.kpc**3*(units.kpc*units.km/units.s)**2).value-qdfnou.jmomentdensity(1.1,0.1,1,1,0,nmc=100000)/ro**3*(ro*vo)**2) < 10., 'quasiisothermaldf method jmomentdensity does not return correct Quantity'
    assert numpy.fabs(qdf.jmomentdensity(1.1,0.1,2,1,1,nmc=100000).to(1/units.kpc**3*(units.kpc*units.km/units.s)**4).value-qdfnou.jmomentdensity(1.1,0.1,2,1,1,nmc=100000)/ro**3*(ro*vo)**4) < 10000., 'quasiisothermaldf method jmomentdensity does not return correct Quantity'
    return None

def test_quasiisothermaldf_sample():
    from galpy.potential import MWPotential
    from galpy.actionAngle import actionAngleAdiabatic
    from galpy.df import quasiisothermaldf
    aA= actionAngleAdiabatic(pot=MWPotential,c=True)
    ro, vo= 9., 210.
    qdf= quasiisothermaldf(1./3.,0.2,0.1,1.,1.,pot=MWPotential,aA=aA,
                           cutcounter=True,ro=ro,vo=vo)
    qdfnou= quasiisothermaldf(1./3.,0.2,0.1,1.,1.,pot=MWPotential,aA=aA,
                              cutcounter=True)
    numpy.random.seed(1)
    vu= qdf.sampleV(1.1,0.1,n=1).to(units.km/units.s).value/vo
    numpy.random.seed(1)
    vnou= qdfnou.sampleV(1.1,0.1,n=1)
    assert numpy.all(numpy.fabs(vu-vnou)< 10.**-8.), 'quasiisothermaldf sampleV does not return correct Quantity'
    return None

def test_quasiisothermaldf_method_inputAsQuantity():
    # Those that use the decorator
    from galpy.potential import MWPotential
    from galpy.actionAngle import actionAngleAdiabatic
    from galpy.df import quasiisothermaldf
    aA= actionAngleAdiabatic(pot=MWPotential,c=True)
    ro, vo= 9., 210.
    qdf= quasiisothermaldf(1./3.,0.2,0.1,1.,1.,pot=MWPotential,aA=aA,
                           cutcounter=True,ro=ro,vo=vo)
    qdfnou= quasiisothermaldf(1./3.,0.2,0.1,1.,1.,pot=MWPotential,aA=aA,
                              cutcounter=True)
    assert numpy.fabs(qdf.estimate_hr(1.1*ro*units.kpc,z=100.*units.pc,dR=1.*units.pc).to(units.kpc).value-qdfnou.estimate_hr(1.1,0.1/ro,dR=10.**-3./ro)*ro) < 10.**-8., 'quasiisothermaldf method estimate_hr does not return correct Quantity'
    assert numpy.fabs(qdf.estimate_hz(1.1*ro*units.kpc,0.1*ro*units.kpc,dz=1.*units.pc).to(units.kpc).value-qdfnou.estimate_hz(1.1,0.1,dz=10.**-3./ro)*ro) < 10.**-8., 'quasiisothermaldf method estimate_hz does not return correct Quantity'
    assert numpy.fabs(qdf.estimate_hsr(1.1*ro*units.kpc,z=100.*units.pc,dR=1.*units.pc).to(units.kpc).value-qdfnou.estimate_hsr(1.1,0.1/ro,dR=10.**-3./ro)*ro) < 10.**-8., 'quasiisothermaldf method estimate_hsr does not return correct Quantity'
    assert numpy.fabs(qdf.estimate_hsz(1.1*ro*units.kpc,z=100.*units.pc,dR=1.*units.pc).to(units.kpc).value-qdfnou.estimate_hsz(1.1,0.1/ro,dR=10.**-3./ro)*ro) < 10.**-8., 'quasiisothermaldf method estimate_hsz does not return correct Quantity'
    assert numpy.fabs(qdf.surfacemass_z(1.1*ro*units.kpc,zmax=2.*units.kpc).to(1/units.kpc**2).value-qdfnou.surfacemass_z(1.1,zmax=2./ro)/ro**2) < 10.**-8., 'quasiisothermaldf method surfacemass_z does not return correct Quantity'
    assert numpy.fabs(qdf.density(1.1*ro*units.kpc,0.1*ro*units.kpc).to(1/units.kpc**3).value-qdfnou.density(1.1,0.1)/ro**3) < 10.**-8., 'quasiisothermaldf method density does not return correct Quantity'
    assert numpy.fabs(qdf.sigmaR2(1.1*ro*units.kpc,0.1*ro*units.kpc).to((units.km/units.s)**2).value-qdfnou.sigmaR2(1.1,0.1)*vo**2) < 10.**-8., 'quasiisothermaldf method sigmaR2 does not return correct Quantity'
    assert numpy.fabs(qdf.sigmaT2(1.1*ro*units.kpc,0.1*ro*units.kpc).to((units.km/units.s)**2).value-qdfnou.sigmaT2(1.1,0.1)*vo**2) < 10.**-8., 'quasiisothermaldf method sigmaT2 does not return correct Quantity'
    assert numpy.fabs(qdf.sigmaz2(1.1*ro*units.kpc,0.1*ro*units.kpc).to((units.km/units.s)**2).value-qdfnou.sigmaz2(1.1,0.1)*vo**2) < 10.**-8., 'quasiisothermaldf method sigmaz2 does not return correct Quantity'
    assert numpy.fabs(qdf.sigmaRz(1.1*ro*units.kpc,0.1*ro*units.kpc).to((units.km/units.s)**2).value-qdfnou.sigmaRz(1.1,0.1)*vo**2) < 10.**-8., 'quasiisothermaldf method sigmaRz does not return correct Quantity'
    assert numpy.fabs(qdf.tilt(1.1*ro*units.kpc,0.1*ro*units.kpc).to(units.rad).value-qdfnou.tilt(1.1,0.1)) < 10.**-8., 'quasiisothermaldf method tilt does not return correct Quantity'
    assert numpy.fabs(qdf.meanvR(1.1*ro*units.kpc,0.1*ro*units.kpc).to(units.km/units.s).value-qdfnou.meanvR(1.1,0.1)*vo) < 10.**-8., 'quasiisothermaldf method meanvR does not return correct Quantity'
    assert numpy.fabs(qdf.meanvT(1.1*ro*units.kpc,0.1*ro*units.kpc).to(units.km/units.s).value-qdfnou.meanvT(1.1,0.1)*vo) < 10.**-8., 'quasiisothermaldf method meanvT does not return correct Quantity'
    assert numpy.fabs(qdf.meanvz(1.1*ro*units.kpc,0.1*ro*units.kpc).to(units.km/units.s).value-qdfnou.meanvz(1.1,0.1)*vo) < 10.**-8., 'quasiisothermaldf method meanvz does not return correct Quantity'
    # Lower tolerance, because determined through sampling
    assert numpy.fabs(qdf.meanjr(1.1*ro*units.kpc,0.1*ro*units.kpc,nmc=100000).to(units.kpc*units.km/units.s).value-qdfnou.meanjr(1.1,0.1,nmc=100000)*ro*vo) < 10., 'quasiisothermaldf method meanjr does not return correct Quantity'
    assert numpy.fabs(qdf.meanlz(1.1*ro*units.kpc,0.1*ro*units.kpc,nmc=100000).to(units.kpc*units.km/units.s).value-qdfnou.meanlz(1.1,0.1,nmc=100000)*ro*vo) < 100., 'quasiisothermaldf method meanlz does not return correct Quantity'
    assert numpy.fabs(qdf.meanjz(1.1*ro*units.kpc,0.1*ro*units.kpc,nmc=100000).to(units.kpc*units.km/units.s).value-qdfnou.meanjz(1.1,0.1,nmc=100000)*ro*vo) < 10., 'quasiisothermaldf method meanjz does not return correct Quantity'
    assert numpy.fabs(qdf.pvR(0.1*vo*units.km/units.s,1.1*ro*units.kpc,0.1*ro*units.kpc).to(1/units.kpc**3/(units.km/units.s)).value-qdfnou.pvR(0.1,1.1,0.1)/ro**3/vo) < 10.**-8., 'quasiisothermaldf method pvR does not return correct Quantity'
    assert numpy.fabs(qdf.pvT(1.1*vo*units.km/units.s,1.1*ro*units.kpc,0.1*ro*units.kpc).to(1/units.kpc**3/(units.km/units.s)).value-qdfnou.pvT(1.1,1.1,0.1)/ro**3/vo) < 10.**-8., 'quasiisothermaldf method pvT does not return correct Quantity'
    assert numpy.fabs(qdf.pvz(0.1*vo*units.km/units.s,1.1*ro*units.kpc,0.1*ro*units.kpc).to(1/units.kpc**3/(units.km/units.s)).value-qdfnou.pvz(0.1,1.1,0.1)/ro**3/vo) < 10.**-8., 'quasiisothermaldf method pvz does not return correct Quantity'
    assert numpy.fabs(qdf.pvRvT(0.1*vo*units.km/units.s,1.1*vo*units.km/units.s,1.1*ro*units.kpc,0.1*ro*units.kpc).to(1/units.kpc**3/(units.km/units.s)**2).value-qdfnou.pvRvT(0.1,1.1,1.1,0.1)/ro**3/vo**2) < 10.**-8., 'quasiisothermaldf method pvRvT does not return correct Quantity'
    assert numpy.fabs(qdf.pvRvz(0.1*vo*units.km/units.s,0.2*vo*units.km/units.s,1.1*ro*units.kpc,0.1*ro*units.kpc).to(1/units.kpc**3/(units.km/units.s)**2).value-qdfnou.pvRvz(0.1,0.2,1.1,0.1)/ro**3/vo**2) < 10.**-8., 'quasiisothermaldf method pvRvz does not return correct Quantity'
    assert numpy.fabs(qdf.pvTvz(1.1*vo*units.km/units.s,0.1*vo*units.km/units.s,1.1*ro*units.kpc,0.1*ro*units.kpc).to(1/units.kpc**3/(units.km/units.s)**2).value-qdfnou.pvTvz(1.1,0.1,1.1,0.1)/ro**3/vo**2) < 10.**-8., 'quasiisothermaldf method pvTvz does not return correct Quantity'
    return None

def test_quasiisothermaldf_method_inputAsQuantity_special():
    from galpy.potential import MWPotential
    from galpy.actionAngle import actionAngleAdiabatic
    from galpy.df import quasiisothermaldf
    aA= actionAngleAdiabatic(pot=MWPotential,c=True)
    ro, vo= 9., 210.
    qdf= quasiisothermaldf(1./3.,0.2,0.1,1.,1.,pot=MWPotential,aA=aA,
                           cutcounter=True,ro=ro,vo=vo)
    qdfnou= quasiisothermaldf(1./3.,0.2,0.1,1.,1.,pot=MWPotential,aA=aA,
                              cutcounter=True)
    assert numpy.fabs(qdf((0.05*ro*vo*units.kpc*units.km/units.s,
                           1.1*ro*vo*units.kpc*units.km/units.s,
                           0.025*ro*vo*units.kpc*units.km/units.s)).to(1/units.kpc**3/(units.km/units.s)**3).value-qdfnou((0.05,1.1,0.025))/ro**3/vo**3) < 10.**-8., 'quasiisothermaldf method __call__ does not return correct Quantity'
    return None

def test_quasiisothermaldf_setup_roAsQuantity():
    from galpy.potential import MWPotential
    from galpy.actionAngle import actionAngleAdiabatic
    from galpy.df import quasiisothermaldf
    aA= actionAngleAdiabatic(pot=MWPotential,c=True)
    ro= 9.
    df= quasiisothermaldf(1./3.,0.2,0.1,1.,1.,pot=MWPotential,aA=aA,
                          cutcounter=True,ro=ro*units.kpc)
    assert numpy.fabs(df._ro-ro) < 10.**-10., 'ro in quasiisothermaldf setup as Quantity does not work as expected'
    return None

def test_quasiisothermaldf_setup_roAsQuantity_oddunits():
    from galpy.potential import MWPotential
    from galpy.actionAngle import actionAngleAdiabatic
    from galpy.df import quasiisothermaldf
    aA= actionAngleAdiabatic(pot=MWPotential,c=True)
    ro= 9000.
    df= quasiisothermaldf(1./3.,0.2,0.1,1.,1.,pot=MWPotential,aA=aA,
                          cutcounter=True,ro=ro*units.lyr)
    assert numpy.fabs(df._ro-ro*(units.lyr).to(units.kpc)) < 10.**-10., 'ro in quasiisothermaldf setup as Quantity does not work as expected'
    return None

def test_quasiisothermaldf_setup_voAsQuantity():
    from galpy.potential import MWPotential
    from galpy.actionAngle import actionAngleAdiabatic
    from galpy.df import quasiisothermaldf
    aA= actionAngleAdiabatic(pot=MWPotential,c=True)
    vo= 230.
    df= quasiisothermaldf(1./3.,0.2,0.1,1.,1.,pot=MWPotential,aA=aA,
                          cutcounter=True,vo=vo*units.km/units.s)
    assert numpy.fabs(df._vo-vo) < 10.**-10., 'vo in quasiisothermaldf setup as Quantity does not work as expected'
    return None

def test_quasiisothermaldf_setup_voAsQuantity_oddunits():
    from galpy.potential import MWPotential
    from galpy.actionAngle import actionAngleAdiabatic
    from galpy.df import quasiisothermaldf
    aA= actionAngleAdiabatic(pot=MWPotential,c=True)
    vo= 230.
    df= quasiisothermaldf(1./3.,0.2,0.1,1.,1.,pot=MWPotential,aA=aA,
                          cutcounter=True,vo=vo*units.pc/units.Myr)
    assert numpy.fabs(df._vo-vo*(units.pc/units.Myr).to(units.km/units.s)) < 10.**-10., 'vo in quasiisothermaldf setup as Quantity does not work as expected'
    return None

def test_test_quasiisothermaldf_setup_profileAsQuantity():
    from galpy.potential import MWPotential
    from galpy.actionAngle import actionAngleAdiabatic
    from galpy.df import quasiisothermaldf
    from galpy.orbit import Orbit
    aA= actionAngleAdiabatic(pot=MWPotential,c=True)
    ro, vo= 7., 250.
    qdf= quasiisothermaldf(3.*units.kpc,
                           30.*units.km/units.s,
                           20.*units.pc/units.Myr,
                           10.*units.kpc,
                           8000.*units.lyr,
                           pot=MWPotential,aA=aA,
                           cutcounter=True,ro=ro,vo=vo)
    assert numpy.fabs(qdf._hr-3./ro) < 10.**-10., 'hr in quasiisothermaldf setup as Quantity does not work as expected'
    assert numpy.fabs(qdf._sr-30./vo) < 10.**-10., 'sr in quasiisothermaldf setup as Quantity does not work as expected'
    assert numpy.fabs(qdf._sz-20.*(units.pc/units.Myr).to(units.km/units.s)/vo) < 10.**-10., 'sz in quasiisothermaldf setup as Quantity does not work as expected'
    assert numpy.fabs(qdf._hsr-10./ro) < 10.**-10., 'hr in quasiisothermaldf setup as Quantity does not work as expected'
    assert numpy.fabs(qdf._hsz-8000.*(units.lyr).to(units.kpc)/ro) < 10.**-10., 'hsz in quasiisothermaldf setup as Quantity does not work as expected'
    return None

def test_test_quasiisothermaldf_setup_refrloAsQuantity():
    from galpy.potential import MWPotential
    from galpy.actionAngle import actionAngleAdiabatic
    from galpy.df import quasiisothermaldf
    from galpy.orbit import Orbit
    aA= actionAngleAdiabatic(pot=MWPotential,c=True)
    ro, vo= 7., 250.
    qdf= quasiisothermaldf(1./3.,0.2,0.1,1.,1.,pot=MWPotential,aA=aA,
                           cutcounter=True,
                           refr=9.*units.kpc,
                           lo=10.*units.kpc*units.km/units.s,
                           ro=ro,vo=vo)
    assert numpy.fabs(qdf._refr-9./ro) < 10.**-10., 'refr in quasiisothermaldf setup as Quantity does not work as expected'
    assert numpy.fabs(qdf._lo-10./vo/ro) < 10.**-10., 'lo in quasiisothermaldf setup as Quantity does not work as expected'
    return None

def test_streamdf_method_returntype():
    #Imports
    from galpy.df import streamdf
    from galpy.orbit import Orbit
    from galpy.potential import LogarithmicHaloPotential
    from galpy.actionAngle import actionAngleIsochroneApprox
    from galpy.util import bovy_conversion #for unit conversions
    lp= LogarithmicHaloPotential(normalize=1.,q=0.9)
    aAI= actionAngleIsochroneApprox(pot=lp,b=0.8)
    obs= Orbit([1.56148083,0.35081535,-1.15481504,
                0.88719443,-0.47713334,0.12019596])
    sigv= 0.365 #km/s
    ro, vo= 9., 250.
    sdf_bovy14= streamdf(sigv/220.,progenitor=obs,pot=lp,aA=aAI,
                 leading=True,
                 nTrackChunks=11,
                 tdisrupt=4.5/bovy_conversion.time_in_Gyr(220.,8.),
                 ro=ro,vo=vo,nosetup=True)
    assert isinstance(sdf_bovy14.misalignment(),units.Quantity), 'streamdf method misalignment does not return Quantity when it should'
    assert isinstance(sdf_bovy14.estimateTdisrupt(0.1),units.Quantity), 'streamdf method estimateTdisrupt does not return Quantity when it should'
    assert isinstance(sdf_bovy14.meanOmega(0.1),units.Quantity), 'streamdf method meanOmega does not return Quantity when it should'
    assert isinstance(sdf_bovy14.sigOmega(0.1),units.Quantity), 'streamdf method sigOmega does not return Quantity when it should'
    assert isinstance(sdf_bovy14.meantdAngle(0.1),units.Quantity), 'streamdf method meantdAngle does not return Quantity when it should'
    assert isinstance(sdf_bovy14.sigtdAngle(0.1),units.Quantity), 'streamdf method sigtdAngle does not return Quantity when it should'
    assert isinstance(sdf_bovy14.meanangledAngle(0.1),units.Quantity), 'streamdf method meanangledAngle does not return Quantity when it should'
    assert isinstance(sdf_bovy14.sigangledAngle(0.1),units.Quantity), 'streamdf method sigangledAngle does not return Quantity when it should'
    return None

def test_streamdf_method_returnunit():
    #Imports
    from galpy.df import streamdf
    from galpy.orbit import Orbit
    from galpy.potential import LogarithmicHaloPotential
    from galpy.actionAngle import actionAngleIsochroneApprox
    from galpy.util import bovy_conversion #for unit conversions
    lp= LogarithmicHaloPotential(normalize=1.,q=0.9)
    aAI= actionAngleIsochroneApprox(pot=lp,b=0.8)
    obs= Orbit([1.56148083,0.35081535,-1.15481504,
                0.88719443,-0.47713334,0.12019596])
    sigv= 0.365 #km/s
    ro, vo= 9., 250.
    sdf_bovy14= streamdf(sigv/220.,progenitor=obs,pot=lp,aA=aAI,
                 leading=True,
                 nTrackChunks=11,
                 tdisrupt=4.5/bovy_conversion.time_in_Gyr(220.,8.),
                 ro=ro,vo=vo,nosetup=True)
    try:
        sdf_bovy14.misalignment().to(units.deg)
    except units.UnitConversionError:
        raise AssertionError('streamdf method misalignment does not return Quantity with the right units')
    try:
        sdf_bovy14.estimateTdisrupt(0.1).to(units.Myr)
    except units.UnitConversionError:
        raise AssertionError('streamdf method estimateTdisrupt does not return Quantity with the right units')
    try:
        sdf_bovy14.meanOmega(0.1).to(1/units.Myr)
    except units.UnitConversionError:
        raise AssertionError('streamdf method meanOmega does not return Quantity with the right units')
    try:
        sdf_bovy14.sigOmega(0.1).to(1/units.Myr)
    except units.UnitConversionError:
        raise AssertionError('streamdf method sigOmega does not return Quantity with the right units')
    try:
        sdf_bovy14.meantdAngle(0.1).to(units.Myr)
    except units.UnitConversionError:
        raise AssertionError('streamdf method meantdAngle does not return Quantity with the right units')
    try:
        sdf_bovy14.sigtdAngle(0.1).to(units.Myr)
    except units.UnitConversionError:
        raise AssertionError('streamdf method sigtdAngle does not return Quantity with the right units')
    try:
        sdf_bovy14.meanangledAngle(0.1).to(units.rad)
    except units.UnitConversionError:
        raise AssertionError('streamdf method meanangledAngle does not return Quantity with the right units')
    try:
        sdf_bovy14.sigangledAngle(0.1).to(units.rad)
    except units.UnitConversionError:
        raise AssertionError('streamdf method sigangledAngle does not return Quantity with the right units')
    return None

def test_streamdf_method_value():
    #Imports
    from galpy.df import streamdf
    from galpy.orbit import Orbit
    from galpy.potential import LogarithmicHaloPotential
    from galpy.actionAngle import actionAngleIsochroneApprox
    from galpy.util import bovy_conversion #for unit conversions
    lp= LogarithmicHaloPotential(normalize=1.,q=0.9)
    aAI= actionAngleIsochroneApprox(pot=lp,b=0.8)
    obs= Orbit([1.56148083,0.35081535,-1.15481504,
                0.88719443,-0.47713334,0.12019596])
    sigv= 0.365 #km/s
    ro, vo= 9., 250.
    sdf_bovy14= streamdf(sigv/220.,progenitor=obs,pot=lp,aA=aAI,
                 leading=True,
                 nTrackChunks=11,
                 tdisrupt=4.5/bovy_conversion.time_in_Gyr(220.,8.),
                 ro=ro,vo=vo,nosetup=True)
    sdf_bovy14_nou= streamdf(sigv/220.,progenitor=obs,pot=lp,aA=aAI,
                             leading=True,
                             nTrackChunks=11,
                             tdisrupt=4.5/bovy_conversion.time_in_Gyr(220.,8.),
                             nosetup=True)
    assert numpy.fabs(sdf_bovy14.misalignment().to(units.rad).value-sdf_bovy14_nou.misalignment()) < 10.**-8., 'streamdf method misalignment does not return correct Quantity'
    assert numpy.fabs(sdf_bovy14.estimateTdisrupt(0.1).to(units.Gyr).value-sdf_bovy14_nou.estimateTdisrupt(0.1)*bovy_conversion.time_in_Gyr(vo,ro)) < 10.**-8., 'streamdf method estimateTdisrupt does not return correct Quantity'
    assert numpy.all(numpy.fabs(sdf_bovy14.meanOmega(0.1).to(1/units.Gyr).value-sdf_bovy14_nou.meanOmega(0.1)*bovy_conversion.freq_in_Gyr(vo,ro)) < 10.**-8.), 'streamdf method meanOmega does not return correct Quantity'
    assert numpy.fabs(sdf_bovy14.sigOmega(0.1).to(1/units.Gyr).value-sdf_bovy14_nou.sigOmega(0.1)*bovy_conversion.freq_in_Gyr(vo,ro)) < 10.**-8., 'streamdf method sigOmega does not return correct Quantity'
    assert numpy.fabs(sdf_bovy14.meantdAngle(0.1).to(units.Gyr).value-sdf_bovy14_nou.meantdAngle(0.1)*bovy_conversion.time_in_Gyr(vo,ro)) < 10.**-8., 'streamdf method meantdAngle does not return correct Quantity'
    assert numpy.fabs(sdf_bovy14.sigtdAngle(0.1).to(units.Gyr).value-sdf_bovy14_nou.sigtdAngle(0.1)*bovy_conversion.time_in_Gyr(vo,ro)) < 10.**-8., 'streamdf method sigtdAngle does not return correct Quantity'
    assert numpy.fabs(sdf_bovy14.meanangledAngle(0.1).to(units.rad).value-sdf_bovy14_nou.meanangledAngle(0.1)) < 10.**-8., 'streamdf method meanangledAngle does not return correct Quantity'
    assert numpy.fabs(sdf_bovy14.sigangledAngle(0.1).to(units.rad).value-sdf_bovy14_nou.sigangledAngle(0.1)) < 10.**-8., 'streamdf method sigangledAngle does not return correct Quantity'
    return None

def test_streamdf_method_inputAsQuantity():
    #Imports
    from galpy.df import streamdf
    from galpy.orbit import Orbit
    from galpy.potential import LogarithmicHaloPotential
    from galpy.actionAngle import actionAngleIsochroneApprox
    from galpy.util import bovy_conversion #for unit conversions
    lp= LogarithmicHaloPotential(normalize=1.,q=0.9)
    aAI= actionAngleIsochroneApprox(pot=lp,b=0.8)
    obs= Orbit([1.56148083,0.35081535,-1.15481504,
                0.88719443,-0.47713334,0.12019596])
    sigv= 0.365 #km/s
    ro, vo= 9., 250.
    sdf_bovy14= streamdf(sigv/220.,progenitor=obs,pot=lp,aA=aAI,
                 leading=True,
                 nTrackChunks=11,
                 tdisrupt=4.5/bovy_conversion.time_in_Gyr(220.,8.),
                 ro=ro,vo=vo,nosetup=True)
    sdf_bovy14_nou= streamdf(sigv/220.,progenitor=obs,pot=lp,aA=aAI,
                             leading=True,
                             nTrackChunks=11,
                             tdisrupt=4.5/bovy_conversion.time_in_Gyr(220.,8.),
                             nosetup=True)
    assert numpy.fabs(sdf_bovy14.subhalo_encounters(\
            venc=200.*units.km/units.s,
            sigma=150.*units.km/units.s,
            nsubhalo=38.35/(4.*(25.*units.kpc)**3.*numpy.pi/3.),
            bmax=1.*units.kpc,yoon=False)-
                      sdf_bovy14_nou.subhalo_encounters(\
            venc=200./vo,sigma=150./vo,
            nsubhalo=38.35/(4.*25.**3.*numpy.pi/3.)*ro**3.,
            bmax=1./ro,yoon=False)) < 10.**-8., 'streamdf method subhalo_encounters with Quantity input does not return correct Quantity'
    assert numpy.fabs(sdf_bovy14.pOparapar(0.2/units.Gyr,30.*units.deg)-sdf_bovy14_nou.pOparapar(0.2/bovy_conversion.freq_in_Gyr(vo,ro),30.*numpy.pi/180.)) < 10.**-8., 'streamdf method pOparapar with Quantity input does not return correct Quantity'
    return None

def test_streamdf_sample():
    #Imports
    from galpy.df import streamdf
    from galpy.orbit import Orbit
    from galpy.potential import LogarithmicHaloPotential
    from galpy.actionAngle import actionAngleIsochroneApprox
    from galpy.util import bovy_conversion #for unit conversions
    lp= LogarithmicHaloPotential(normalize=1.,q=0.9)
    aAI= actionAngleIsochroneApprox(pot=lp,b=0.8)
    obs= Orbit([1.56148083,0.35081535,-1.15481504,
                0.88719443,-0.47713334,0.12019596])
    sigv= 0.365 #km/s
    ro, vo= 9., 250.
    sdf_bovy14= streamdf(sigv/220.,progenitor=obs,pot=lp,aA=aAI,
                 leading=True,
                 nTrackChunks=11,
                 tdisrupt=4.5/bovy_conversion.time_in_Gyr(220.,8.),
                 ro=ro,vo=vo,nosetup=True)
    sdf_bovy14_nou= streamdf(sigv/220.,progenitor=obs,pot=lp,aA=aAI,
                             leading=True,
                             nTrackChunks=11,
                             tdisrupt=4.5/bovy_conversion.time_in_Gyr(220.,8.),
                             nosetup=True)
    # aa
    numpy.random.seed(1)
    acfsdt= sdf_bovy14.sample(1,returnaAdt=True)
    numpy.random.seed(1)
    acfsdtnou= sdf_bovy14_nou.sample(1,returnaAdt=True)
    assert numpy.all(numpy.fabs(acfsdt[0].to(1/units.Gyr).value/bovy_conversion.freq_in_Gyr(vo,ro)-acfsdtnou[0]) < 10.**-8.), 'streamdf sample returnaAdt does not return correct Quantity'
    assert numpy.all(numpy.fabs(acfsdt[1].to(units.rad).value-acfsdtnou[1]) < 10.**-8.), 'streamdf sample returnaAdt does not return correct Quantity'
    assert numpy.all(numpy.fabs(acfsdt[2].to(units.Gyr).value/bovy_conversion.time_in_Gyr(vo,ro)-acfsdtnou[2]) < 10.**-8.), 'streamdf sample returnaAdt does not return correct Quantity'
    # Test others as part of streamgapdf
    return None

def test_streamdf_setup_roAsQuantity():
    #Imports
    from galpy.df import streamdf
    from galpy.orbit import Orbit
    from galpy.potential import LogarithmicHaloPotential
    from galpy.actionAngle import actionAngleIsochroneApprox
    from galpy.util import bovy_conversion #for unit conversions
    lp= LogarithmicHaloPotential(normalize=1.,q=0.9)
    aAI= actionAngleIsochroneApprox(pot=lp,b=0.8)
    obs= Orbit([1.56148083,0.35081535,-1.15481504,
                0.88719443,-0.47713334,0.12019596])
    sigv= 0.365 #km/s
    ro= 9.
    df= streamdf(sigv/220.,progenitor=obs,pot=lp,aA=aAI,
                 leading=True,
                 nTrackChunks=11,
                 tdisrupt=4.5/bovy_conversion.time_in_Gyr(220.,8.),
                 ro=ro*units.kpc,
                 nosetup=True)
    assert numpy.fabs(df._ro-ro) < 10.**-10., 'ro in streamdf setup as Quantity does not work as expected'
    return None

def test_streamdf_setup_roAsQuantity_oddunits():
    #Imports
    from galpy.df import streamdf
    from galpy.orbit import Orbit
    from galpy.potential import LogarithmicHaloPotential
    from galpy.actionAngle import actionAngleIsochroneApprox
    from galpy.util import bovy_conversion #for unit conversions
    lp= LogarithmicHaloPotential(normalize=1.,q=0.9)
    aAI= actionAngleIsochroneApprox(pot=lp,b=0.8)
    obs= Orbit([1.56148083,0.35081535,-1.15481504,
                0.88719443,-0.47713334,0.12019596])
    sigv= 0.365 #km/s
    ro= 9000.
    df= streamdf(sigv/220.,progenitor=obs,pot=lp,aA=aAI,
                 leading=True,
                 nTrackChunks=11,
                 tdisrupt=4.5/bovy_conversion.time_in_Gyr(220.,8.),
                 ro=ro*units.lyr,
                 nosetup=True)
    assert numpy.fabs(df._ro-ro*(units.lyr).to(units.kpc)) < 10.**-10., 'ro in quasiisothermaldf setup as Quantity does not work as expected'
    return None

def test_streamdf_setup_voAsQuantity():
    #Imports
    from galpy.df import streamdf
    from galpy.orbit import Orbit
    from galpy.potential import LogarithmicHaloPotential
    from galpy.actionAngle import actionAngleIsochroneApprox
    from galpy.util import bovy_conversion #for unit conversions
    lp= LogarithmicHaloPotential(normalize=1.,q=0.9)
    aAI= actionAngleIsochroneApprox(pot=lp,b=0.8)
    obs= Orbit([1.56148083,0.35081535,-1.15481504,
                0.88719443,-0.47713334,0.12019596])
    sigv= 0.365 #km/s
    vo= 250.
    df= streamdf(sigv/220.,progenitor=obs,pot=lp,aA=aAI,
                 leading=True,
                 nTrackChunks=11,
                 tdisrupt=4.5/bovy_conversion.time_in_Gyr(220.,8.),
                 vo=vo*units.km/units.s,
                 nosetup=True)
    assert numpy.fabs(df._vo-vo) < 10.**-10., 'vo in streamdf setup as Quantity does not work as expected'
    return None

def test_streamdf_setup_voAsQuantity_oddunits():
    #Imports
    from galpy.df import streamdf
    from galpy.orbit import Orbit
    from galpy.potential import LogarithmicHaloPotential
    from galpy.actionAngle import actionAngleIsochroneApprox
    from galpy.util import bovy_conversion #for unit conversions
    lp= LogarithmicHaloPotential(normalize=1.,q=0.9)
    aAI= actionAngleIsochroneApprox(pot=lp,b=0.8)
    obs= Orbit([1.56148083,0.35081535,-1.15481504,
                0.88719443,-0.47713334,0.12019596])
    sigv= 0.365 #km/s
    vo= 250.
    df= streamdf(sigv/220.,progenitor=obs,pot=lp,aA=aAI,
                 leading=True,
                 nTrackChunks=11,
                 tdisrupt=4.5/bovy_conversion.time_in_Gyr(220.,8.),
                 vo=vo*units.pc/units.Myr,
                 nosetup=True)
    assert numpy.fabs(df._vo-vo*(units.pc/units.Myr).to(units.km/units.s)) < 10.**-10., 'vo in streamdf setup as Quantity does not work as expected'
    return None

def test_streamdf_setup_paramsAsQuantity():
    #Imports
    from galpy.df import streamdf
    from galpy.orbit import Orbit
    from galpy.potential import LogarithmicHaloPotential
    from galpy.actionAngle import actionAngleIsochroneApprox
    from galpy.util import bovy_conversion #for unit conversions
    lp= LogarithmicHaloPotential(normalize=1.,q=0.9)
    aAI= actionAngleIsochroneApprox(pot=lp,b=0.8)
    obs= Orbit([1.56148083,0.35081535,-1.15481504,
                0.88719443,-0.47713334,0.12019596])
    sigv= 0.365*units.km/units.s
    ro, vo= 9., 230.
    df= streamdf(sigv,progenitor=obs,pot=lp,aA=aAI,
                 leading=True,
                 nTrackChunks=11,
                 tdisrupt=4.5*units.Gyr,
                 ro=ro,vo=vo,
                 sigangle=0.01*units.deg,
                 deltaAngleTrack=170.*units.deg,
                 nosetup=True)
    assert numpy.fabs(df._sigv-0.365/vo) < 10.**-10., 'sigv in streamdf setup as Quantity does not work as expected'
    assert numpy.fabs(df._tdisrupt-4.5/bovy_conversion.time_in_Gyr(vo,ro)) < 10.**-10., 'tdisrupt in streamdf setup as Quantity does not work as expected'
    assert numpy.fabs(df._sigangle-0.01*(units.deg).to(units.rad)) < 10.**-10., 'sigangle in streamdf setup as Quantity does not work as expected'
    assert numpy.fabs(df._deltaAngleTrack-170.*(units.deg).to(units.rad)) < 10.**-10., 'deltaAngleTrack in streamdf setup as Quantity does not work as expected'
    return None

def test_streamdf_setup_coordtransformparamsAsQuantity():
    #Imports
    from galpy.df import streamdf
    from galpy.orbit import Orbit
    from galpy.potential import LogarithmicHaloPotential
    from galpy.actionAngle import actionAngleIsochroneApprox
    from galpy.util import bovy_conversion #for unit conversions
    lp= LogarithmicHaloPotential(normalize=1.,q=0.9)
    aAI= actionAngleIsochroneApprox(pot=lp,b=0.8)
    obs= Orbit([1.56148083,0.35081535,-1.15481504,
                0.88719443,-0.47713334,0.12019596])
    sigv= 0.365 #km/s
    ro, vo= 9., 230.
    df= streamdf(sigv/vo,progenitor=obs,pot=lp,aA=aAI,
                 leading=True,
                 nTrackChunks=11,
                 tdisrupt=4.5/bovy_conversion.time_in_Gyr(vo,ro),
                 ro=ro,vo=vo,
                 nosetup=True,
                 R0=8.*units.kpc,
                 Zsun=25.*units.pc,
                 vsun=[-10.*units.km/units.s,
                        240.*units.pc/units.Myr,
                        7.*units.km/units.s])
    assert numpy.fabs(df._R0-8.) < 10.**-10., 'R0 in streamdf setup as Quantity does not work as expected'
    assert numpy.fabs(df._Zsun-0.025) < 10.**-10., 'Zsun in streamdf setup as Quantity does not work as expected'
    assert numpy.fabs(df._vsun[0]+10.) < 10.**-10., 'vsun in streamdf setup as Quantity does not work as expected'
    assert numpy.fabs(df._vsun[1]-240.*(units.pc/units.Myr).to(units.km/units.s)) < 10.**-10., 'vsun in streamdf setup as Quantity does not work as expected'
    assert numpy.fabs(df._vsun[2]-7.) < 10.**-10., 'vsun in streamdf setup as Quantity does not work as expected'
    # Now with vsun as Quantity
    df= streamdf(sigv/vo,progenitor=obs,pot=lp,aA=aAI,
                 leading=True,
                 nTrackChunks=11,
                 tdisrupt=4.5/bovy_conversion.time_in_Gyr(vo,ro),
                 ro=ro,vo=vo,
                 nosetup=True,
                 R0=8.*units.kpc,
                 Zsun=25.*units.pc,
                 vsun=units.Quantity([-10.,240.,7.],unit=units.km/units.s))
    assert numpy.fabs(df._vsun[0]+10.) < 10.**-10., 'vsun in streamdf setup as Quantity does not work as expected'
    assert numpy.fabs(df._vsun[1]-240.) < 10.**-10., 'vsun in streamdf setup as Quantity does not work as expected'
    assert numpy.fabs(df._vsun[2]-7.) < 10.**-10., 'vsun in streamdf setup as Quantity does not work as expected'
    return None

def test_streamdf_RnormWarning():
    import warnings
    from galpy.util import galpyWarning
    #Imports
    from galpy.df import streamdf
    from galpy.orbit import Orbit
    from galpy.potential import LogarithmicHaloPotential
    from galpy.actionAngle import actionAngleIsochroneApprox
    from galpy.util import bovy_conversion #for unit conversions
    lp= LogarithmicHaloPotential(normalize=1.,q=0.9)
    aAI= actionAngleIsochroneApprox(pot=lp,b=0.8)
    obs= Orbit([1.56148083,0.35081535,-1.15481504,
                0.88719443,-0.47713334,0.12019596])
    sigv= 0.365 #km/s
    ro, vo= 9., 250.
    with warnings.catch_warnings(record=True) as w:
        warnings.simplefilter("always",galpyWarning)
        sdf_bovy14= streamdf(sigv/220.,progenitor=obs,pot=lp,aA=aAI,
                             leading=True,
                             nTrackChunks=11,
                             tdisrupt=4.5/bovy_conversion.time_in_Gyr(220.,8.),
                             Rnorm=ro,nosetup=True)
        raisedWarning= False
        for wa in w:
            raisedWarning= (str(wa.message) == "WARNING: Rnorm keyword input to streamdf is deprecated in favor of the standard ro keyword")
            if raisedWarning: break
        assert raisedWarning,  'Rnorm warning not raised when it should have been'
    return None

def test_streamdf_VnormWarning():
    import warnings
    from galpy.util import galpyWarning
    #Imports
    from galpy.df import streamdf
    from galpy.orbit import Orbit
    from galpy.potential import LogarithmicHaloPotential
    from galpy.actionAngle import actionAngleIsochroneApprox
    from galpy.util import bovy_conversion #for unit conversions
    lp= LogarithmicHaloPotential(normalize=1.,q=0.9)
    aAI= actionAngleIsochroneApprox(pot=lp,b=0.8)
    obs= Orbit([1.56148083,0.35081535,-1.15481504,
                0.88719443,-0.47713334,0.12019596])
    sigv= 0.365 #km/s
    ro, vo= 9., 250.
    with warnings.catch_warnings(record=True) as w:
        warnings.simplefilter("always",galpyWarning)
        sdf_bovy14= streamdf(sigv/220.,progenitor=obs,pot=lp,aA=aAI,
                             leading=True,
                             nTrackChunks=11,
                             tdisrupt=4.5/bovy_conversion.time_in_Gyr(220.,8.),
                             Vnorm=vo,nosetup=True)
        raisedWarning= False
        for wa in w:
            raisedWarning= (str(wa.message) == "WARNING: Vnorm keyword input to streamdf is deprecated in favor of the standard vo keyword")
            if raisedWarning: break
        assert raisedWarning,  'Vnorm warning not raised when it should have been'
    return None

def test_streamgapdf_method_returntype():
    #Imports
    from galpy.df import streamgapdf
    from galpy.orbit import Orbit
    from galpy.potential import LogarithmicHaloPotential
    from galpy.actionAngle import actionAngleIsochroneApprox
    from galpy.util import bovy_conversion #for unit conversions
    lp= LogarithmicHaloPotential(normalize=1.,q=0.9)
    aAI= actionAngleIsochroneApprox(pot=lp,b=0.8)
    prog_unp_peri= Orbit([2.6556151742081835,
                          0.2183747276300308,
                          0.67876510797240575,
                          -2.0143395648974671,
                          -0.3273737682604374,
                          0.24218273922966019])
    global sdf_sanders15, sdf_sanders15_nou
    V0, R0= 220., 8.
    sigv= 0.365*(10./2.)**(1./3.)*units.km/units.s
    # bare-bones setup, only interested in testing consistency between units
    # and no units
    sdf_sanders15= streamgapdf(sigv,progenitor=prog_unp_peri,pot=lp,aA=aAI,
                               leading=False,nTrackChunks=5,
                               nTrackIterations=1,
                               nTrackChunksImpact=5,
                               sigMeanOffset=4.5,
                               tdisrupt=10.88*units.Gyr,
                               Vnorm=V0,Rnorm=R0,
                               impactb=0.1*units.kpc,
                               subhalovel=numpy.array([6.82200571,132.7700529,
                                                       149.4174464])*units.km/units.s,
                               timpact=0.88*units.Gyr,
                               impact_angle=-2.34*units.rad,
                               GM=10.**8.*units.Msun,
                               rs=625.*units.pc)
    # Setup nounit version for later
    sdf_sanders15_nou= streamgapdf(sigv.to(units.km/units.s).value/V0,
                                   progenitor=prog_unp_peri,pot=lp,aA=aAI,
                                   leading=False,nTrackChunks=5,
                                   nTrackIterations=1,
                                   nTrackChunksImpact=5,
                                   Vnorm=V0,Rnorm=R0,
                                   sigMeanOffset=4.5,
                                   tdisrupt=10.88\
                                       /bovy_conversion.time_in_Gyr(V0,R0),
                                   impactb=0.1/R0,
                                   subhalovel=numpy.array([6.82200571,132.7700529,
                                                           149.4174464])/V0,
                                   timpact=0.88/bovy_conversion.time_in_Gyr(V0,R0),
                                   impact_angle=-2.34,
                                   GM=10.**-2.\
                                       /bovy_conversion.mass_in_1010msol(V0,R0),
                                   rs=0.625/R0)
    # turn off units
    sdf_sanders15_nou._roSet= False
    sdf_sanders15_nou._voSet= False
    assert isinstance(sdf_sanders15.meanOmega(0.1),units.Quantity), 'streamgapdf method meanOmega does not return Quantity when it should'
    return None

def test_streamgapdf_method_returnunit():
    try:
        sdf_sanders15.meanOmega(0.1).to(1/units.Gyr)
    except units.UnitConversionError:
        raise AssertionError('streamdf method meanOmega does not return Quantity with the right units')
    return None

def test_streamgapdf_method_value():
    from galpy.util import bovy_conversion
    assert numpy.all(numpy.fabs(sdf_sanders15.meanOmega(0.1).to(1/units.Gyr).value/bovy_conversion.freq_in_Gyr(sdf_sanders15._vo,sdf_sanders15._ro)-sdf_sanders15_nou.meanOmega(0.1)) < 10.**-8.), 'streamgapdf method meanOmega does not return correct Quantity'
    return None

def test_streamgapdf_setup_impactparamsAsQuantity():
    assert numpy.fabs(sdf_sanders15._impactb-sdf_sanders15_nou._impactb) < 10.**-8., 'impactb specified as Quantity for streamgapdf does not work as expected'
    assert numpy.fabs(sdf_sanders15._impact_angle-sdf_sanders15_nou._impact_angle) < 10.**-8., 'impact_angle specified as Quantity for streamgapdf does not work as expected'
    assert numpy.fabs(sdf_sanders15._timpact-sdf_sanders15_nou._timpact) < 10.**-8., 'timpact specified as Quantity for streamgapdf does not work as expected'
    assert numpy.all(numpy.fabs(sdf_sanders15._subhalovel-sdf_sanders15_nou._subhalovel) < 10.**-8.), 'subhalovel specified as Quantity for streamgapdf does not work as expected'
    # GM and rs are not currently stored in streamgapdf, so just check kick
    assert numpy.all(numpy.fabs(sdf_sanders15._kick_deltav-sdf_sanders15_nou._kick_deltav) < 10.**-8.), 'Calculated kick from parameters specified as Quantity for streamgapdf does not work as expected'
    return None

def test_streamgapdf_inputAsQuantity():
    from galpy.util import bovy_conversion
    assert numpy.fabs(sdf_sanders15.pOparapar(0.2/units.Gyr,30.*units.deg)-sdf_sanders15_nou.pOparapar(0.2/bovy_conversion.freq_in_Gyr(sdf_sanders15._vo,sdf_sanders15._ro),30.*numpy.pi/180.)) < 10.**-8., 'streamgapdf method pOparapar with Quantity input does not return correct Quantity'
    return None

def test_streamgapdf_sample():
    from galpy.util import bovy_conversion
    # RvR
    numpy.random.seed(1)
    RvR= sdf_sanders15.sample(1)
    numpy.random.seed(1)
    RvRnou= sdf_sanders15_nou.sample(1)
    assert numpy.fabs(RvR[0].to(units.kpc).value/sdf_sanders15._ro-RvRnou[0]) < 10.**-8., 'streamgapdf sample RvR does not return a correct Quantity'
    assert numpy.fabs(RvR[3].to(units.kpc).value/sdf_sanders15._ro-RvRnou[3]) < 10.**-8., 'streamgapdf sample RvR does not return a correct Quantity'
    assert numpy.fabs(RvR[1].to(units.km/units.s).value/sdf_sanders15._vo-RvRnou[1]) < 10.**-8., 'streamgapdf sample RvR does not return a correct Quantity'
    assert numpy.fabs(RvR[2].to(units.km/units.s).value/sdf_sanders15._vo-RvRnou[2]) < 10.**-8., 'streamgapdf sample RvR does not return a correct Quantity'
    assert numpy.fabs(RvR[4].to(units.km/units.s).value/sdf_sanders15._vo-RvRnou[4]) < 10.**-8., 'streamgapdf sample RvR does not return a correct Quantity'
    assert numpy.fabs(RvR[5].to(units.rad).value-RvRnou[5]) < 10.**-8., 'streamgapdf sample RvR does not return a correct Quantity'
    # RvR,dt
    numpy.random.seed(1)
    RvRdt= sdf_sanders15.sample(1,returndt=True)
    numpy.random.seed(1)
    RvRdtnou= sdf_sanders15_nou.sample(1,returndt=True)
    assert numpy.fabs(RvRdt[0].to(units.kpc).value/sdf_sanders15._ro-RvRdtnou[0]) < 10.**-8., 'streamgapdf sample RvRdt does not return a correct Quantity'
    assert numpy.fabs(RvRdt[3].to(units.kpc).value/sdf_sanders15._ro-RvRdtnou[3]) < 10.**-8., 'streamgapdf sample RvRdt does not return a correct Quantity'
    assert numpy.fabs(RvRdt[1].to(units.km/units.s).value/sdf_sanders15._vo-RvRdtnou[1]) < 10.**-8., 'streamgapdf sample RvRdt does not return a correct Quantity'
    assert numpy.fabs(RvRdt[2].to(units.km/units.s).value/sdf_sanders15._vo-RvRdtnou[2]) < 10.**-8., 'streamgapdf sample RvRdt does not return a correct Quantity'
    assert numpy.fabs(RvRdt[4].to(units.km/units.s).value/sdf_sanders15._vo-RvRdtnou[4]) < 10.**-8., 'streamgapdf sample RvRdt does not return a correct Quantity'
    assert numpy.fabs(RvRdt[5].to(units.rad).value-RvRdtnou[5]) < 10.**-8., 'streamgapdf sample RvRdt does not return a correct Quantity'
    assert numpy.fabs(RvRdt[6].to(units.Gyr).value/bovy_conversion.time_in_Gyr(sdf_sanders15._vo,sdf_sanders15._ro)-RvRdtnou[6]) < 10.**-8., 'streamgapdf sample RvRdt does not return a correct Quantity'
    # xy
    numpy.random.seed(1)
    xy= sdf_sanders15.sample(1,xy=True)
    numpy.random.seed(1)
    xynou= sdf_sanders15_nou.sample(1,xy=True)
    assert numpy.fabs(xy[0].to(units.kpc).value/sdf_sanders15._ro-xynou[0]) < 10.**-8., 'streamgapdf sample xy does not return a correct Quantity'
    assert numpy.fabs(xy[1].to(units.kpc).value/sdf_sanders15._ro-xynou[1]) < 10.**-8., 'streamgapdf sample xy does not return a correct Quantity'
    assert numpy.fabs(xy[2].to(units.kpc).value/sdf_sanders15._ro-xynou[2]) < 10.**-8., 'streamgapdf sample xy does not return a correct Quantity'
    assert numpy.fabs(xy[3].to(units.km/units.s).value/sdf_sanders15._vo-xynou[3]) < 10.**-8., 'streamgapdf sample xy does not return a correct Quantity'
    assert numpy.fabs(xy[4].to(units.km/units.s).value/sdf_sanders15._vo-xynou[4]) < 10.**-8., 'streamgapdf sample xy does not return a correct Quantity'
    assert numpy.fabs(xy[5].to(units.km/units.s).value/sdf_sanders15._vo-xynou[5]) < 10.**-8., 'streamgapdf sample xy does not return a correct Quantity'
    # xydt
    numpy.random.seed(1)
    xydt= sdf_sanders15.sample(1,xy=True,returndt=True)
    numpy.random.seed(1)
    xydtnou= sdf_sanders15_nou.sample(1,xy=True,returndt=True)
    assert numpy.fabs(xy[0].to(units.kpc).value/sdf_sanders15._ro-xynou[0]) < 10.**-8., 'streamgapdf sample xy does not return a correct Quantity'
    assert numpy.fabs(xy[1].to(units.kpc).value/sdf_sanders15._ro-xynou[1]) < 10.**-8., 'streamgapdf sample xy does not return a correct Quantity'
    assert numpy.fabs(xy[2].to(units.kpc).value/sdf_sanders15._ro-xynou[2]) < 10.**-8., 'streamgapdf sample xy does not return a correct Quantity'
    assert numpy.fabs(xy[3].to(units.km/units.s).value/sdf_sanders15._vo-xynou[3]) < 10.**-8., 'streamgapdf sample xy does not return a correct Quantity'
    assert numpy.fabs(xy[4].to(units.km/units.s).value/sdf_sanders15._vo-xynou[4]) < 10.**-8., 'streamgapdf sample xy does not return a correct Quantity'
    assert numpy.fabs(xy[5].to(units.km/units.s).value/sdf_sanders15._vo-xynou[5]) < 10.**-8., 'streamgapdf sample xy does not return a correct Quantity'
    assert numpy.fabs(xydt[6].to(units.Gyr).value/bovy_conversion.time_in_Gyr(sdf_sanders15._vo,sdf_sanders15._ro)-xydtnou[6]) < 10.**-8., 'streamgapdf sample xydt does not return a correct Quantity'
    # lb
    numpy.random.seed(1)
    lb= sdf_sanders15.sample(1,lb=True)
    numpy.random.seed(1)
    lbnou= sdf_sanders15_nou.sample(1,lb=True)
    assert numpy.fabs(lb[0].to(units.deg).value-lbnou[0]) < 10.**-8., 'streamgapdf sample lb does not return a correct Quantity'
    assert numpy.fabs(lb[1].to(units.deg).value-lbnou[1]) < 10.**-8., 'streamgapdf sample lb does not return a correct Quantity'
    assert numpy.fabs(lb[2].to(units.kpc).value-lbnou[2]) < 10.**-8., 'streamgapdf sample lb does not return a correct Quantity'
    assert numpy.fabs(lb[3].to(units.km/units.s).value-lbnou[3]) < 10.**-8., 'streamgapdf sample lb does not return a correct Quantity'
    assert numpy.fabs(lb[4].to(units.mas/units.yr).value-lbnou[4]) < 10.**-8., 'streamgapdf sample lb does not return a correct Quantity'
    assert numpy.fabs(lb[5].to(units.mas/units.yr).value-lbnou[5]) < 10.**-8., 'streamgapdf sample lb does not return a correct Quantity'
    # lbdt
    numpy.random.seed(1)
    lbdt= sdf_sanders15.sample(1,lb=True,returndt=True)
    numpy.random.seed(1)
    lbdtnou= sdf_sanders15_nou.sample(1,lb=True,returndt=True)
    assert numpy.fabs(lbdt[0].to(units.deg).value-lbdtnou[0]) < 10.**-8., 'streamgapdf sample lbdt does not return a correct Quantity'
    assert numpy.fabs(lbdt[1].to(units.deg).value-lbdtnou[1]) < 10.**-8., 'streamgapdf sample lbdt does not return a correct Quantity'
    assert numpy.fabs(lbdt[2].to(units.kpc).value-lbdtnou[2]) < 10.**-8., 'streamgapdf sample lbdt does not return a correct Quantity'
    assert numpy.fabs(lbdt[3].to(units.km/units.s).value-lbdtnou[3]) < 10.**-8., 'streamgapdf sample lbdt does not return a correct Quantity'
    assert numpy.fabs(lbdt[4].to(units.mas/units.yr).value-lbdtnou[4]) < 10.**-8., 'streamgapdf sample lbdt does not return a correct Quantity'
    assert numpy.fabs(lbdt[5].to(units.mas/units.yr).value-lbdtnou[5]) < 10.**-8., 'streamgapdf sample lbdt does not return a correct Quantity'
    assert numpy.fabs(lbdt[6].to(units.Gyr).value/bovy_conversion.time_in_Gyr(sdf_sanders15._vo,sdf_sanders15._ro)-lbdtnou[6]) < 10.**-8., 'streamgapdf sample lbdt does not return a correct Quantity'
    return None

def test_jeans_sigmar_returntype():
    from galpy.df import jeans
    from galpy.potential import LogarithmicHaloPotential
    lp= LogarithmicHaloPotential(normalize=1.,q=1.)
    ro, vo= 8.5, 240.
    assert isinstance(jeans.sigmar(lp,2.,ro=ro,vo=vo),units.Quantity), 'jeans.sigmar does not return Quantity when it should'
    return None

def test_jeans_sigmar_returnunit():
    from galpy.df import jeans
    from galpy.potential import LogarithmicHaloPotential
    lp= LogarithmicHaloPotential(normalize=1.,q=1.)
    ro, vo= 8.5, 240.
    try:
        jeans.sigmar(lp,2.,ro=ro,vo=vo).to(units.km/units.s)
    except units.UnitConversionError:
        raise AssertionError('jeans.sigmar does not return Quantity with the right units')
    return None

def test_jeans_sigmar_value():
    from galpy.df import jeans
    from galpy.potential import LogarithmicHaloPotential
    lp= LogarithmicHaloPotential(normalize=1.,q=1.)
    ro, vo= 8.5, 240.
    assert numpy.fabs(jeans.sigmar(lp,2.,ro=ro,vo=vo).to(units.km/units.s).value-jeans.sigmar(lp,2.)*vo) < 10.**-8., 'jeans.sigmar does not return correct Quantity'
    return None

def test_jeans_sigmar_inputAsQuantity():
    from galpy.df import jeans
    from galpy.potential import LogarithmicHaloPotential
    lp= LogarithmicHaloPotential(normalize=1.,q=1.)
    ro, vo= 8.5, 240.
    assert numpy.fabs(jeans.sigmar(lp,2.*ro*units.kpc,ro=ro,vo=vo).to(units.km/units.s).value-jeans.sigmar(lp,2.)*vo) < 10.**-8., 'jeans.sigmar does not return correct Quantity'
    return None

def test_orbitmethodswunits_quantity_issue326():
    # Methods that *always* return a number with implied units 
    # (like Orbit.dist), should return always return a Quantity when 
    # apy-units=True in the configuration file (see issue 326)
    from galpy.orbit import Orbit
    o= Orbit([1.,0.1,1.1,0.1,0.2,0.])
    # First make sure we're testing what we want to test
    assert not o._roSet, 'Test of whether or not Orbit methods that should always return a Quantity do so cannot run meaningfully when _roSet is True'
    assert not o._orb._roSet, 'Test of whether or not Orbit methods that should always return a Quantity do so cannot run meaningfully when _roSet is True'
    assert not o._voSet, 'Test of whether or not Orbit methods that should always return a Quantity do so cannot run meaningfully when _voSet is True'
    assert not o._orb._voSet, 'Test of whether or not Orbit methods that should always return a Quantity do so cannot run meaningfully when _voSet is True'
    # Then test methods
    assert isinstance(o.ra(),units.Quantity), 'Orbit method ra does not return Quantity when called for orbit with _roSet = False / _voSet = False'
    assert isinstance(o.dec(),units.Quantity), 'Orbit method ra does not return Quantity when called for orbit with _roSet = False / _voSet = False'
    assert isinstance(o.ll(),units.Quantity), 'Orbit method ra does not return Quantity when called for orbit with _roSet = False / _voSet = False'
    assert isinstance(o.bb(),units.Quantity), 'Orbit method ra does not return Quantity when called for orbit with _roSet = False / _voSet = False'
    assert isinstance(o.dist(),units.Quantity), 'Orbit method ra does not return Quantity when called for orbit with _roSet = False / _voSet = False'
    assert isinstance(o.pmra(),units.Quantity), 'Orbit method ra does not return Quantity when called for orbit with _roSet = False / _voSet = False'
    assert isinstance(o.pmdec(),units.Quantity), 'Orbit method ra does not return Quantity when called for orbit with _roSet = False / _voSet = False'
    assert isinstance(o.pmll(),units.Quantity), 'Orbit method ra does not return Quantity when called for orbit with _roSet = False / _voSet = False'
    assert isinstance(o.pmbb(),units.Quantity), 'Orbit method ra does not return Quantity when called for orbit with _roSet = False / _voSet = False'
    assert isinstance(o.vlos(),units.Quantity), 'Orbit method ra does not return Quantity when called for orbit with _roSet = False / _voSet = False'
    assert isinstance(o.helioX(),units.Quantity), 'Orbit method ra does not return Quantity when called for orbit with _roSet = False / _voSet = False'
    assert isinstance(o.helioY(),units.Quantity), 'Orbit method ra does not return Quantity when called for orbit with _roSet = False / _voSet = False'
    assert isinstance(o.helioZ(),units.Quantity), 'Orbit method ra does not return Quantity when called for orbit with _roSet = False / _voSet = False'
    assert isinstance(o.U(),units.Quantity), 'Orbit method ra does not return Quantity when called for orbit with _roSet = False / _voSet = False'
    assert isinstance(o.V(),units.Quantity), 'Orbit method ra does not return Quantity when called for orbit with _roSet = False / _voSet = False'
    assert isinstance(o.W(),units.Quantity), 'Orbit method ra does not return Quantity when called for orbit with _roSet = False / _voSet = False'
    return None

def test_orbitmethodswunits_quantity_overrideusephysical_issue326():
    # Methods that *always* return a number with implied units 
    # (like Orbit.dist), should return always return a Quantity when 
    # apy-units=True in the configuration file (see issue 326)
    # This test: *even* when use_physical=False
    from galpy.orbit import Orbit
    o= Orbit([1.,0.1,1.1,0.1,0.2,0.])
    # First make sure we're testing what we want to test
    assert not o._roSet, 'Test of whether or not Orbit methods that should always return a Quantity do so cannot run meaningfully when _roSet is True'
    assert not o._orb._roSet, 'Test of whether or not Orbit methods that should always return a Quantity do so cannot run meaningfully when _roSet is True'
    assert not o._voSet, 'Test of whether or not Orbit methods that should always return a Quantity do so cannot run meaningfully when _voSet is True'
    assert not o._orb._voSet, 'Test of whether or not Orbit methods that should always return a Quantity do so cannot run meaningfully when _voSet is True'
    # Then test methods
    assert isinstance(o.ra(use_physical=False),units.Quantity), 'Orbit method ra does not return Quantity when called for orbit with _roSet = False / _voSet = False'
    assert isinstance(o.dec(use_physical=False),units.Quantity), 'Orbit method ra does not return Quantity when called for orbit with _roSet = False / _voSet = False'
    assert isinstance(o.ll(use_physical=False),units.Quantity), 'Orbit method ra does not return Quantity when called for orbit with _roSet = False / _voSet = False'
    assert isinstance(o.bb(use_physical=False),units.Quantity), 'Orbit method ra does not return Quantity when called for orbit with _roSet = False / _voSet = False'
    assert isinstance(o.dist(use_physical=False),units.Quantity), 'Orbit method ra does not return Quantity when called for orbit with _roSet = False / _voSet = False'
    assert isinstance(o.pmra(use_physical=False),units.Quantity), 'Orbit method ra does not return Quantity when called for orbit with _roSet = False / _voSet = False'
    assert isinstance(o.pmdec(use_physical=False),units.Quantity), 'Orbit method ra does not return Quantity when called for orbit with _roSet = False / _voSet = False'
    assert isinstance(o.pmll(use_physical=False),units.Quantity), 'Orbit method ra does not return Quantity when called for orbit with _roSet = False / _voSet = False'
    assert isinstance(o.pmbb(use_physical=False),units.Quantity), 'Orbit method ra does not return Quantity when called for orbit with _roSet = False / _voSet = False'
    assert isinstance(o.vlos(use_physical=False),units.Quantity), 'Orbit method ra does not return Quantity when called for orbit with _roSet = False / _voSet = False'
    assert isinstance(o.helioX(use_physical=False),units.Quantity), 'Orbit method ra does not return Quantity when called for orbit with _roSet = False / _voSet = False'
    assert isinstance(o.helioY(use_physical=False),units.Quantity), 'Orbit method ra does not return Quantity when called for orbit with _roSet = False / _voSet = False'
    assert isinstance(o.helioZ(use_physical=False),units.Quantity), 'Orbit method ra does not return Quantity when called for orbit with _roSet = False / _voSet = False'
    assert isinstance(o.U(use_physical=False),units.Quantity), 'Orbit method ra does not return Quantity when called for orbit with _roSet = False / _voSet = False'
    assert isinstance(o.V(use_physical=False),units.Quantity), 'Orbit method ra does not return Quantity when called for orbit with _roSet = False / _voSet = False'
    assert isinstance(o.W(use_physical=False),units.Quantity), 'Orbit method ra does not return Quantity when called for orbit with _roSet = False / _voSet = False'
    return None

def test_SkyCoord_nodoubleunits_issue325():
    # make sure that SkyCoord doesn't return distances with units like kpc^2
    # which happened before, because it would use a distance with units of 
    # kpc and then again multiply with kpc
    from galpy.orbit import Orbit
    o = Orbit(vxvv=[0.,0.,0.,0.,0.,0.],radec=True)
    # Check return units of SkyCoord
    try:
        o.SkyCoord().ra.to(units.deg)
    except units.UnitConversionError:
        raise AssertionError('Orbit method SkyCoord has the wrong units for the right ascension')
    try:
        o.SkyCoord().dec.to(units.deg)
    except units.UnitConversionError:
        raise AssertionError('Orbit method SkyCoord has the wrong units for the declination')
    try:
        o.SkyCoord().distance.to(units.kpc)
    except units.UnitConversionError:
        raise AssertionError('Orbit method SkyCoord has the wrong units for the distance')
    return None<|MERGE_RESOLUTION|>--- conflicted
+++ resolved
@@ -2329,7 +2329,6 @@
                            pa=30./180.*numpy.pi)
     # Check potential
     assert numpy.fabs(pot(1.5,0.3,phi=0.1,use_physical=False)-pot_nounits(1.5,0.3,phi=0.1,use_physical=False)) < 10.**-8., "SolidBodyRotationWrapperPotential w/ parameters w/ units does not behave as expected"   
-<<<<<<< HEAD
     # OblateStaeckelWrapperPotential
     kksp= potential.KuzminKutuzovStaeckelPotential(amp=20.*units.Msun,
                                                    Delta=10.*units.kpc,
@@ -2338,7 +2337,6 @@
     pot_nounits= potential.OblateStaeckelWrapperPotential(pot=kksp,delta=10./ro,ro=ro,vo=vo)
     # Check potential
     assert numpy.fabs(pot(4.,0.,use_physical=False)-pot_nounits(4.,0.,use_physical=False)) < 10.**-8., "OblateStaeckelWrapperPotential w/ parameters w/ units does not behave as expected"   
-=======
     # CorotatingRotationWrapperPotential
     spn= potential.SpiralArmsPotential(omega=0.,phi_ref=0.)
     pot= potential.CorotatingRotationWrapperPotential(pot=spn,\
@@ -2400,7 +2398,6 @@
         minr=1./ro/1000.,maxr=100./ro)
     assert numpy.fabs(pot_nounits.Rforce(1.5,0.3,phi=0.1,v=[1.,0.,0.],use_physical=False)-pot_nounits_direct.Rforce(1.5,0.3,phi=0.1,v=[1.,0.,0.],use_physical=False)) < 10.**-8., "ChandrasekharDynamicalFrictionForce w/ parameters w/ units does not behave as expected"
     # If you add one here, don't base it on ChandrasekharDynamicalFrictionForce!!
->>>>>>> c3a5cb42
     return None
 
 def test_potential_paramunits_2d():
