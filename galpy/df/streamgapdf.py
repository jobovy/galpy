--- conflicted
+++ resolved
@@ -107,13 +107,8 @@
                     /conversion.mass_in_msol(self._vo,self._ro)\
                     /conversion._G
             except units.UnitConversionError: pass
-<<<<<<< HEAD
             GM= GM.to_value(units.Msun)\
-                /bovy_conversion.mass_in_msol(self._vo,self._ro)
-=======
-            GM= GM.to(units.Msun).value\
                 /conversion.mass_in_msol(self._vo,self._ro)
->>>>>>> 16170068
         rs= kwargs.pop('rs',None)
         if not rs is None \
                 and _APY_LOADED and isinstance(rs,units.Quantity):
@@ -121,13 +116,8 @@
         subhalopot= kwargs.pop('subhalopot',None)
         timpact= kwargs.pop('timpact',1.)
         if _APY_LOADED and isinstance(timpact,units.Quantity):
-<<<<<<< HEAD
             timpact= timpact.to_value(units.Gyr)\
-                /bovy_conversion.time_in_Gyr(self._vo,self._ro)
-=======
-            timpact= timpact.to(units.Gyr).value\
                 /conversion.time_in_Gyr(self._vo,self._ro)
->>>>>>> 16170068
         impact_angle= kwargs.pop('impact_angle',1.)
         if _APY_LOADED and isinstance(impact_angle,units.Quantity):
             impact_angle= impact_angle.to_value(units.rad)
@@ -207,13 +197,8 @@
 
         """
         if _APY_LOADED and isinstance(Opar,units.Quantity):
-<<<<<<< HEAD
             Opar= Opar.to_value(1/units.Gyr)\
-                /bovy_conversion.freq_in_Gyr(self._vo,self._ro)
-=======
-            Opar= Opar.to(1/units.Gyr).value\
                 /conversion.freq_in_Gyr(self._vo,self._ro)
->>>>>>> 16170068
         if _APY_LOADED and isinstance(apar,units.Quantity):
             apar= apar.to_value(units.rad)
         if isinstance(Opar,(int,float,numpy.float32,numpy.float64)):
