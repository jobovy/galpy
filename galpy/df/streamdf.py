#The DF of a tidal stream
import copy
import multiprocessing
import warnings
from pkg_resources import parse_version
import numpy
import scipy
from scipy import special, interpolate, integrate, optimize
_SCIPY_VERSION= parse_version(scipy.__version__)
if _SCIPY_VERSION < parse_version('0.10'): #pragma: no cover
    from scipy.maxentropy import logsumexp
elif _SCIPY_VERSION < parse_version('0.19'): #pragma: no cover
    from scipy.misc import logsumexp
else:
    from scipy.special import logsumexp
from ..orbit import Orbit
from .df import df, _APY_LOADED
from ..util import coords, fast_cholesky_invert, \
    conversion, multi, plot, stable_cho_factor, ars
from ..util.conversion import physical_conversion, _APY_UNITS
from ..actionAngle.actionAngleIsochroneApprox import dePeriod
from ..potential import flatten as flatten_potential
from ..util import galpyWarning
if _APY_LOADED:
    from astropy import units
_INTERPDURINGSETUP= True
_USEINTERP= True
_USESIMPLE= True
# cast a wide net
_TWOPIWRAPS= numpy.arange(-4,5)*2.*numpy.pi
_labelDict= {'x': r'$X$',
             'y': r'$Y$',
             'z': r'$Z$',
             'r': r'$R$',
             'phi': r'$\phi$',
             'vx':r'$V_X$',
             'vy':r'$V_Y$',
             'vz':r'$V_Z$',
             'vr':r'$V_R$',
             'vt':r'$V_T$',
             'll':r'$\mathrm{Galactic\ longitude\, (deg)}$',
             'bb':r'$\mathrm{Galactic\ latitude\, (deg)}$',
             'dist':r'$\mathrm{distance\, (kpc)}$',
             'pmll':r'$\mu_l\,(\mathrm{mas\,yr}^{-1})$',
             'pmbb':r'$\mu_b\,(\mathrm{mas\,yr}^{-1})$',
             'vlos':r'$V_{\mathrm{los}}\,(\mathrm{km\,s}^{-1})$'}
class streamdf(df):
    """The DF of a tidal stream"""
    def __init__(self,sigv,progenitor=None,pot=None,aA=None,useTM=False,
                 tdisrupt=None,sigMeanOffset=6.,leading=True,
                 sigangle=None,
                 deltaAngleTrack=None,nTrackChunks=None,nTrackIterations=None,
                 progIsTrack=False,
                 ro=None,vo=None,
                 Vnorm=None,Rnorm=None,
                 R0=8.,Zsun=0.0208,vsun=[-11.1,8.*30.24,7.25],
                 multi=None,interpTrack=_INTERPDURINGSETUP,
                 useInterp=_USEINTERP,nosetup=False,nospreadsetup=False,
                 approxConstTrackFreq=False,useTMHessian=False,
                 custom_transform=None):
        """
        NAME:

           __init__

        PURPOSE:

           Initialize a quasi-isothermal DF

        INPUT:

           sigv - radial velocity dispersion of the progenitor (can be Quantity)

           tdisrupt= (5 Gyr) time since start of disruption (can be Quantity)

           leading= (True) if True, model the leading part of the stream
                           if False, model the trailing part

           progenitor= progenitor orbit as Orbit instance (will be re-integrated, so don't bother integrating the orbit before)

           progIsTrack= (False) if True, then the progenitor (x,v) is actually the (x,v) of the stream track at zero angle separation; useful when initializing with an orbit fit; the progenitor's position will be calculated

           pot= Potential instance or list thereof

           aA= actionAngle instance used to convert (x,v) to actions

           useTM= (False) if set to an actionAngleTorus instance, use this to speed up calculations

           sigMeanOffset= (6.) offset between the mean of the frequencies
                          and the progenitor, in units of the largest 
                          eigenvalue of the frequency covariance matrix 
                          (along the largest eigenvector), should be positive;
                          to model the trailing part, set leading=False

           sigangle= (sigv/122/[1km/s]=1.8sigv in natural coordinates)
                     estimate of the angle spread of the debris initially (can be Quantity)

           deltaAngleTrack= (None) angle to estimate the stream track over (rad; or can be Quantity)

           nTrackChunks= (floor(deltaAngleTrack/0.15)+1) number of chunks to divide the progenitor track in

           nTrackIterations= Number of iterations to perform when establishing the track; each iteration starts from a previous approximation to the track in (x,v) and calculates a new track based on the deviation between the previous track and the desired track in action-angle coordinates; if not set, an appropriate value is determined based on the magnitude of the misalignment between stream and orbit, with larger numbers of iterations for larger misalignments

           interpTrack= (might change), interpolate the stream track while 
                        setting up the instance (can be done by hand by 
                        calling self._interpolate_stream_track() and 
                        self._interpolate_stream_track_aA())

           useInterp= (might change), use interpolation by default when 
                      calculating approximated frequencies and angles

           nosetup= (False) if True, don't setup the stream track and anything
                            else that is expensive

           nospreadsetup= (False) if True, don't setup the spread around the stream track (only for nosetup is False)

           multi= (None) if set, use multi-processing

           Coordinate transformation inputs:

              vo= (220) circular velocity to normalize velocities with [used to be Vnorm; can be Quantity]

              ro= (8) Galactocentric radius to normalize positions with [used to be Rnorm; can be Quantity]

              R0= (8) Galactocentric radius of the Sun (kpc) [can be different from ro; can be Quantity]

              Zsun= (0.0208) Sun's height above the plane (kpc; can be Quantity)

              vsun= ([-11.1,241.92,7.25]) Sun's motion in cylindrical coordinates (vR positive away from center) (can be Quantity)

              custom_transform= (None) matrix implementing the rotation from (ra,dec) to a custom set of sky coordinates

              approxConstTrackFreq= (False) if True, approximate the stream assuming that the frequency is constant along the stream (only works with useTM, for which this leads to a significant speed-up)

              useTMHessian= (False) if True, compute the basic Hessian dO/dJ_prog using TM; otherwise use aA

        OUTPUT:

           object

        HISTORY:

           2013-09-16 - Started - Bovy (IAS)

           2013-11-25 - Started over - Bovy (IAS)

        """
        if ro is None and not Rnorm is None:
            warnings.warn("WARNING: Rnorm keyword input to streamdf is deprecated in favor of the standard ro keyword", galpyWarning)
            ro= Rnorm
        if vo is None and not Vnorm is None:
            warnings.warn("WARNING: Vnorm keyword input to streamdf is deprecated in favor of the standard vo keyword", galpyWarning)
            vo= Vnorm
        df.__init__(self,ro=ro,vo=vo)
        if _APY_LOADED and isinstance(sigv,units.Quantity):
            sigv= sigv.to_value(units.km/units.s)/self._vo
        self._sigv= sigv
        if tdisrupt is None:
            self._tdisrupt= 5./conversion.time_in_Gyr(self._vo,self._ro)
        else:
            if _APY_LOADED and isinstance(tdisrupt,units.Quantity):
<<<<<<< HEAD
                tdisrupt= tdisrupt.to_value(units.Gyr)\
                    /bovy_conversion.time_in_Gyr(self._vo,self._ro)
=======
                tdisrupt= tdisrupt.to(units.Gyr).value\
                    /conversion.time_in_Gyr(self._vo,self._ro)
>>>>>>> 16170068
            self._tdisrupt= tdisrupt
        self._sigMeanOffset= sigMeanOffset
        if pot is None: #pragma: no cover
            raise IOError("pot= must be set")
        self._pot= flatten_potential(pot)
        self._aA= aA
        if not self._aA._pot == self._pot:
            raise IOError("Potential in aA does not appear to be the same as given potential pot")
        self._check_consistent_units()
        if useTM:
            self._useTM= True
            self._aAT= useTM # confusing, no?
            self._approxConstTrackFreq= approxConstTrackFreq
            if not self._aAT._pot == self._pot:
                raise IOError("Potential in useTM=actionAngleTorus instance does not appear to be the same as given potential pot")
        else:
            self._useTM= False
        if (multi is True):   #if set to boolean, enable cpu_count processes
            self._multi= multiprocessing.cpu_count()
        else:
            self._multi= multi
        self._progenitor_setup(progenitor,leading,useTMHessian)
        if not sigangle is None and \
                _APY_LOADED and isinstance(sigangle,units.Quantity):
            sigangle= sigangle.to_value(units.rad)
        if not deltaAngleTrack is None and \
                _APY_LOADED and isinstance(deltaAngleTrack,units.Quantity):
            deltaAngleTrack= deltaAngleTrack.to_value(units.rad)
        self._offset_setup(sigangle,leading,deltaAngleTrack)
        # if progIsTrack, calculate the progenitor that gives a track that is approximately the given orbit
        if progIsTrack:
            self._setup_progIsTrack()
        if _APY_LOADED and isinstance(R0,units.Quantity):
            R0= R0.to_value(units.kpc)
        if _APY_LOADED and isinstance(Zsun,units.Quantity):
            Zsun= Zsun.to_value(units.kpc)
        if _APY_LOADED and isinstance(vsun,units.Quantity):
            vsun= vsun.to_value(units.km/units.s)
        elif _APY_LOADED and isinstance(vsun[0],units.Quantity):
            vsun[0]= vsun[0].to_value(units.km/units.s)
            vsun[1]= vsun[1].to_value(units.km/units.s)
            vsun[2]= vsun[2].to_value(units.km/units.s)
        self._setup_coord_transform(R0,Zsun,vsun,progenitor,custom_transform)
        #Determine the stream track
        if not nosetup:
            self._determine_nTrackIterations(nTrackIterations)
            self._determine_stream_track(nTrackChunks)
            self._useInterp= useInterp
            if interpTrack or self._useInterp:
                self._interpolate_stream_track()
                self._interpolate_stream_track_aA()
            self.calc_stream_lb()
            if not nospreadsetup: self._determine_stream_spread()
        return None

    def _progenitor_setup(self,progenitor,leading,useTMHessian):
        """The part of the setup relating to the progenitor's orbit"""
        #Progenitor orbit: Calculate actions, frequencies, and angles for the progenitor
        self._progenitor= progenitor() #call to get new Orbit
        # Make sure we do not use physical coordinates
        self._progenitor.turn_physical_off()
        acfs= self._aA.actionsFreqsAngles(self._progenitor,
                                          _firstFlip=(not leading),
                                          use_physical=False)
        self._progenitor_jr= acfs[0][0]
        self._progenitor_lz= acfs[1][0]
        self._progenitor_jz= acfs[2][0]
        self._progenitor_Omegar= acfs[3]
        self._progenitor_Omegaphi= acfs[4]
        self._progenitor_Omegaz= acfs[5]
        self._progenitor_Omega= numpy.array([acfs[3],acfs[4],acfs[5]]).reshape(3)
        self._progenitor_angler= acfs[6]
        self._progenitor_anglephi= acfs[7]
        self._progenitor_anglez= acfs[8]
        self._progenitor_angle= numpy.array([acfs[6],acfs[7],acfs[8]]).reshape(3)
        #Calculate dO/dJ Jacobian at the progenitor
        if useTMHessian:
            h, fr,fp,fz,e= self._aAT.hessianFreqs(self._progenitor_jr,
                                                  self._progenitor_lz,
                                                  self._progenitor_jz)
            self._dOdJp= h
            # Replace frequencies with TM frequencies
            self._progenitor_Omegar= fr
            self._progenitor_Omegaphi= fp
            self._progenitor_Omegaz= fz
            self._progenitor_Omega= numpy.array([self._progenitor_Omegar,
                                                 self._progenitor_Omegaphi,
                                                 self._progenitor_Omegaz]).reshape(3)
        else:
            self._dOdJp= calcaAJac(self._progenitor.vxvv[0],
                                   self._aA,dxv=None,dOdJ=True,
                                   _initacfs=acfs)
        self._dOdJpInv= numpy.linalg.inv(self._dOdJp)
        self._dOdJpEig= numpy.linalg.eig(self._dOdJp)
        return None

    def _offset_setup(self,sigangle,leading,deltaAngleTrack):
        """The part of the setup related to calculating the stream/progenitor offset"""
        #From the progenitor orbit, determine the sigmas in J and angle
        self._sigjr= (self._progenitor.rap()-self._progenitor.rperi())/numpy.pi*self._sigv
        self._siglz= self._progenitor.rperi()*self._sigv
        self._sigjz= 2.*self._progenitor.zmax()/numpy.pi*self._sigv
        #Estimate the frequency covariance matrix from a diagonal J matrix x dOdJ
        self._sigjmatrix= numpy.diag([self._sigjr**2.,
                                      self._siglz**2.,
                                      self._sigjz**2.])
        self._sigomatrix= numpy.dot(self._dOdJp,
                                    numpy.dot(self._sigjmatrix,self._dOdJp.T))
        #Estimate angle spread as the ratio of the largest to the middle eigenvalue
        self._sigomatrixEig= numpy.linalg.eig(self._sigomatrix)
        self._sigomatrixEigsortIndx= numpy.argsort(self._sigomatrixEig[0])
        self._sortedSigOEig= sorted(self._sigomatrixEig[0])
        if sigangle is None:
            self._sigangle= self._sigv*1.8
        else:
            self._sigangle= sigangle
        self._sigangle2= self._sigangle**2.
        self._lnsigangle= numpy.log(self._sigangle)
        #Estimate the frequency mean as lying along the direction of the largest eigenvalue
        self._dsigomeanProgDirection= self._sigomatrixEig[1][:,numpy.argmax(self._sigomatrixEig[0])]
        self._progenitor_Omega_along_dOmega= \
            numpy.dot(self._progenitor_Omega,self._dsigomeanProgDirection)
        #Make sure we are modeling the correct part of the stream
        self._leading= leading
        self._sigMeanSign= 1.
        if self._leading and self._progenitor_Omega_along_dOmega < 0.:
            self._sigMeanSign= -1.
        elif not self._leading and self._progenitor_Omega_along_dOmega > 0.:
            self._sigMeanSign= -1.
        self._progenitor_Omega_along_dOmega*= self._sigMeanSign 
        self._sigomean= self._progenitor_Omega\
            +self._sigMeanOffset*self._sigMeanSign\
            *numpy.sqrt(numpy.amax(self._sigomatrixEig[0]))\
            *self._dsigomeanProgDirection
#numpy.dot(self._dOdJp,
#                          numpy.array([self._sigjr,self._siglz,self._sigjz]))
        self._dsigomeanProg= self._sigomean-self._progenitor_Omega
        self._meandO= self._sigMeanOffset\
            *numpy.sqrt(numpy.amax(self._sigomatrixEig[0]))
        #Store cholesky of sigomatrix for fast evaluation
        self._sigomatrixNorm=\
            numpy.sqrt(numpy.sum(self._sigomatrix**2.))
        self._sigomatrixinv, self._sigomatrixLogdet= \
            fast_cholesky_invert(self._sigomatrix/self._sigomatrixNorm,
                                 tiny=10.**-15.,logdet=True)
        self._sigomatrixinv/= self._sigomatrixNorm
        deltaAngleTrackLim = (self._sigMeanOffset+4.) * numpy.sqrt(
            self._sortedSigOEig[2]) * self._tdisrupt
        if (deltaAngleTrack is None):  
            deltaAngleTrack = deltaAngleTrackLim
        else:
            if (deltaAngleTrack > deltaAngleTrackLim):
                warnings.warn("WARNING: angle range large compared to plausible value.", galpyWarning)
        self._deltaAngleTrack= deltaAngleTrack
        return None

    def _setup_coord_transform(self,R0,Zsun,vsun,progenitor,custom_transform):
        #Set the coordinate-transformation parameters; check that these do not conflict with those in the progenitor orbit object; need to use the original, since this objects _progenitor has physical turned off
        if progenitor._roSet \
                and (numpy.fabs(self._ro-progenitor._ro) > 10.**-.8 \
                         or numpy.fabs(R0-progenitor._ro) > 10.**-8.):
            warnings.warn("Warning: progenitor's ro does not agree with streamdf's ro and R0; this may have unexpected consequences when projecting into observables", galpyWarning)
        if progenitor._voSet \
                and numpy.fabs(self._vo-progenitor._vo) > 10.**-8.:
            warnings.warn("Warning: progenitor's vo does not agree with streamdf's vo; this may have unexpected consequences when projecting into observables", galpyWarning)
        if (progenitor._roSet or progenitor._voSet) \
                and numpy.fabs(Zsun-progenitor._zo) > 10.**-8.:
            warnings.warn("Warning: progenitor's zo does not agree with streamdf's Zsun; this may have unexpected consequences when projecting into observables", galpyWarning)
        if (progenitor._roSet or progenitor._voSet) \
                and numpy.any(numpy.fabs(vsun-numpy.array([0.,self._vo,0.])\
                                             -progenitor._solarmotion) > 10.**-8.):
            warnings.warn("Warning: progenitor's solarmotion does not agree with streamdf's vsun (after accounting for vo); this may have unexpected consequences when projecting into observables", galpyWarning)
        self._R0= R0
        self._Zsun= Zsun
        self._vsun= vsun
        self._custom_transform= custom_transform
        return None

    def _setup_progIsTrack(self):
        """If progIsTrack, the progenitor orbit that was passed to the 
        streamdf initialization is the track at zero angle separation;
        this routine computes an actual progenitor position that gives
        the desired track given the parameters of the streamdf"""
        # We need to flip the sign of the offset, to go to the progenitor
        self._sigMeanSign*= -1.
        # Use _determine_stream_track_single to calculate the track-progenitor
        # offset at zero angle separation
        prog_stream_offset=\
            _determine_stream_track_single(self._aA,
                                           self._progenitor,
                                           0., #time = 0
                                           self._progenitor_angle,
                                           self._sigMeanSign,
                                           self._dsigomeanProgDirection,
                                           lambda x: self.meanOmega(x,use_physical=False),
                                           0.) #angle = 0
        # Setup the new progenitor orbit
        progenitor= Orbit(prog_stream_offset[3])
        # Flip the offset sign again
        self._sigMeanSign*= -1.
        # Now re-do the previous setup
        self._progenitor_setup(progenitor,self._leading,False)
        self._offset_setup(self._sigangle,self._leading,
                           self._deltaAngleTrack)
        return None

    @physical_conversion('angle',pop=True)
    def misalignment(self,isotropic=False,**kwargs):
        """
        NAME:

           misalignment

        PURPOSE:

           calculate the misalignment between the progenitor's frequency
           and the direction along which the stream disrupts

        INPUT:

           isotropic= (False), if True, return the misalignment assuming an isotropic action distribution

        OUTPUT:

           misalignment in rad

        HISTORY:

           2013-12-05 - Written - Bovy (IAS)

           2017-10-28 - Changed output unit to rad - Bovy (UofT)

        """
        warnings.warn("In versions >1.3, the output unit of streamdf.misalignment has been changed to radian (from degree before)",galpyWarning)
        if isotropic:
            dODir= self._dOdJpEig[1][:,numpy.argmax(numpy.fabs(self._dOdJpEig[0]))]
        else:
            dODir= self._dsigomeanProgDirection
        out= numpy.arccos(numpy.sum(self._progenitor_Omega*dODir)/numpy.sqrt(numpy.sum(self._progenitor_Omega**2.)))
        if out > numpy.pi/2.: return out-numpy.pi
        else: return out

    def freqEigvalRatio(self,isotropic=False):
        """
        NAME:

           freqEigvalRatio

        PURPOSE:

           calculate the ratio between the largest and 2nd-to-largest (in abs)
           eigenvalue of sqrt(dO/dJ^T V_J dO/dJ) 
           (if this is big, a 1D stream will form)

        INPUT:

           isotropic= (False), if True, return the ratio assuming an isotropic action distribution (i.e., just of dO/dJ)

        OUTPUT:

           ratio between eigenvalues of fabs(dO / dJ)

        HISTORY:

           2013-12-05 - Written - Bovy (IAS)

        """
        if isotropic:
            sortedEig= sorted(numpy.fabs(self._dOdJpEig[0]))
            return sortedEig[2]/sortedEig[1]
        else:
            return numpy.sqrt(self._sortedSigOEig)[2]\
                /numpy.sqrt(self._sortedSigOEig)[1]

    @physical_conversion('time',pop=True)
    def estimateTdisrupt(self,deltaAngle):
        """
        NAME:

           estimateTdisrupt

        PURPOSE:

           estimate the time of disruption

        INPUT:

           deltaAngle- spread in angle since disruption

        OUTPUT:

           time in natural units

        HISTORY:

           2013-11-27 - Written - Bovy (IAS)

        """
        return deltaAngle\
            /numpy.sqrt(numpy.sum(self._dsigomeanProg**2.))

    def subhalo_encounters(self,venc=numpy.inf,sigma=150./220.,
                           nsubhalo=0.3,bmax=0.025,yoon=False):
        """
        NAME:

           subhalo_encounters

        PURPOSE:

           estimate the number of encounters with subhalos over the lifetime of this stream, using a formalism similar to that of Yoon et al. (2011)

        INPUT:

           venc= (numpy.inf) count encounters with (relative) speeds less than this (relative radial velocity in cylindrical stream frame, unless yoon is True) (can be Quantity)

           sigma= (150/220) velocity dispersion of the DM subhalo population (can be Quantity)

           nsubhalo= (0.3) spatial number density of subhalos (can be Quantity)

           bmax= (0.025) maximum impact parameter (if larger than width of stream) (can be Quantity)

           yoon= (False) if True, use erroneous Yoon et al. formula

        OUTPUT:

           number of encounters

        HISTORY:

           2016-01-19 - Written - Bovy (UofT)

        """
        if _APY_LOADED and isinstance(venc,units.Quantity):
            venc= venc.to_value(units.km/units.s)/self._vo
        if _APY_LOADED and isinstance(sigma,units.Quantity):
            sigma= sigma.to_value(units.km/units.s)/self._vo
        if _APY_LOADED and isinstance(nsubhalo,units.Quantity):
            nsubhalo= nsubhalo.to_value(1/units.kpc**3)*self._ro**3.
        if _APY_LOADED and isinstance(bmax,units.Quantity):
            bmax= bmax.to_value(units.kpc)/self._ro
        Ravg= numpy.mean(numpy.sqrt(self._progenitor.orbit[0,:,0]**2.
                                    +self._progenitor.orbit[0,:,3]**2.))
        if numpy.isinf(venc):
            vencFac= 1.
        elif yoon:
            vencFac= (1.-(1.+venc**2./4./sigma**2.)\
                          *numpy.exp(-venc**2./4./sigma**2.))
        else:
            vencFac= (1.-numpy.exp(-venc**2./2./sigma**2.))
        if yoon:
            yoonFac= 2*numpy.sqrt(2.)
        else:
            yoonFac= 1.
        # Figure out width of stream
        w= self.sigangledAngle(self._meandO*self._tdisrupt,simple=True,
                               use_physical=False)
        if bmax < w*Ravg/2.: bmax= w*Ravg/2.
        return yoonFac/numpy.sqrt(2.)*numpy.sqrt(numpy.pi)*Ravg*sigma\
            *self._tdisrupt**2.*self._meandO\
            *bmax*nsubhalo*vencFac

############################STREAM TRACK FUNCTIONS#############################
    def plotTrack(self,d1='x',d2='z',interp=True,spread=0,simple=_USESIMPLE,
                  *args,**kwargs):
        """
        NAME:

           plotTrack

        PURPOSE:

           plot the stream track

        INPUT:

           d1= plot this on the X axis ('x','y','z','R','phi','vx','vy','vz','vR','vt','ll','bb','dist','pmll','pmbb','vlos')

           d2= plot this on the Y axis (same list as for d1)

           interp= (True) if True, use the interpolated stream track

           spread= (0) if int > 0, also plot the spread around the track as spread x sigma

           scaleToPhysical= (False), if True, plot positions in kpc and velocities in km/s

           simple= (False), if True, use a simple estimate for the spread in perpendicular angle

           galpy.util.plot.plotplot args and kwargs

        OUTPUT:

           plot to output device

        HISTORY:

           2013-12-09 - Written - Bovy (IAS)

        """
        if not hasattr(self,'_ObsTrackLB') and \
                (d1.lower() == 'll' or d1.lower() == 'bb' 
                 or d1.lower() == 'dist' or d1.lower() == 'pmll' 
                 or d1.lower() == 'pmbb' or d1.lower() == 'vlos'
                 or d2.lower() == 'll' or d2.lower() == 'bb' 
                 or d2.lower() == 'dist' or d2.lower() == 'pmll' 
                 or d2.lower() == 'pmbb' or d2.lower() == 'vlos'):
            self.calc_stream_lb()
        phys= kwargs.pop('scaleToPhysical',False)
        tx= self._parse_track_dim(d1,interp=interp,phys=phys)
        ty= self._parse_track_dim(d2,interp=interp,phys=phys)
        plot.plot(tx,ty,*args,
                            xlabel=_labelDict[d1.lower()],
                            ylabel=_labelDict[d2.lower()],
                            **kwargs)
        if spread:
            addx, addy= self._parse_track_spread(d1,d2,interp=interp,phys=phys,
                                                 simple=simple)
            if ('ls' in kwargs and kwargs['ls'] == 'none') \
                    or ('linestyle' in kwargs \
                            and kwargs['linestyle'] == 'none'):
                kwargs.pop('ls',None)
                kwargs.pop('linestyle',None)
                spreadls= 'none'
            else:
                spreadls= '-.'
            spreadmarker= kwargs.pop('marker',None)
            spreadcolor= kwargs.pop('color',None)
            spreadlw= kwargs.pop('lw',1.)
            plot.plot(tx+spread*addx,ty+spread*addy,ls=spreadls,
                      marker=spreadmarker,color=spreadcolor,
                      lw=spreadlw,
                      overplot=True)
            plot.plot(tx-spread*addx,ty-spread*addy,ls=spreadls,
                      marker=spreadmarker,color=spreadcolor,
                      lw=spreadlw,
                      overplot=True)            
        return None

    def plotProgenitor(self,d1='x',d2='z',*args,**kwargs):
        """
        NAME:

           plotProgenitor

        PURPOSE:

           plot the progenitor orbit

        INPUT:

           d1= plot this on the X axis ('x','y','z','R','phi','vx','vy','vz','vR','vt','ll','bb','dist','pmll','pmbb','vlos')

           d2= plot this on the Y axis (same list as for d1)

           scaleToPhysical= (False), if True, plot positions in kpc and velocities in km/s

           galpy.util.plot.plot args and kwargs

        OUTPUT:

           plot to output device

        HISTORY:

           2013-12-09 - Written - Bovy (IAS)

        """
        tts= self._progenitor.t[self._progenitor.t \
                                    < self._trackts[self._nTrackChunks-1]]
        obs= [self._R0,0.,self._Zsun]
        obs.extend(self._vsun)
        phys= kwargs.pop('scaleToPhysical',False)
        tx= self._parse_progenitor_dim(d1,tts,ro=self._ro,vo=self._vo,
                                       obs=obs,phys=phys)
        ty= self._parse_progenitor_dim(d2,tts,ro=self._ro,vo=self._vo,
                                       obs=obs,phys=phys)
        plot.plot(tx,ty,*args,
                  xlabel=_labelDict[d1.lower()],
                  ylabel=_labelDict[d2.lower()],
                  **kwargs)
        return None

    def _parse_track_dim(self,d1,interp=True,phys=False):
        """Parse the dimension to plot the stream track for"""
        if interp: interpStr= 'interpolated'
        else: interpStr= ''
        if d1.lower() == 'x':
            tx= self.__dict__['_%sObsTrackXY' % interpStr][:,0]
        elif d1.lower() == 'y':
            tx= self.__dict__['_%sObsTrackXY' % interpStr][:,1]
        elif d1.lower() == 'z':
            tx= self.__dict__['_%sObsTrackXY' % interpStr][:,2]
        elif d1.lower() == 'r':
            tx= self.__dict__['_%sObsTrack' % interpStr][:,0]
        elif d1.lower() == 'phi':
            tx= self.__dict__['_%sObsTrack' % interpStr][:,5]
        elif d1.lower() == 'vx': 
            tx= self.__dict__['_%sObsTrackXY' % interpStr][:,3]
        elif d1.lower() == 'vy':
            tx= self.__dict__['_%sObsTrackXY' % interpStr][:,4]
        elif d1.lower() == 'vz':
            tx= self.__dict__['_%sObsTrackXY' % interpStr][:,5]
        elif d1.lower() == 'vr':
            tx= self.__dict__['_%sObsTrack' % interpStr][:,1]
        elif d1.lower() == 'vt':
            tx= self.__dict__['_%sObsTrack' % interpStr][:,2]
        elif d1.lower() == 'll':
            tx= self.__dict__['_%sObsTrackLB' % interpStr][:,0]
        elif d1.lower() == 'bb':
            tx= self.__dict__['_%sObsTrackLB' % interpStr][:,1]
        elif d1.lower() == 'dist':
            tx= self.__dict__['_%sObsTrackLB' % interpStr][:,2]
        elif d1.lower() == 'pmll':
            tx= self.__dict__['_%sObsTrackLB' % interpStr][:,4]
        elif d1.lower() == 'pmbb':
            tx= self.__dict__['_%sObsTrackLB' % interpStr][:,5]
        elif d1.lower() == 'vlos':
            tx= self.__dict__['_%sObsTrackLB' % interpStr][:,3]
        if phys and (d1.lower() == 'x' or d1.lower() == 'y' \
                         or d1.lower() == 'z' or d1.lower() == 'r'):
            tx= copy.copy(tx)
            tx*= self._ro
        if phys and (d1.lower() == 'vx' or d1.lower() == 'vy' \
                         or d1.lower() == 'vz' or d1.lower() == 'vr' \
                         or d1.lower() == 'vt'):
            tx= copy.copy(tx)
            tx*= self._vo
        return tx        

    def _parse_progenitor_dim(self,d1,ts,ro=None,vo=None,obs=None,
                              phys=False):
        """Parse the dimension to plot the progenitor orbit for"""
        if d1.lower() == 'x':
            tx= self._progenitor.x(ts,ro=ro,vo=vo,obs=obs,use_physical=False)
        elif d1.lower() == 'y':
            tx= self._progenitor.y(ts,ro=ro,vo=vo,obs=obs,use_physical=False)
        elif d1.lower() == 'z':
            tx= self._progenitor.z(ts,ro=ro,vo=vo,obs=obs,use_physical=False)
        elif d1.lower() == 'r':
            tx= self._progenitor.R(ts,ro=ro,vo=vo,obs=obs,use_physical=False)
        elif d1.lower() == 'phi':
            tx= self._progenitor.phi(ts,ro=ro,vo=vo,obs=obs)
        elif d1.lower() == 'vx': 
            tx= self._progenitor.vx(ts,ro=ro,vo=vo,obs=obs,use_physical=False)
        elif d1.lower() == 'vy':
            tx= self._progenitor.vy(ts,ro=ro,vo=vo,obs=obs,use_physical=False)
        elif d1.lower() == 'vz':
            tx= self._progenitor.vz(ts,ro=ro,vo=vo,obs=obs,use_physical=False)
        elif d1.lower() == 'vr':
            tx= self._progenitor.vR(ts,ro=ro,vo=vo,obs=obs,use_physical=False)
        elif d1.lower() == 'vt':
            tx= self._progenitor.vT(ts,ro=ro,vo=vo,obs=obs,use_physical=False)
        elif d1.lower() == 'll':
            tx= self._progenitor.ll(ts,ro=ro,vo=vo,obs=obs)
        elif d1.lower() == 'bb':
            tx= self._progenitor.bb(ts,ro=ro,vo=vo,obs=obs)
        elif d1.lower() == 'dist':
            tx= self._progenitor.dist(ts,ro=ro,vo=vo,obs=obs)
        elif d1.lower() == 'pmll':
            tx= self._progenitor.pmll(ts,ro=ro,vo=vo,obs=obs)
        elif d1.lower() == 'pmbb':
            tx= self._progenitor.pmbb(ts,ro=ro,vo=vo,obs=obs)
        elif d1.lower() == 'vlos':
            tx= self._progenitor.vlos(ts,ro=ro,vo=vo,obs=obs)
        if phys and (d1.lower() == 'x' or d1.lower() == 'y' \
                         or d1.lower() == 'z' or d1.lower() == 'r'):
            tx= copy.copy(tx)
            tx*= self._ro
        if phys and (d1.lower() == 'vx' or d1.lower() == 'vy' \
                         or d1.lower() == 'vz' or d1.lower() == 'vr' \
                         or d1.lower() == 'vt'):
            tx= copy.copy(tx)
            tx*= self._vo
        return tx        

    def _parse_track_spread(self,d1,d2,interp=True,phys=False,
                            simple=_USESIMPLE):
        """Determine the spread around the track"""
        if not hasattr(self,'_allErrCovs'):
            self._determine_stream_spread(simple=simple)
        okaySpreadR= ['r','vr','vt','z','vz','phi']
        okaySpreadXY= ['x','y','z','vx','vy','vz']
        okaySpreadLB= ['ll','bb','dist','vlos','pmll','pmbb']
        #Determine which coordinate system we're in
        coord= [False,False,False] #R, XY, LB
        if d1.lower() in okaySpreadR and d2.lower() in okaySpreadR:
            coord[0]= True
        elif d1.lower() in okaySpreadXY and d2.lower() in okaySpreadXY:
            coord[1]= True
        elif d1.lower() in okaySpreadLB and d2.lower() in okaySpreadLB:
            coord[2]= True
        else:
            raise NotImplementedError("plotting the spread for coordinates from different systems not implemented yet ...")
        #Get the right 2D Jacobian
        indxDict= {}
        indxDict['r']= 0
        indxDict['vr']= 1
        indxDict['vt']= 2
        indxDict['z']= 3
        indxDict['vz']= 4
        indxDict['phi']= 5
        indxDictXY= {}
        indxDictXY['x']= 0
        indxDictXY['y']= 1
        indxDictXY['z']= 2
        indxDictXY['vx']= 3
        indxDictXY['vy']= 4
        indxDictXY['vz']= 5
        indxDictLB= {}
        indxDictLB['ll']= 0
        indxDictLB['bb']= 1
        indxDictLB['dist']= 2
        indxDictLB['vlos']= 3
        indxDictLB['pmll']= 4
        indxDictLB['pmbb']= 5
        if coord[0]:
            relevantCov= self._allErrCovs
            relevantDict= indxDict
            if phys:#apply scale factors
                tcov= copy.copy(relevantCov)
                scaleFac= numpy.array([self._ro,self._vo,self._vo,
                                       self._ro,self._vo,1.])
                tcov*= numpy.tile(scaleFac,(6,1))
                tcov*= numpy.tile(scaleFac,(6,1)).T
                relevantCov= tcov
        elif coord[1]:
            relevantCov= self._allErrCovsXY
            relevantDict= indxDictXY
            if phys:#apply scale factors
                tcov= copy.copy(relevantCov)
                scaleFac= numpy.array([self._ro,self._ro,self._ro,
                                       self._vo,self._vo,self._vo])
                tcov*= numpy.tile(scaleFac,(6,1))
                tcov*= numpy.tile(scaleFac,(6,1)).T
                relevantCov= tcov
        elif coord[2]:
            relevantCov= self._allErrCovsLBUnscaled
            relevantDict= indxDictLB
        indx0= numpy.array([[relevantDict[d1.lower()],relevantDict[d1.lower()]],
                            [relevantDict[d2.lower()],relevantDict[d2.lower()]]])
        indx1= numpy.array([[relevantDict[d1.lower()],relevantDict[d2.lower()]],
                            [relevantDict[d1.lower()],relevantDict[d2.lower()]]])
        cov= relevantCov[:,indx0,indx1] #cov contains all nTrackChunks covs
        if not interp:
            out= numpy.empty((self._nTrackChunks,2))
            eigDir= numpy.array([1.,0.])
            for ii in range(self._nTrackChunks):
                covEig= numpy.linalg.eig(cov[ii])
                minIndx= numpy.argmin(covEig[0])
                minEigvec= covEig[1][:,minIndx] #this is the direction of the transverse spread
                if numpy.sum(minEigvec*eigDir) < 0.: minEigvec*= -1. #Keep them pointing in the same direction
                out[ii]= minEigvec*numpy.sqrt(covEig[0][minIndx])
                eigDir= minEigvec
        else:
            #We slerp the minor eigenvector and interpolate the eigenvalue
            #First store all of the eigenvectors on the track
            allEigval= numpy.empty(self._nTrackChunks)
            allEigvec= numpy.empty((self._nTrackChunks,2))
            eigDir= numpy.array([1.,0.])
            for ii in range(self._nTrackChunks):
                covEig= numpy.linalg.eig(cov[ii])
                minIndx= numpy.argmin(covEig[0])
                minEigvec= covEig[1][:,minIndx] #this is the direction of the transverse spread
                if numpy.sum(minEigvec*eigDir) < 0.: minEigvec*= -1. #Keep them pointing in the same direction
                allEigval[ii]= numpy.sqrt(covEig[0][minIndx])
                allEigvec[ii]= minEigvec
                eigDir= minEigvec
            #Now interpolate where needed
            interpEigval=\
                interpolate.InterpolatedUnivariateSpline(self._thetasTrack,
                                                         allEigval,k=3)
            interpolatedEigval= interpEigval(self._interpolatedThetasTrack)
            #Interpolate in chunks
            interpolatedEigvec= numpy.empty((len(self._interpolatedThetasTrack),
                                             2))
            for ii in range(self._nTrackChunks-1):
                slerpOmega= numpy.arccos(numpy.sum(allEigvec[ii]*allEigvec[ii+1]))
                slerpts= (self._interpolatedThetasTrack-self._thetasTrack[ii])/\
                    (self._thetasTrack[ii+1]-self._thetasTrack[ii])
                slerpIndx= (slerpts >= 0.)*(slerpts <= 1.)
                for jj in range(2):
                    interpolatedEigvec[slerpIndx,jj]=\
                        (numpy.sin((1-slerpts[slerpIndx])*slerpOmega)*allEigvec[ii,jj]
                         +numpy.sin(slerpts[slerpIndx]*slerpOmega)*allEigvec[ii+1,jj])/numpy.sin(slerpOmega)
            out= numpy.tile(interpolatedEigval.T,(2,1)).T*interpolatedEigvec
        if coord[2]: #if LB, undo rescalings that were applied before
            out[:,0]*= self._ErrCovsLBScale[relevantDict[d1.lower()]]
            out[:,1]*= self._ErrCovsLBScale[relevantDict[d2.lower()]]
        return (out[:,0],out[:,1])

    def plotCompareTrackAAModel(self,**kwargs):
        """
        NAME:

           plotCompareTrackAAModel

        PURPOSE:

           plot the comparison between the underlying model's dOmega_perp vs. dangle_r (line) and the track in (x,v)'s dOmega_perp vs. dangle_r (dots; explicitly calculating the track's action-angle coordinates)

        INPUT:

           galpy.util.plot.plot kwargs

        OUTPUT:

           plot

        HISTORY:

           2014-08-27 - Written - Bovy (IAS)

        """
        #First calculate the model
        model_adiff= (self._ObsTrackAA[:,3:]-self._progenitor_angle)[:,0]\
            *self._sigMeanSign
        model_operp= numpy.dot(self._ObsTrackAA[:,:3]-self._progenitor_Omega,
                               self._dsigomeanProgDirection)\
                               *self._sigMeanSign
        #Then calculate the track's frequency-angle coordinates
        if self._multi is None:
            aatrack= numpy.empty((self._nTrackChunks,6))
            for ii in range(self._nTrackChunks):
                aatrack[ii]= self._aA.actionsFreqsAngles(Orbit(self._ObsTrack[ii,:]),
                                                         use_physical=False)[3:]
        else:
            aatrack= numpy.reshape(\
                multi.parallel_map(
                    (lambda x: self._aA.actionsFreqsAngles(Orbit(self._ObsTrack[x,:]),use_physical=False)[3:]),
                    range(self._nTrackChunks),
                    numcores=numpy.amin([self._nTrackChunks,
                                         multiprocessing.cpu_count(),
                                         self._multi])),(self._nTrackChunks,6))
        track_adiff= (aatrack[:,3:]-self._progenitor_angle)[:,0]\
            *self._sigMeanSign
        track_operp= numpy.dot(aatrack[:,:3]-self._progenitor_Omega,
                               self._dsigomeanProgDirection)\
                               *self._sigMeanSign
        overplot= kwargs.pop('overplot',False)
        yrange= kwargs.pop('yrange',
                           [0.,numpy.amax(numpy.hstack((model_operp,track_operp)))*1.1])
        xlabel= kwargs.pop('xlabel',r'$\Delta \theta_R$')
        ylabel= kwargs.pop('ylabel',r'$\Delta \Omega_\parallel$')
        plot.plot(model_adiff,model_operp,'k-',overplot=overplot,
                  xlabel=xlabel,ylabel=ylabel,yrange=yrange,**kwargs)
        plot.plot(track_adiff,track_operp,'ko',overplot=True,
                  **kwargs)
        return None

    def _determine_nTrackIterations(self,nTrackIterations):
        """Determine a good value for nTrackIterations based on the misalignment between stream and orbit; just based on some rough experience for now"""
        if not nTrackIterations is None:
            self.nTrackIterations= nTrackIterations
            return None
        if numpy.fabs(self.misalignment(quantity=False)) < 1./180.*numpy.pi:
            self.nTrackIterations= 0
        elif numpy.fabs(self.misalignment(quantity=False)) >= 1./180.*numpy.pi \
                and numpy.fabs(self.misalignment(quantity=False)) < 3./180.*numpy.pi:
            self.nTrackIterations= 1
        elif numpy.fabs(self.misalignment(quantity=False)) >= 3./180.*numpy.pi:
            self.nTrackIterations= 2
        return None

    def _determine_stream_track(self,nTrackChunks):
        """Determine the track of the stream in real space"""
        #Determine how much orbital time is necessary for the progenitor's orbit to cover the stream
        if nTrackChunks is None:
            #default is floor(self._deltaAngleTrack/0.15)+1
            self._nTrackChunks= int(numpy.floor(self._deltaAngleTrack/0.15))+1
        else:
            self._nTrackChunks= nTrackChunks
        if self._nTrackChunks < 4: self._nTrackChunks= 4
        if not hasattr(self,'nInterpolatedTrackChunks'):
            self.nInterpolatedTrackChunks= 1001
        dt= self._deltaAngleTrack\
            /self._progenitor_Omega_along_dOmega
        self._trackts= numpy.linspace(0.,2*dt,2*self._nTrackChunks-1) #to be sure that we cover it
        if self._useTM:
            return self._determine_stream_track_TM()
        #Instantiate an auxiliaryTrack, which is an Orbit instance at the mean frequency of the stream, and zero angle separation wrt the progenitor; prog_stream_offset is the offset between this track and the progenitor at zero angle
        prog_stream_offset=\
            _determine_stream_track_single(self._aA,
                                           self._progenitor,
                                           0., #time = 0
                                           self._progenitor_angle,
                                           self._sigMeanSign,
                                           self._dsigomeanProgDirection,
                                           lambda x: self.meanOmega(x,use_physical=False),
                                           0.) #angle = 0
        auxiliaryTrack= Orbit(prog_stream_offset[3])
        if dt < 0.:
            self._trackts= numpy.linspace(0.,-2.*dt,2*self._nTrackChunks-1)
            #Flip velocities before integrating
            auxiliaryTrack= auxiliaryTrack.flip()
        auxiliaryTrack.integrate(self._trackts,self._pot)
        if dt < 0.:
            #Flip velocities again
            auxiliaryTrack.orbit[...,1]= -auxiliaryTrack.orbit[...,1]
            auxiliaryTrack.orbit[...,2]= -auxiliaryTrack.orbit[...,2]
            auxiliaryTrack.orbit[...,4]= -auxiliaryTrack.orbit[...,4]
        #Calculate the actions, frequencies, and angle for this auxiliary orbit
        acfs= self._aA.actionsFreqs(auxiliaryTrack(0.),
                                    use_physical=False)
        auxiliary_Omega= numpy.array([acfs[3],acfs[4],acfs[5]]).reshape(3\
)
        auxiliary_Omega_along_dOmega= \
            numpy.dot(auxiliary_Omega,self._dsigomeanProgDirection)
        #Now calculate the actions, frequencies, and angles + Jacobian for each chunk
        allAcfsTrack= numpy.empty((self._nTrackChunks,9))
        alljacsTrack= numpy.empty((self._nTrackChunks,6,6))
        allinvjacsTrack= numpy.empty((self._nTrackChunks,6,6))
        thetasTrack= numpy.linspace(0.,self._deltaAngleTrack,
                                    self._nTrackChunks)
        ObsTrack= numpy.empty((self._nTrackChunks,6))
        ObsTrackAA= numpy.empty((self._nTrackChunks,6))
        detdOdJps= numpy.empty((self._nTrackChunks))
        if self._multi is None:
            for ii in range(self._nTrackChunks):
                multiOut= _determine_stream_track_single(self._aA,
                                                         auxiliaryTrack,
                                                         self._trackts[ii]*numpy.fabs(self._progenitor_Omega_along_dOmega/auxiliary_Omega_along_dOmega), #this factor accounts for the difference in frequency between the progenitor and the auxiliary track
                                                         self._progenitor_angle,
                                                         self._sigMeanSign,
                                                         self._dsigomeanProgDirection,
                                                         lambda x: self.meanOmega(x,use_physical=False),
                                                         thetasTrack[ii])
                allAcfsTrack[ii,:]= multiOut[0]
                alljacsTrack[ii,:,:]= multiOut[1]
                allinvjacsTrack[ii,:,:]= multiOut[2]
                ObsTrack[ii,:]= multiOut[3]
                ObsTrackAA[ii,:]= multiOut[4]
                detdOdJps[ii]= multiOut[5]
        else:
            multiOut= multi.parallel_map(\
                (lambda x: _determine_stream_track_single(self._aA,auxiliaryTrack,
                                                          self._trackts[x]*numpy.fabs(self._progenitor_Omega_along_dOmega/auxiliary_Omega_along_dOmega),
                                                          self._progenitor_angle,
                                                          self._sigMeanSign,
                                                          self._dsigomeanProgDirection,
                                                          lambda x: self.meanOmega(x,use_physical=False),
                                                          thetasTrack[x])),
                range(self._nTrackChunks),
                numcores=numpy.amin([self._nTrackChunks,
                                     multiprocessing.cpu_count(),
                                     self._multi]))
            for ii in range(self._nTrackChunks):
                allAcfsTrack[ii,:]= multiOut[ii][0]
                alljacsTrack[ii,:,:]= multiOut[ii][1]
                allinvjacsTrack[ii,:,:]= multiOut[ii][2]
                ObsTrack[ii,:]= multiOut[ii][3]
                ObsTrackAA[ii,:]= multiOut[ii][4]
                detdOdJps[ii]= multiOut[ii][5]
        #Repeat the track calculation using the previous track, to get closer to it
        for nn in range(self.nTrackIterations):
            if self._multi is None:
                for ii in range(self._nTrackChunks):
                    multiOut= _determine_stream_track_single(self._aA,
                                                             Orbit(ObsTrack[ii,:]),
                                                             0.,
                                                             self._progenitor_angle,
                                                             self._sigMeanSign,
                                                             self._dsigomeanProgDirection,
                                                             lambda x:self.meanOmega(x,use_physical=False),
                                                             thetasTrack[ii])
                    allAcfsTrack[ii,:]= multiOut[0]
                    alljacsTrack[ii,:,:]= multiOut[1]
                    allinvjacsTrack[ii,:,:]= multiOut[2]
                    ObsTrack[ii,:]= multiOut[3]
                    ObsTrackAA[ii,:]= multiOut[4]
                    detdOdJps[ii]= multiOut[5]
            else:
                multiOut= multi.parallel_map(\
                    (lambda x: _determine_stream_track_single(self._aA,Orbit(ObsTrack[x,:]),0.,
                                                              self._progenitor_angle,
                                                              self._sigMeanSign,
                                                              self._dsigomeanProgDirection,
                                                              lambda x: self.meanOmega(x,use_physical=False),
                                                              thetasTrack[x])),
                    range(self._nTrackChunks),
                    numcores=numpy.amin([self._nTrackChunks,
                                         multiprocessing.cpu_count(),
                                         self._multi]))
                for ii in range(self._nTrackChunks):
                    allAcfsTrack[ii,:]= multiOut[ii][0]
                    alljacsTrack[ii,:,:]= multiOut[ii][1]
                    allinvjacsTrack[ii,:,:]= multiOut[ii][2]
                    ObsTrack[ii,:]= multiOut[ii][3]
                    ObsTrackAA[ii,:]= multiOut[ii][4]
                    detdOdJps[ii]= multiOut[ii][5]           
        #Store the track
        self._thetasTrack= thetasTrack
        self._ObsTrack= ObsTrack
        self._ObsTrackAA= ObsTrackAA
        self._allAcfsTrack= allAcfsTrack
        self._alljacsTrack= alljacsTrack
        self._allinvjacsTrack= allinvjacsTrack
        self._detdOdJps= detdOdJps
        self._meandetdOdJp= numpy.mean(self._detdOdJps)
        self._logmeandetdOdJp= numpy.log(self._meandetdOdJp)
        self._calc_ObsTrackXY()
        return None

    def _calc_ObsTrackXY(self):
        #Also calculate _ObsTrackXY in XYZ,vXYZ coordinates
        self._ObsTrackXY= numpy.empty_like(self._ObsTrack)
        TrackX= self._ObsTrack[:,0]*numpy.cos(self._ObsTrack[:,5])
        TrackY= self._ObsTrack[:,0]*numpy.sin(self._ObsTrack[:,5])
        TrackZ= self._ObsTrack[:,3]
        TrackvX, TrackvY, TrackvZ=\
            coords.cyl_to_rect_vec(self._ObsTrack[:,1],
                                   self._ObsTrack[:,2],
                                   self._ObsTrack[:,4],
                                   self._ObsTrack[:,5])
        self._ObsTrackXY[:,0]= TrackX
        self._ObsTrackXY[:,1]= TrackY
        self._ObsTrackXY[:,2]= TrackZ
        self._ObsTrackXY[:,3]= TrackvX
        self._ObsTrackXY[:,4]= TrackvY
        self._ObsTrackXY[:,5]= TrackvZ
        return None

    def _determine_stream_track_TM(self):
        # With TM, can get the track in a single shot
        #Now calculate the actions, frequencies, and angles + Jacobian for each chunk
        thetasTrack= numpy.linspace(0.,self._deltaAngleTrack,
                                    self._nTrackChunks)
        if self._approxConstTrackFreq:
            alljacsTrack, allinvjacsTrack, ObsTrack, ObsTrackAA, detdOdJps= \
                _determine_stream_track_TM_approxConstantTrackFreq(\
                self._aAT,
                numpy.array([self._progenitor_jr,self._progenitor_lz,
                             self._progenitor_jz]),
                self._progenitor_Omega,
                self._progenitor_angle,
                self._dOdJp,
                self._dOdJpInv,
                self._sigMeanSign,
                self._dsigomeanProgDirection,
                lambda x: self.meanOmega(x,use_physical=False),
                thetasTrack)
            #Store the track, didn't compute _allAcfsTrack
            self._thetasTrack= thetasTrack
            self._ObsTrack= ObsTrack
            self._ObsTrackAA= ObsTrackAA
            self._alljacsTrack= alljacsTrack
            self._allinvjacsTrack= allinvjacsTrack
            self._detdOdJps= detdOdJps
            self._meandetdOdJp= numpy.mean(self._detdOdJps)
            self._logmeandetdOdJp= numpy.log(self._meandetdOdJp)
            self._calc_ObsTrackXY()
            return None
        alljacsTrack= numpy.empty((self._nTrackChunks,6,6))
        allinvjacsTrack= numpy.empty((self._nTrackChunks,6,6))
        ObsTrack= numpy.empty((self._nTrackChunks,6))
        ObsTrackAA= numpy.empty((self._nTrackChunks,6))
        detdOdJps= numpy.empty((self._nTrackChunks))
        if self._multi is None:
            for ii in range(self._nTrackChunks):
                multiOut= _determine_stream_track_TM_single(\
                    self._aAT,
                    numpy.array([self._progenitor_jr,self._progenitor_lz,
                                 self._progenitor_jz]),
                    self._progenitor_Omega,
                    self._progenitor_angle,
                    self._dOdJp,
                    self._dOdJpInv,
                    self._sigMeanSign,
                    self._dsigomeanProgDirection,
                    lambda x: self.meanOmega(x,use_physical=False),
                    thetasTrack[ii])
                alljacsTrack[ii,:,:]= multiOut[0]
                allinvjacsTrack[ii,:,:]= multiOut[1]
                ObsTrack[ii,:]= multiOut[2]
                ObsTrackAA[ii,:]= multiOut[3]
                detdOdJps[ii]= multiOut[4]
        else:
            multiOut= multi.parallel_map(\
                (lambda x: _determine_stream_track_TM_single(\
                    self._aAT,
                    numpy.array([self._progenitor_jr,self._progenitor_lz,
                                 self._progenitor_jz]),
                    self._progenitor_Omega,
                    self._progenitor_angle,
                    self._dOdJp,
                    self._dOdJpInv,
                    self._sigMeanSign,
                    self._dsigomeanProgDirection,
                    lambda x: self.meanOmega(x,use_physical=False),
                    thetasTrack[x])),
                range(self._nTrackChunks),
                numcores=numpy.amin([self._nTrackChunks,
                                     multiprocessing.cpu_count(),
                                     self._multi]))
            for ii in range(self._nTrackChunks):
                alljacsTrack[ii,:,:]= multiOut[ii][0]
                allinvjacsTrack[ii,:,:]= multiOut[ii][1]
                ObsTrack[ii,:]= multiOut[ii][2]
                ObsTrackAA[ii,:]= multiOut[ii][3]
                detdOdJps[ii]= multiOut[ii][4]        
        #Store the track, didn't compute _allAcfsTrack
        self._thetasTrack= thetasTrack
        self._ObsTrack= ObsTrack
        self._ObsTrackAA= ObsTrackAA
        self._alljacsTrack= alljacsTrack
        self._allinvjacsTrack= allinvjacsTrack
        self._detdOdJps= detdOdJps
        self._meandetdOdJp= numpy.mean(self._detdOdJps)
        self._logmeandetdOdJp= numpy.log(self._meandetdOdJp)
        #Also calculate _ObsTrackXY in XYZ,vXYZ coordinates
        self._calc_ObsTrackXY()
        return None

    def _determine_stream_spread(self,simple=_USESIMPLE):
        """Determine the spread around the stream track, just sets matrices that describe the covariances"""
        allErrCovs= numpy.empty((self._nTrackChunks,6,6))
        if self._multi is None:
            for ii in range(self._nTrackChunks):
                allErrCovs[ii]= _determine_stream_spread_single(self._sigomatrixEig,
                                                                self._thetasTrack[ii],
                                                                lambda x: self.sigOmega(x,use_physical=False),
                                                                lambda y: self.sigangledAngle(y,simple=simple,use_physical=False),
                                                                self._allinvjacsTrack[ii])
        else:
            multiOut= multi.parallel_map(\
                (lambda x: _determine_stream_spread_single(self._sigomatrixEig,
                                                                self._thetasTrack[x],
                                                                lambda x: self.sigOmega(x,use_physical=False),
                                                                lambda y: self.sigangledAngle(y,simple=simple,use_physical=False),
                                                                self._allinvjacsTrack[x])),

                range(self._nTrackChunks),
                numcores=numpy.amin([self._nTrackChunks,
                                     multiprocessing.cpu_count(),
                                     self._multi]))
            for ii in range(self._nTrackChunks):
                allErrCovs[ii]= multiOut[ii]
        self._allErrCovs= allErrCovs
        #Also propagate to XYZ coordinates
        allErrCovsXY= numpy.empty_like(self._allErrCovs)
        allErrCovsEigvalXY= numpy.empty((len(self._thetasTrack),6))
        allErrCovsEigvecXY= numpy.empty_like(self._allErrCovs)
        eigDir= numpy.array([numpy.array([1.,0.,0.,0.,0.,0.]) for ii in range(6)])
        for ii in range(self._nTrackChunks):
            tjac= coords.cyl_to_rect_jac(*self._ObsTrack[ii])
            allErrCovsXY[ii]=\
                numpy.dot(tjac,numpy.dot(self._allErrCovs[ii],tjac.T))
            #Eigen decomposition for interpolation
            teig= numpy.linalg.eig(allErrCovsXY[ii])
            #Sort them to match them up later
            sortIndx= numpy.argsort(teig[0])
            allErrCovsEigvalXY[ii]= teig[0][sortIndx]
            #Make sure the eigenvectors point in the same direction
            for jj in range(6):
                if numpy.sum(eigDir[jj]*teig[1][:,sortIndx[jj]]) < 0.:
                    teig[1][:,sortIndx[jj]]*= -1.
                eigDir[jj]= teig[1][:,sortIndx[jj]]
            allErrCovsEigvecXY[ii]= teig[1][:,sortIndx]
        self._allErrCovsXY= allErrCovsXY
        #Interpolate the allErrCovsXY covariance matrices along the interpolated track
        #Interpolate the eigenvalues
        interpAllErrCovsEigvalXY=\
            [interpolate.InterpolatedUnivariateSpline(self._thetasTrack,
                                                      allErrCovsEigvalXY[:,ii],
                                                      k=3) for ii in range(6)]
        #Now build the interpolated allErrCovsXY using slerp
        interpolatedAllErrCovsXY= numpy.empty((len(self._interpolatedThetasTrack),
                                               6,6))
        interpolatedEigval=\
            numpy.array([interpAllErrCovsEigvalXY[ii](self._interpolatedThetasTrack) for ii in range(6)]) #6,ninterp
        #Interpolate in chunks
        interpolatedEigvec= numpy.empty((len(self._interpolatedThetasTrack),
                                         6,6))
        for ii in range(self._nTrackChunks-1):
            slerpOmegas=\
                [numpy.arccos(numpy.sum(allErrCovsEigvecXY[ii,:,jj]*allErrCovsEigvecXY[ii+1,:,jj])) for jj in range(6)]
            slerpts= (self._interpolatedThetasTrack-self._thetasTrack[ii])/\
                (self._thetasTrack[ii+1]-self._thetasTrack[ii])
            slerpIndx= (slerpts >= 0.)*(slerpts <= 1.)
            for jj in range(6):
                for kk in range(6):
                    interpolatedEigvec[slerpIndx,kk,jj]=\
                    (numpy.sin((1-slerpts[slerpIndx])*slerpOmegas[jj])*allErrCovsEigvecXY[ii,kk,jj]
                     +numpy.sin(slerpts[slerpIndx]*slerpOmegas[jj])*allErrCovsEigvecXY[ii+1,kk,jj])/numpy.sin(slerpOmegas[jj])
        for ii in range(len(self._interpolatedThetasTrack)):
            interpolatedAllErrCovsXY[ii]=\
                numpy.dot(interpolatedEigvec[ii],
                          numpy.dot(numpy.diag(interpolatedEigval[:,ii]),
                                    interpolatedEigvec[ii].T))
        self._interpolatedAllErrCovsXY= interpolatedAllErrCovsXY
        #Also interpolate in l and b coordinates
        self._determine_stream_spreadLB(simple=simple)
        return None

    def _determine_stream_spreadLB(self,simple=_USESIMPLE,
                                   ro=None,vo=None,
                                   R0=None,Zsun=None,vsun=None):
        """Determine the spread in the stream in observable coordinates"""
        if not hasattr(self,'_allErrCovs'):
            self._determine_stream_spread(simple=simple)
        if ro is None:
            ro= self._ro
        if vo is None:
            vo= self._vo
        if R0 is None:
            R0= self._R0
        if Zsun is None:
            Zsun= self._Zsun
        if vsun is None:
            vsun= self._vsun
        allErrCovsLB= numpy.empty_like(self._allErrCovs)
        obs= [R0,0.,Zsun]
        obs.extend(vsun)
        obskwargs= {}
        obskwargs['ro']= ro
        obskwargs['vo']= vo
        obskwargs['obs']= obs
        obskwargs['quantity']= False
        self._ErrCovsLBScale= [180.,90.,
                               self._progenitor.dist(**obskwargs),
                               numpy.fabs(self._progenitor.vlos(**obskwargs)),
                               numpy.sqrt(self._progenitor.pmll(**obskwargs)**2.
                                          +self._progenitor.pmbb(**obskwargs)**2.),
                               numpy.sqrt(self._progenitor.pmll(**obskwargs)**2.
                                          +self._progenitor.pmbb(**obskwargs)**2.)]
        allErrCovsEigvalLB= numpy.empty((len(self._thetasTrack),6))
        allErrCovsEigvecLB= numpy.empty_like(self._allErrCovs)
        eigDir= numpy.array([numpy.array([1.,0.,0.,0.,0.,0.]) for ii in range(6)])
        for ii in range(self._nTrackChunks):
            tjacXY= coords.galcenrect_to_XYZ_jac(*self._ObsTrackXY[ii])
            tjacLB= coords.lbd_to_XYZ_jac(*self._ObsTrackLB[ii],
                                          degree=True)
            tjacLB[:3,:]/= ro
            tjacLB[3:,:]/= vo
            for jj in range(6):
                tjacLB[:,jj]*= self._ErrCovsLBScale[jj]
            tjac= numpy.dot(numpy.linalg.inv(tjacLB),tjacXY)
            allErrCovsLB[ii]=\
                numpy.dot(tjac,numpy.dot(self._allErrCovsXY[ii],tjac.T))
            #Eigen decomposition for interpolation
            teig= numpy.linalg.eig(allErrCovsLB[ii])
            #Sort them to match them up later
            sortIndx= numpy.argsort(teig[0])
            allErrCovsEigvalLB[ii]= teig[0][sortIndx]
            #Make sure the eigenvectors point in the same direction
            for jj in range(6):
                if numpy.sum(eigDir[jj]*teig[1][:,sortIndx[jj]]) < 0.:
                    teig[1][:,sortIndx[jj]]*= -1.
                eigDir[jj]= teig[1][:,sortIndx[jj]]
            allErrCovsEigvecLB[ii]= teig[1][:,sortIndx]
        self._allErrCovsLBUnscaled= allErrCovsLB
        #Interpolate the allErrCovsLB covariance matrices along the interpolated track
        #Interpolate the eigenvalues
        interpAllErrCovsEigvalLB=\
            [interpolate.InterpolatedUnivariateSpline(self._thetasTrack,
                                                      allErrCovsEigvalLB[:,ii],
                                                      k=3) for ii in range(6)]
        #Now build the interpolated allErrCovsXY using slerp
        interpolatedAllErrCovsLB= numpy.empty((len(self._interpolatedThetasTrack),
                                               6,6))
        interpolatedEigval=\
            numpy.array([interpAllErrCovsEigvalLB[ii](self._interpolatedThetasTrack) for ii in range(6)]) #6,ninterp
        #Interpolate in chunks
        interpolatedEigvec= numpy.empty((len(self._interpolatedThetasTrack),
                                         6,6))
        for ii in range(self._nTrackChunks-1):
            slerpOmegas=\
                [numpy.arccos(numpy.sum(allErrCovsEigvecLB[ii,:,jj]*allErrCovsEigvecLB[ii+1,:,jj])) for jj in range(6)]
            slerpts= (self._interpolatedThetasTrack-self._thetasTrack[ii])/\
                (self._thetasTrack[ii+1]-self._thetasTrack[ii])
            slerpIndx= (slerpts >= 0.)*(slerpts <= 1.)
            for jj in range(6):
                for kk in range(6):
                    interpolatedEigvec[slerpIndx,kk,jj]=\
                    (numpy.sin((1-slerpts[slerpIndx])*slerpOmegas[jj])*allErrCovsEigvecLB[ii,kk,jj]
                     +numpy.sin(slerpts[slerpIndx]*slerpOmegas[jj])*allErrCovsEigvecLB[ii+1,kk,jj])/numpy.sin(slerpOmegas[jj])
        for ii in range(len(self._interpolatedThetasTrack)):
            interpolatedAllErrCovsLB[ii]=\
                numpy.dot(interpolatedEigvec[ii],
                          numpy.dot(numpy.diag(interpolatedEigval[:,ii]),
                                    interpolatedEigvec[ii].T))
        self._interpolatedAllErrCovsLBUnscaled= interpolatedAllErrCovsLB
        #Also calculate the (l,b,..) -> (X,Y,..) Jacobian at all of the interpolated and not interpolated points
        trackLogDetJacLB= numpy.empty_like(self._thetasTrack)
        interpolatedTrackLogDetJacLB=\
            numpy.empty_like(self._interpolatedThetasTrack)
        for ii in range(self._nTrackChunks):
            tjacLB= coords.lbd_to_XYZ_jac(*self._ObsTrackLB[ii],
                                          degree=True)
            trackLogDetJacLB[ii]= numpy.log(numpy.linalg.det(tjacLB))
        self._trackLogDetJacLB= trackLogDetJacLB
        for ii in range(len(self._interpolatedThetasTrack)):
            tjacLB=\
                coords.lbd_to_XYZ_jac(*self._interpolatedObsTrackLB[ii],
                                      degree=True)
            interpolatedTrackLogDetJacLB[ii]=\
                numpy.log(numpy.linalg.det(tjacLB))
        self._interpolatedTrackLogDetJacLB= interpolatedTrackLogDetJacLB
        return None

    def _interpolate_stream_track(self):
        """Build interpolations of the stream track"""
        if hasattr(self,'_interpolatedThetasTrack'):
            return None #Already did this
        TrackX= self._ObsTrack[:,0]*numpy.cos(self._ObsTrack[:,5])
        TrackY= self._ObsTrack[:,0]*numpy.sin(self._ObsTrack[:,5])
        TrackZ= self._ObsTrack[:,3]
        TrackvX, TrackvY, TrackvZ=\
            coords.cyl_to_rect_vec(self._ObsTrack[:,1],
                                   self._ObsTrack[:,2],
                                        self._ObsTrack[:,4],
                                        self._ObsTrack[:,5])
        #Interpolate
        self._interpTrackX=\
            interpolate.InterpolatedUnivariateSpline(self._thetasTrack,
                                                     TrackX,k=3)
        self._interpTrackY=\
            interpolate.InterpolatedUnivariateSpline(self._thetasTrack,
                                                     TrackY,k=3)
        self._interpTrackZ=\
            interpolate.InterpolatedUnivariateSpline(self._thetasTrack,
                                                     TrackZ,k=3)
        self._interpTrackvX=\
            interpolate.InterpolatedUnivariateSpline(self._thetasTrack,
                                                     TrackvX,k=3)
        self._interpTrackvY=\
            interpolate.InterpolatedUnivariateSpline(self._thetasTrack,
                                                     TrackvY,k=3)
        self._interpTrackvZ=\
            interpolate.InterpolatedUnivariateSpline(self._thetasTrack,
                                                     TrackvZ,k=3)
        #Now store an interpolated version of the stream track
        self._interpolatedThetasTrack=\
            numpy.linspace(0.,self._deltaAngleTrack,
                           self.nInterpolatedTrackChunks)
        self._interpolatedObsTrackXY= numpy.empty((len(self._interpolatedThetasTrack),6))
        self._interpolatedObsTrackXY[:,0]=\
            self._interpTrackX(self._interpolatedThetasTrack)
        self._interpolatedObsTrackXY[:,1]=\
            self._interpTrackY(self._interpolatedThetasTrack)
        self._interpolatedObsTrackXY[:,2]=\
            self._interpTrackZ(self._interpolatedThetasTrack)
        self._interpolatedObsTrackXY[:,3]=\
            self._interpTrackvX(self._interpolatedThetasTrack)
        self._interpolatedObsTrackXY[:,4]=\
            self._interpTrackvY(self._interpolatedThetasTrack)
        self._interpolatedObsTrackXY[:,5]=\
            self._interpTrackvZ(self._interpolatedThetasTrack)
        #Also in cylindrical coordinates
        self._interpolatedObsTrack= \
            numpy.empty((len(self._interpolatedThetasTrack),6))
        tR,tphi,tZ= coords.rect_to_cyl(self._interpolatedObsTrackXY[:,0],
                                       self._interpolatedObsTrackXY[:,1],
                                       self._interpolatedObsTrackXY[:,2])
        tvR,tvT,tvZ=\
            coords.rect_to_cyl_vec(self._interpolatedObsTrackXY[:,3],
                                   self._interpolatedObsTrackXY[:,4],
                                   self._interpolatedObsTrackXY[:,5],
                                   tR,tphi,tZ,cyl=True)
        self._interpolatedObsTrack[:,0]= tR
        self._interpolatedObsTrack[:,1]= tvR
        self._interpolatedObsTrack[:,2]= tvT
        self._interpolatedObsTrack[:,3]= tZ
        self._interpolatedObsTrack[:,4]= tvZ
        self._interpolatedObsTrack[:,5]= tphi
        return None

    def _interpolate_stream_track_aA(self):
        """Build interpolations of the stream track in action-angle coordinates"""
        if hasattr(self,'_interpolatedObsTrackAA'):
            return None #Already did this
        #Calculate 1D meanOmega on a fine grid in angle and interpolate
        if not hasattr(self,'_interpolatedThetasTrack'):
            self._interpolate_stream_track()
        dmOs= numpy.array([self.meanOmega(da,oned=True,use_physical=False) 
                          for da in self._interpolatedThetasTrack])
        self._interpTrackAAdmeanOmegaOneD=\
            interpolate.InterpolatedUnivariateSpline(\
            self._interpolatedThetasTrack,dmOs,k=3)
        #Build the interpolated AA
        self._interpolatedObsTrackAA=\
            numpy.empty((len(self._interpolatedThetasTrack),6))
        for ii in range(len(self._interpolatedThetasTrack)):
            self._interpolatedObsTrackAA[ii,:3]=\
                self._progenitor_Omega+dmOs[ii]*self._dsigomeanProgDirection\
                *self._sigMeanSign   
            self._interpolatedObsTrackAA[ii,3:]=\
                self._progenitor_angle+self._interpolatedThetasTrack[ii]\
                *self._dsigomeanProgDirection*self._sigMeanSign
            self._interpolatedObsTrackAA[ii,3:]=\
                numpy.mod(self._interpolatedObsTrackAA[ii,3:],2.*numpy.pi)
        return None

    def calc_stream_lb(self,
                       vo=None,ro=None,
                       R0=None,Zsun=None,vsun=None):
        """
        NAME:

           calc_stream_lb

        PURPOSE:

           convert the stream track to observational coordinates and store

        INPUT:

           Coordinate transformation inputs (all default to the instance-wide
           values):

              vo= circular velocity to normalize velocities with

              ro= Galactocentric radius to normalize positions with

              R0= Galactocentric radius of the Sun (kpc)

              Zsun= Sun's height above the plane (kpc)

              vsun= Sun's motion in cylindrical coordinates (vR positive away from center)

        OUTPUT:

           (none)

        HISTORY:

           2013-12-02 - Written - Bovy (IAS)

        """
        if vo is None:
            vo= self._vo
        if ro is None:
            ro= self._ro
        if R0 is None:
            R0= self._R0
        if Zsun is None:
            Zsun= self._Zsun
        if vsun is None:
            vsun= self._vsun
        self._ObsTrackLB= numpy.empty_like(self._ObsTrack)
        XYZ= coords.galcencyl_to_XYZ(self._ObsTrack[:,0]*ro,
                                     self._ObsTrack[:,5],
                                     self._ObsTrack[:,3]*ro,
                                     Xsun=R0,Zsun=Zsun).T
        vXYZ= coords.galcencyl_to_vxvyvz(self._ObsTrack[:,1]*vo,
                                         self._ObsTrack[:,2]*vo,
                                         self._ObsTrack[:,4]*vo,
                                         self._ObsTrack[:,5],
                                         vsun=vsun,Xsun=R0,Zsun=Zsun).T
        slbd=coords.XYZ_to_lbd(XYZ[0],XYZ[1],XYZ[2],
                               degree=True)
        svlbd= coords.vxvyvz_to_vrpmllpmbb(vXYZ[0],vXYZ[1],vXYZ[2],
                                           slbd[:,0],slbd[:,1],slbd[:,2],
                                           degree=True)
        self._ObsTrackLB[:,0]= slbd[:,0]
        self._ObsTrackLB[:,1]= slbd[:,1]
        self._ObsTrackLB[:,2]= slbd[:,2]
        self._ObsTrackLB[:,3]= svlbd[:,0]
        self._ObsTrackLB[:,4]= svlbd[:,1]
        self._ObsTrackLB[:,5]= svlbd[:,2]
        if hasattr(self,'_interpolatedObsTrackXY'):
            #Do the same for the interpolated track
            self._interpolatedObsTrackLB=\
                numpy.empty_like(self._interpolatedObsTrackXY)
            XYZ=\
                coords.galcenrect_to_XYZ(\
                self._interpolatedObsTrackXY[:,0]*ro,
                self._interpolatedObsTrackXY[:,1]*ro,
                self._interpolatedObsTrackXY[:,2]*ro,
                Xsun=R0,Zsun=Zsun).T
            vXYZ=\
                coords.galcenrect_to_vxvyvz(\
                self._interpolatedObsTrackXY[:,3]*vo,
                self._interpolatedObsTrackXY[:,4]*vo,
                self._interpolatedObsTrackXY[:,5]*vo,
                vsun=vsun,Xsun=R0,Zsun=Zsun).T
            slbd=coords.XYZ_to_lbd(XYZ[0],XYZ[1],XYZ[2],
                                   degree=True)
            svlbd= coords.vxvyvz_to_vrpmllpmbb(vXYZ[0],vXYZ[1],vXYZ[2],
                                               slbd[:,0],slbd[:,1],
                                               slbd[:,2],
                                               degree=True)
            self._interpolatedObsTrackLB[:,0]= slbd[:,0]
            self._interpolatedObsTrackLB[:,1]= slbd[:,1]
            self._interpolatedObsTrackLB[:,2]= slbd[:,2]
            self._interpolatedObsTrackLB[:,3]= svlbd[:,0]
            self._interpolatedObsTrackLB[:,4]= svlbd[:,1]
            self._interpolatedObsTrackLB[:,5]= svlbd[:,2]
        if hasattr(self,'_allErrCovsLBUnscaled'):
            #Re-calculate this
            self._determine_stream_spreadLB(simple=_USESIMPLE,
                                            vo=vo,ro=ro,
                                            R0=R0,Zsun=Zsun,vsun=vsun)
        return None

    def _find_closest_trackpoint(self,R,vR,vT,z,vz,phi,interp=True,xy=False,
                                 usev=False):
        """For backward compatibility"""
        return self.find_closest_trackpoint(R,vR,vT,z,vz,phi,
                                            interp=interp,xy=xy,
                                            usev=usev)
    def find_closest_trackpoint(self,R,vR,vT,z,vz,phi,interp=True,xy=False,
                                 usev=False):
        """
        NAME:

           find_closest_trackpoint

        PURPOSE:

           find the closest point on the stream track to a given point

        INPUT:

           R,vR,vT,z,vz,phi - phase-space coordinates of the given point

           interp= (True), if True, return the index of the interpolated track

           xy= (False) if True, input is X,Y,Z,vX,vY,vZ in Galactocentric rectangular coordinates; if xy, some coordinates may be missing (given as None) and they will not be used

           usev= (False) if True, also use velocities to find the closest point

        OUTPUT:

           index into the track of the closest track point

        HISTORY:

           2013-12-04 - Written - Bovy (IAS)

        """
        if xy:
            X= R
            Y= vR
            Z= vT
        else:
            X= R*numpy.cos(phi)
            Y= R*numpy.sin(phi)
            Z= z
        if xy and usev:
            vX= z
            vY= vz
            vZ= phi
        elif usev:
            vX= vR*numpy.cos(phi)-vT*numpy.sin(phi)
            vY= vR*numpy.sin(phi)+vT*numpy.cos(phi)
            vZ= vz
        present= [not X is None,not Y is None,not Z is None]
        if usev: present.extend([not vX is None,not vY is None,not vZ is None])
        present= numpy.array(present,dtype='float')
        if X is None: X= 0.
        if Y is None: Y= 0.
        if Z is None: Z= 0.
        if usev and vX is None: vX= 0.
        if usev and vY is None: vY= 0.
        if usev and vZ is None: vZ= 0.
        if interp:
            dist2= present[0]*(X-self._interpolatedObsTrackXY[:,0])**2.\
                +present[1]*(Y-self._interpolatedObsTrackXY[:,1])**2.\
                +present[2]*(Z-self._interpolatedObsTrackXY[:,2])**2.
            if usev:
                dist2+= present[3]*(vX-self._interpolatedObsTrackXY[:,3])**2.\
                    +present[4]*(vY-self._interpolatedObsTrackXY[:,4])**2.\
                    +present[5]*(vZ-self._interpolatedObsTrackXY[:,5])**2.
        else:
            dist2= present[0]*(X-self._ObsTrackXY[:,0])**2.\
                +present[1]*(Y-self._ObsTrackXY[:,1])**2.\
                +present[2]*(Z-self._ObsTrackXY[:,2])**2.
            if usev:
                dist2+= present[3]*(vX-self._ObsTrackXY[:,3])**2.\
                    +present[4]*(vY-self._ObsTrackXY[:,4])**2.\
                    +present[5]*(vZ-self._ObsTrackXY[:,5])**2.
        return numpy.argmin(dist2)

    def _find_closest_trackpointLB(self,l,b,D,vlos,pmll,pmbb,interp=True,
                                   usev=False):
        return self.find_closest_trackpointLB(l,b,D,vlos,pmll,pmbb,
                                              interp=interp,
                                              usev=usev)
    def find_closest_trackpointLB(self,l,b,D,vlos,pmll,pmbb,interp=True,
                                   usev=False):
        """
        NAME:

           find_closest_trackpointLB

        PURPOSE:
           find the closest point on the stream track to a given point in (l,b,...) coordinates

        INPUT:

           l,b,D,vlos,pmll,pmbb- coordinates in (deg,deg,kpc,km/s,mas/yr,mas/yr)

           interp= (True) if True, return the closest index on the interpolated track

           usev= (False) if True, also use the velocity components (default is to only use the positions)

        OUTPUT:

           index of closest track point on the interpolated or not-interpolated track
           
        HISTORY:

           2013-12-17- Written - Bovy (IAS)

        """
        if interp:
            nTrackPoints= len(self._interpolatedThetasTrack)
        else:
            nTrackPoints= len(self._thetasTrack)
        if l is None:
            l= 0.
            trackL= numpy.zeros(nTrackPoints)
        elif interp:
            trackL= self._interpolatedObsTrackLB[:,0]
        else:
            trackL= self._ObsTrackLB[:,0]
        if b is None:
            b= 0.
            trackB= numpy.zeros(nTrackPoints)
        elif interp:
            trackB= self._interpolatedObsTrackLB[:,1]
        else:
            trackB= self._ObsTrackLB[:,1]
        if D is None:
            D= 1.
            trackD= numpy.ones(nTrackPoints)
        elif interp:
            trackD= self._interpolatedObsTrackLB[:,2]
        else:
            trackD= self._ObsTrackLB[:,2]
        if usev:
            if vlos is None:
                vlos= 0.
                trackVlos= numpy.zeros(nTrackPoints)
            elif interp:
                trackVlos= self._interpolatedObsTrackLB[:,3]
            else:
                trackVlos= self._ObsTrackLB[:,3]
            if pmll is None:
                pmll= 0.
                trackPmll= numpy.zeros(nTrackPoints)
            elif interp:
                trackPmll= self._interpolatedObsTrackLB[:,4]
            else:
                trackPmll= self._ObsTrackLB[:,4]
            if pmbb is None:
                pmbb= 0.
                trackPmbb= numpy.zeros(nTrackPoints)
            elif interp:
                trackPmbb= self._interpolatedObsTrackLB[:,5]
            else:
                trackPmbb= self._ObsTrackLB[:,5]
        #Calculate rectangular coordinates
        XYZ= coords.lbd_to_XYZ(l,b,D,degree=True)
        trackXYZ= coords.lbd_to_XYZ(trackL,trackB,trackD,degree=True)
        if usev:
            vxvyvz= coords.vrpmllpmbb_to_vxvyvz(vlos,pmll,pmbb,
                                                XYZ[0],XYZ[1],XYZ[2],
                                                XYZ=True)
            trackvxvyvz= coords.vrpmllpmbb_to_vxvyvz(trackVlos,trackPmll,
                                                     trackPmbb,
                                                     trackXYZ[:,0],
                                                     trackXYZ[:,1],
                                                     trackXYZ[:,2],
                                                     XYZ=True)
        #Calculate distance
        dist2= (XYZ[0]-trackXYZ[:,0])**2.\
            +(XYZ[1]-trackXYZ[:,1])**2.\
            +(XYZ[2]-trackXYZ[:,2])**2.
        if usev:
            dist2+= (vxvyvz[0]-trackvxvyvz[:,0])**2.\
                +(vxvyvz[1]-trackvxvyvz[:,1])**2.\
                +(vxvyvz[2]-trackvxvyvz[:,2])**2.
        return numpy.argmin(dist2)            

    def _find_closest_trackpointaA(self,Or,Op,Oz,ar,ap,az,interp=True):
        """
        NAME:
           _find_closest_trackpointaA
        PURPOSE:
           find the closest point on the stream track to a given point in
           frequency-angle coordinates
        INPUT:
           Or,Op,Oz,ar,ap,az - phase-space coordinates of the given point
           interp= (True), if True, return the index of the interpolated track
        OUTPUT:
           index into the track of the closest track point
        HISTORY:
           2013-12-22 - Written - Bovy (IAS)
        """
        #Calculate angle offset along the stream parallel to the stream track,
        # finding first the angle among a few wraps where the point is 
        # closest to the parallel track and then the closest trackpoint to that
        # point
        da= numpy.stack(\
            numpy.meshgrid(_TWOPIWRAPS+ar-self._progenitor_angle[0],
                           _TWOPIWRAPS+ap-self._progenitor_angle[1],
                           _TWOPIWRAPS+az-self._progenitor_angle[2],
                           indexing='xy')).T.reshape((len(_TWOPIWRAPS)**3,3))
        dapar= self._sigMeanSign*numpy.dot(da[numpy.argmin(numpy.linalg.norm(\
                        numpy.cross(da,self._dsigomeanProgDirection),axis=1))],
                                           self._dsigomeanProgDirection)       
        if interp:
            dist= numpy.fabs(dapar-self._interpolatedThetasTrack)
        else:
            dist= numpy.fabs(dapar-self._thetasTrack)
        return numpy.argmin(dist)

#########DISTRIBUTION AS A FUNCTION OF ANGLE ALONG THE STREAM##################
    def pOparapar(self,Opar,apar,tdisrupt=None):
        """
        NAME:

           pOparapar

        PURPOSE:

           return the probability of a given parallel (frequency,angle) offset pair

        INPUT:

           Opar - parallel frequency offset (array) (can be Quantity)

           apar - parallel angle offset along the stream (scalar) (can be Quantity)

        OUTPUT:

           p(Opar,apar)

        HISTORY:

           2015-12-07 - Written - Bovy (UofT)

        """
        if _APY_LOADED and isinstance(Opar,units.Quantity):
<<<<<<< HEAD
            Opar= Opar.to_value(1/units.Gyr)\
                /bovy_conversion.freq_in_Gyr(self._vo,self._ro)
=======
            Opar= Opar.to(1/units.Gyr).value\
                /conversion.freq_in_Gyr(self._vo,self._ro)
>>>>>>> 16170068
        if _APY_LOADED and isinstance(apar,units.Quantity):
            apar= apar.to_value(units.rad)
        if tdisrupt is None: tdisrupt= self._tdisrupt
        if isinstance(Opar,(int,float,numpy.float32,numpy.float64)):
            Opar= numpy.array([Opar])
        out= numpy.zeros(len(Opar))
        # Compute ts
        ts= apar/Opar
        # Evaluate
        out[(ts < tdisrupt)*(ts >= 0.)]=\
            numpy.exp(-0.5*(Opar[(ts < tdisrupt)*(ts >= 0.)]-self._meandO)**2.\
                           /self._sortedSigOEig[2])/\
                           numpy.sqrt(self._sortedSigOEig[2])
        return out

    def density_par(self,dangle,coord='apar',tdisrupt=None,
                    **kwargs):
        """
        NAME:

           density_par

        PURPOSE:

           calculate the density as a function of a parallel coordinate

        INPUT:

           dangle - parallel angle offset for this coordinate value

           coord - coordinate to return the density in ('apar' [default],
                   'll','ra','customra','phi')

        OUTPUT:

           density(angle)

        HISTORY:

           2015-11-17 - Written - Bovy (UofT)

        """
        if coord.lower() != 'apar':
            # Need to compute the Jacobian for this coordinate value
            ddangle= dangle+10.**-7.
            ddangle-= dangle
            if coord.lower() == 'phi':
                phi_h= coords.rect_to_cyl(\
                    self._interpTrackX(dangle+ddangle),
                    self._interpTrackY(dangle+ddangle),
                    self._interpTrackZ(dangle+ddangle))
                phi= coords.rect_to_cyl(\
                    self._interpTrackX(dangle),
                    self._interpTrackY(dangle),
                    self._interpTrackZ(dangle))
                jac= numpy.fabs(phi_h[1]-phi[1])/ddangle
            elif coord.lower() == 'll' or coord.lower() == 'ra' \
                    or coord.lower() == 'customra':
                XYZ_h= coords.galcenrect_to_XYZ(\
                    self._interpTrackX(dangle+ddangle)*self._ro,
                    self._interpTrackY(dangle+ddangle)*self._ro,
                    self._interpTrackZ(dangle+ddangle)*self._ro,
                    Xsun=self._R0,Zsun=self._Zsun)
                lbd_h= coords.XYZ_to_lbd(XYZ_h[0],XYZ_h[1],XYZ_h[2],
                                         degree=True)
                XYZ= coords.galcenrect_to_XYZ(\
                    self._interpTrackX(dangle)*self._ro,
                    self._interpTrackY(dangle)*self._ro,
                    self._interpTrackZ(dangle)*self._ro,
                    Xsun=self._R0,Zsun=self._Zsun)
                lbd= coords.XYZ_to_lbd(XYZ[0],XYZ[1],XYZ[2],
                                       degree=True)
                if coord.lower() == 'll':
                    jac= numpy.fabs(lbd_h[0]-lbd[0])/ddangle
                else:
                    radec_h= coords.lb_to_radec(lbd_h[0],
                                                lbd_h[1],
                                                degree=True)
                    radec= coords.lb_to_radec(lbd[0],
                                              lbd[1],
                                              degree=True)
                    if coord.lower() == 'ra':
                        jac= numpy.fabs(radec_h[0]-radec[0])/ddangle
                    else:
                        xieta_h= coords.radec_to_custom(\
                            radec_h[0],radec_h[1],T=self._custom_transform,
                            degree=True)
                        xieta= coords.radec_to_custom(\
                            radec[0],radec[1],T=self._custom_transform,
                            degree=True)
                        jac= numpy.fabs(xieta_h[0]-xieta[0])/ddangle
            else:
                raise ValueError('Coordinate input %s not supported by density_par' % coord)
        else:
            jac= 1.
        return self._density_par(dangle,tdisrupt=tdisrupt,**kwargs)/jac

    def _density_par(self,dangle,tdisrupt=None):
        """The raw density as a function of parallel angle"""
        if tdisrupt is None: tdisrupt= self._tdisrupt
        dOmin= dangle/tdisrupt
        # Normalize to 1 close to progenitor
        return 0.5\
            *(1.+special.erf((self._meandO-dOmin)\
                                 /numpy.sqrt(2.*self._sortedSigOEig[2])))
                                 
    def length(self,threshold=0.2,phys=False,ang=False,tdisrupt=None,
               **kwargs):
        """
        NAME:

           length

        PURPOSE:

           calculate the length of the stream

        INPUT:

           threshold - threshold down from the density near the progenitor at which to define the 'end' of the stream

           phys= (False) if True, return the length in physical kpc

           ang= (False) if True, return the length in sky angular arc length in degree

           coord - coordinate to return the density in ('apar' [default],
                   'll','ra','customra','phi')

        OUTPUT:

           length (rad for parallel angle; kpc for physical length; deg for sky arc length)

        HISTORY:

           2015-12-22 - Written - Bovy (UofT)

        """
        peak_dens= self.density_par(0.1,tdisrupt=tdisrupt,**kwargs) # assume that this is the peak
        try:
            result=\
                optimize.brentq(lambda x: self.density_par(x,
                                                           tdisrupt=tdisrupt,
                                                           **kwargs)\
                                    -peak_dens*threshold,
                                0.1,self._deltaAngleTrack)
        except RuntimeError: #pragma: no cover
            raise RuntimeError('Length could not be returned, because length method failed to find the threshold value')
        except ValueError:
            raise ValueError('Length could not be returned, because length method failed to initialize')
        if phys:
            # Need to now integrate length
            dXda= self._interpTrackX.derivative()
            dYda= self._interpTrackY.derivative()
            dZda= self._interpTrackZ.derivative()
            result= integrate.quad(lambda da: numpy.sqrt(dXda(da)**2.\
                                                             +dYda(da)**2.\
                                                             +dZda(da)**2.),
                                   0.,result)[0]*self._ro          
        elif ang:
            # Need to now integrate length
            if numpy.median(numpy.roll(self._interpolatedObsTrackLB[:,0],-1)
                            -self._interpolatedObsTrackLB[:,0]) > 0.:
                ll= dePeriod(self._interpolatedObsTrackLB[:,0][:,numpy.newaxis].T*numpy.pi/180.).T*180./numpy.pi
            else:
                ll= dePeriod(self._interpolatedObsTrackLB[::-1,0][:,numpy.newaxis].T*numpy.pi/180.).T[::-1]*180./numpy.pi
            if numpy.median(numpy.roll(self._interpolatedObsTrackLB[:,1],-1)
                            -self._interpolatedObsTrackLB[:,1]) > 0.:
                bb= dePeriod(self._interpolatedObsTrackLB[:,1][:,numpy.newaxis].T*numpy.pi/180.).T*180./numpy.pi
            else:
                bb= dePeriod(self._interpolatedObsTrackLB[::-1,1][:,numpy.newaxis].T*numpy.pi/180.).T[::-1]*180./numpy.pi
            dlda= interpolate.InterpolatedUnivariateSpline(\
                self._interpolatedThetasTrack,ll,k=3).derivative()
            dbda= interpolate.InterpolatedUnivariateSpline(\
                self._interpolatedThetasTrack,bb,k=3).derivative()
            result= integrate.quad(lambda da: numpy.sqrt(dlda(da)**2.\
                                                             +dbda(da)**2.),
                                   0.,result)[0]
        return result

    @physical_conversion('frequency',pop=True)
    def meanOmega(self,dangle,oned=False,offset_sign=None,
                  tdisrupt=None):
        """
        NAME:

           meanOmega

        PURPOSE:

           calculate the mean frequency as a function of angle, assuming a uniform time distribution up to a maximum time

        INPUT:

           dangle - angle offset

           oned= (False) if True, return the 1D offset from the progenitor (along the direction of disruption)

           offset_sign= sign of the frequency offset (shouldn't be set)

        OUTPUT:

           mean Omega

        HISTORY:

           2013-12-01 - Written - Bovy (IAS)

        """
        if offset_sign is None: offset_sign= self._sigMeanSign
        if tdisrupt is None: tdisrupt= self._tdisrupt
        dOmin= dangle/tdisrupt
        meandO= self._meandO
        dO1D= ((numpy.sqrt(2./numpy.pi)*numpy.sqrt(self._sortedSigOEig[2])\
                   *numpy.exp(-0.5*(meandO-dOmin)**2.\
                                   /self._sortedSigOEig[2])/
                (1.+special.erf((meandO-dOmin)\
                                    /numpy.sqrt(2.*self._sortedSigOEig[2]))))\
                   +meandO)
        if oned: return dO1D
        else:
            return self._progenitor_Omega+dO1D*self._dsigomeanProgDirection\
                *offset_sign

    @physical_conversion('frequency',pop=True)
    def sigOmega(self,dangle):
        """
        NAME:

           sigmaOmega

        PURPOSE:

           calculate the 1D sigma in frequency as a function of angle, assuming a uniform time distribution up to a maximum time

        INPUT:

           dangle - angle offset

        OUTPUT:

           sigma Omega

        HISTORY:

           2013-12-05 - Written - Bovy (IAS)

        """
        dOmin= dangle/self._tdisrupt
        meandO= self._meandO
        sO1D2= ((numpy.sqrt(2./numpy.pi)*numpy.sqrt(self._sortedSigOEig[2])\
                     *(meandO+dOmin)\
                     *numpy.exp(-0.5*(meandO-dOmin)**2.\
                                   /self._sortedSigOEig[2])/
                (1.+special.erf((meandO-dOmin)\
                                    /numpy.sqrt(2.*self._sortedSigOEig[2]))))\
                   +meandO**2.+self._sortedSigOEig[2])
        mO= self.meanOmega(dangle,oned=True,use_physical=False)
        return numpy.sqrt(sO1D2-mO**2.)

    def ptdAngle(self,t,dangle):
        """
        NAME:

           ptdangle

        PURPOSE:

           return the probability of a given stripping time at a given angle along the stream

        INPUT:

           t - stripping time

           dangle - angle offset along the stream

        OUTPUT:

           p(td|dangle)

        HISTORY:

           2013-12-05 - Written - Bovy (IAS)

        """
        if isinstance(t,(int,float,numpy.float32,numpy.float64)):
            t= numpy.array([t])
        out= numpy.zeros(len(t))
        if t > 0.:
            dO= dangle/t[t < self._tdisrupt]
        else:
            return 0.
        #p(t|a) = \int dO p(O,t|a) = \int dO p(t|O,a) p(O|a) = \int dO delta (t-a/O)p(O|a) = O*2/a p(O|a); p(O|a) = \int dt p(a|O,t) p(O)p(t) = 1/O p(O)
        out[t < self._tdisrupt]=\
            dO**2./dangle*numpy.exp(-0.5*(dO-self._meandO)**2.\
                                         /self._sortedSigOEig[2])/\
                                         numpy.sqrt(self._sortedSigOEig[2])
        return out

    @physical_conversion('time',pop=True)
    def meantdAngle(self,dangle):
        """
        NAME:

           meantdAngle

        PURPOSE:

           calculate the mean stripping time at a given angle

        INPUT:

           dangle - angle offset along the stream

        OUTPUT:

           mean stripping time at this dangle

        HISTORY:

           2013-12-05 - Written - Bovy (IAS)

        """
        Tlow= dangle/(self._meandO+3.*numpy.sqrt(self._sortedSigOEig[2]))
        Thigh= dangle/(self._meandO-3.*numpy.sqrt(self._sortedSigOEig[2]))
        num= integrate.quad(lambda x: x*self.ptdAngle(x,dangle),
                              Tlow,Thigh)[0]
        denom= integrate.quad(self.ptdAngle,Tlow,Thigh,(dangle,))[0]
        if denom == 0.: return self._tdisrupt
        elif numpy.isnan(denom): return 0.
        else: return num/denom

    @physical_conversion('time',pop=True)
    def sigtdAngle(self,dangle):
        """
        NAME:

           sigtdAngle

        PURPOSE:

           calculate the dispersion in the stripping times at a given angle

        INPUT:

           dangle - angle offset along the stream

        OUTPUT:

           dispersion in the stripping times at this angle

        HISTORY:

           2013-12-05 - Written - Bovy (IAS)

        """
        Tlow= dangle/(self._meandO+3.*numpy.sqrt(self._sortedSigOEig[2]))
        Thigh= dangle/(self._meandO-3.*numpy.sqrt(self._sortedSigOEig[2]))
        numsig2= integrate.quad(lambda x: x**2.*self.ptdAngle(x,dangle),
                                Tlow,Thigh)[0]
        nummean= integrate.quad(lambda x: x*self.ptdAngle(x,dangle),
                                Tlow,Thigh)[0]
        denom= integrate.quad(self.ptdAngle,Tlow,Thigh,(dangle,))[0]
        if denom == 0.: return numpy.nan
        else: return numpy.sqrt(numsig2/denom-(nummean/denom)**2.)

    def pangledAngle(self,angleperp,dangle,smallest=False):
        """
        NAME:

           pangledAngle

        PURPOSE:
           return the probability of a given perpendicular angle  at a given angle along the stream

        INPUT:

           angleperp - perpendicular angle

           dangle - angle offset along the stream

           smallest= (False) calculate for smallest eigenvalue direction rather than for middle

        OUTPUT:

           p(angle_perp|dangle)

        HISTORY:

           2013-12-06 - Written - Bovy (IAS)

        """
        if isinstance(angleperp,(int,float,numpy.float32,numpy.float64)):
            angleperp= numpy.array([angleperp])
        out= numpy.zeros(len(angleperp))
        out= numpy.array([\
                integrate.quad(self._pangledAnglet,0.,self._tdisrupt,
                               (ap,dangle,smallest))[0] for ap in angleperp])
        return out

    @physical_conversion('angle',pop=True)
    def meanangledAngle(self,dangle,smallest=False):
        """
        NAME:

           meanangledAngle

        PURPOSE:

           calculate the mean perpendicular angle at a given angle

        INPUT:

           dangle - angle offset along the stream

           smallest= (False) calculate for smallest eigenvalue direction rather than for middle

        OUTPUT:

           mean perpendicular angle

        HISTORY:

           2013-12-06 - Written - Bovy (IAS)

        """
        if smallest: eigIndx= 0
        else: eigIndx= 1
        aplow= numpy.amax([numpy.sqrt(self._sortedSigOEig[eigIndx])\
                               *self._tdisrupt*5.,
                           self._sigangle])
        num= integrate.quad(lambda x: x*self.pangledAngle(x,dangle,smallest),
                            aplow,-aplow)[0]
        denom= integrate.quad(self.pangledAngle,aplow,-aplow,
                              (dangle,smallest))[0]
        if denom == 0.: return numpy.nan
        else: return num/denom

    @physical_conversion('angle',pop=True)
    def sigangledAngle(self,dangle,assumeZeroMean=True,smallest=False,
                       simple=False):
        """
        NAME:

           sigangledAngle

        PURPOSE:

           calculate the dispersion in the perpendicular angle at a given angle

        INPUT:

           dangle - angle offset along the stream

           assumeZeroMean= (True) if True, assume that the mean is zero (should be)

           smallest= (False) calculate for smallest eigenvalue direction rather than for middle

           simple= (False), if True, return an even simpler estimate

        OUTPUT:

           dispersion in the perpendicular angle at this angle

        HISTORY:

           2013-12-06 - Written - Bovy (IAS)

        """
        if smallest: eigIndx= 0
        else: eigIndx= 1
        if simple:
            dt= self.meantdAngle(dangle,use_physical=False)
            return numpy.sqrt(self._sigangle2
                              +self._sortedSigOEig[eigIndx]*dt**2.)
        aplow= numpy.amax([numpy.sqrt(self._sortedSigOEig[eigIndx])*self._tdisrupt*5.,
                           self._sigangle])
        numsig2= integrate.quad(lambda x: x**2.*self.pangledAngle(x,dangle),
                                    aplow,-aplow)[0]
        if not assumeZeroMean:
            nummean= integrate.quad(lambda x: x*self.pangledAngle(x,dangle),
                                    aplow,-aplow)[0]
        else:
            nummean= 0.
        denom= integrate.quad(self.pangledAngle,aplow,-aplow,(dangle,))[0]
        if denom == 0.: return numpy.nan
        else: return numpy.sqrt(numsig2/denom-(nummean/denom)**2.)

    def _pangledAnglet(self,t,angleperp,dangle,smallest):
        """p(angle_perp|angle_par,time)"""
        if smallest: eigIndx= 0
        else: eigIndx= 1      
        if isinstance(angleperp,(int,float,numpy.float32,numpy.float64)):
            angleperp= numpy.array([angleperp])
            t= numpy.array([t])
        out= numpy.zeros_like(angleperp)
        tindx= t < self._tdisrupt
        out[tindx]=\
            numpy.exp(-0.5*angleperp[tindx]**2.\
                           /(t[tindx]**2.*self._sortedSigOEig[eigIndx]+self._sigangle2))/\
                           numpy.sqrt(t[tindx]**2.*self._sortedSigOEig[eigIndx]+self._sigangle2)\
                           *self.ptdAngle(t[t < self._tdisrupt],dangle)
        return out

################APPROXIMATE FREQUENCY-ANGLE TRANSFORMATION#####################
    def _approxaA(self,R,vR,vT,z,vz,phi,interp=True,cindx=None):
        """
        NAME:
           _approxaA
        PURPOSE:
           return action-angle coordinates for a point based on the linear 
           approximation around the stream track
        INPUT:
           R,vR,vT,z,vz,phi - phase-space coordinates of the given point
           interp= (True), if True, use the interpolated track
           cindx= index of the closest point on the (interpolated) stream track if not given, determined from the dimensions given          
        OUTPUT:
           (Or,Op,Oz,ar,ap,az)
        HISTORY:
           2013-12-03 - Written - Bovy (IAS)
           2015-11-12 - Added weighted sum of two nearest Jacobians to help with smoothness - Bovy (UofT)
        """
        if isinstance(R,(int,float,numpy.float32,numpy.float64)): #Scalar input
            R= numpy.array([R])
            vR= numpy.array([vR])
            vT= numpy.array([vT])
            z= numpy.array([z])
            vz= numpy.array([vz])
            phi= numpy.array([phi])
        X= R*numpy.cos(phi)
        Y= R*numpy.sin(phi)
        Z= z
        if cindx is None:
            closestIndx= [self._find_closest_trackpoint(X[ii],Y[ii],Z[ii],
                                                        z[ii],vz[ii],phi[ii],
                                                        interp=interp,
                                                        xy=True,usev=False) 
                          for ii in range(len(R))]
        else:
            closestIndx= cindx
        out= numpy.empty((6,len(R)))
        for ii in range(len(R)):
            dxv= numpy.empty(6)
            if interp:
                dxv[0]= R[ii]-self._interpolatedObsTrack[closestIndx[ii],0]
                dxv[1]= vR[ii]-self._interpolatedObsTrack[closestIndx[ii],1]
                dxv[2]= vT[ii]-self._interpolatedObsTrack[closestIndx[ii],2]
                dxv[3]= z[ii]-self._interpolatedObsTrack[closestIndx[ii],3]
                dxv[4]= vz[ii]-self._interpolatedObsTrack[closestIndx[ii],4]
                dxv[5]= phi[ii]-self._interpolatedObsTrack[closestIndx[ii],5]
                jacIndx= self._find_closest_trackpoint(R[ii],vR[ii],vT[ii],
                                                       z[ii],vz[ii],phi[ii],
                                                       interp=False,
                                                       xy=False)
            else:
                dxv[0]= R[ii]-self._ObsTrack[closestIndx[ii],0]
                dxv[1]= vR[ii]-self._ObsTrack[closestIndx[ii],1]
                dxv[2]= vT[ii]-self._ObsTrack[closestIndx[ii],2]
                dxv[3]= z[ii]-self._ObsTrack[closestIndx[ii],3]
                dxv[4]= vz[ii]-self._ObsTrack[closestIndx[ii],4]
                dxv[5]= phi[ii]-self._ObsTrack[closestIndx[ii],5]
                jacIndx= closestIndx[ii]
            # Find 2nd closest Jacobian point for smoothing
            dmJacIndx= (X[ii]-self._ObsTrackXY[jacIndx,0])**2.\
                +(Y[ii]-self._ObsTrackXY[jacIndx,1])**2.\
                +(Z[ii]-self._ObsTrackXY[jacIndx,2])**2.
            if jacIndx == 0:
                jacIndx2= jacIndx+1
                dmJacIndx2= (X[ii]-self._ObsTrackXY[jacIndx+1,0])**2.\
                    +(Y[ii]-self._ObsTrackXY[jacIndx+1,1])**2.\
                    +(Z[ii]-self._ObsTrackXY[jacIndx+1,2])**2.
            elif jacIndx == self._nTrackChunks-1:
                jacIndx2= jacIndx-1
                dmJacIndx2= (X[ii]-self._ObsTrackXY[jacIndx-1,0])**2.\
                    +(Y[ii]-self._ObsTrackXY[jacIndx-1,1])**2.\
                    +(Z[ii]-self._ObsTrackXY[jacIndx-1,2])**2.
            else:
                dm1= (X[ii]-self._ObsTrackXY[jacIndx-1,0])**2.\
                    +(Y[ii]-self._ObsTrackXY[jacIndx-1,1])**2.\
                    +(Z[ii]-self._ObsTrackXY[jacIndx-1,2])**2.
                dm2= (X[ii]-self._ObsTrackXY[jacIndx+1,0])**2.\
                    +(Y[ii]-self._ObsTrackXY[jacIndx+1,1])**2.\
                    +(Z[ii]-self._ObsTrackXY[jacIndx+1,2])**2.
                if dm1 < dm2:
                    jacIndx2= jacIndx-1
                    dmJacIndx2= dm1
                else:
                    jacIndx2= jacIndx+1
                    dmJacIndx2= dm2
            ampJacIndx= numpy.sqrt(dmJacIndx)/(numpy.sqrt(dmJacIndx)\
                                                   +numpy.sqrt(dmJacIndx2))
            #Make sure phi hasn't wrapped around
            if dxv[5] > numpy.pi:
                dxv[5]-= 2.*numpy.pi
            elif dxv[5] < -numpy.pi:
                dxv[5]+= 2.*numpy.pi
            #Apply closest jacobians
            out[:,ii]= numpy.dot((1.-ampJacIndx)*self._alljacsTrack[jacIndx,:,:]
                                 +ampJacIndx*self._alljacsTrack[jacIndx2,:,:],
                                 dxv)
            if interp:
                out[:,ii]+= self._interpolatedObsTrackAA[closestIndx[ii]]
            else:
                out[:,ii]+= self._ObsTrackAA[closestIndx[ii]]
        return out            

    def _approxaAInv(self,Or,Op,Oz,ar,ap,az,interp=True):
        """
        NAME:
           _approxaAInv
        PURPOSE:
           return R,vR,... coordinates for a point based on the linear 
           approximation around the stream track
        INPUT:
           Or,Op,Oz,ar,ap,az - phase space coordinates in frequency-angle 
                               space
           interp= (True), if True, use the interpolated track
        OUTPUT:
           (R,vR,vT,z,vz,phi)
        HISTORY:
           2013-12-22 - Written - Bovy (IAS)
        """
        if isinstance(Or,(int,float,numpy.float32,numpy.float64)): #Scalar input
            Or= numpy.array([Or])
            Op= numpy.array([Op])
            Oz= numpy.array([Oz])
            ar= numpy.array([ar])
            ap= numpy.array([ap])
            az= numpy.array([az])
        #Calculate apar, angle offset along the stream
        closestIndx= [self._find_closest_trackpointaA(Or[ii],Op[ii],Oz[ii],
                                                      ar[ii],ap[ii],az[ii],
                                                      interp=interp)\
                          for ii in range(len(Or))]
        out= numpy.empty((6,len(Or)))
        for ii in range(len(Or)):
            dOa= numpy.empty(6)
            if interp:
                dOa[0]= Or[ii]-self._interpolatedObsTrackAA[closestIndx[ii],0]
                dOa[1]= Op[ii]-self._interpolatedObsTrackAA[closestIndx[ii],1]
                dOa[2]= Oz[ii]-self._interpolatedObsTrackAA[closestIndx[ii],2]
                dOa[3]= ar[ii]-self._interpolatedObsTrackAA[closestIndx[ii],3]
                dOa[4]= ap[ii]-self._interpolatedObsTrackAA[closestIndx[ii],4]
                dOa[5]= az[ii]-self._interpolatedObsTrackAA[closestIndx[ii],5]
                jacIndx= self._find_closest_trackpointaA(Or[ii],Op[ii],Oz[ii],
                                                         ar[ii],ap[ii],az[ii],
                                                         interp=False)
            else:
                dOa[0]= Or[ii]-self._ObsTrackAA[closestIndx[ii],0]
                dOa[1]= Op[ii]-self._ObsTrackAA[closestIndx[ii],1]
                dOa[2]= Oz[ii]-self._ObsTrackAA[closestIndx[ii],2]
                dOa[3]= ar[ii]-self._ObsTrackAA[closestIndx[ii],3]
                dOa[4]= ap[ii]-self._ObsTrackAA[closestIndx[ii],4]
                dOa[5]= az[ii]-self._ObsTrackAA[closestIndx[ii],5]
                jacIndx= closestIndx[ii]
            # Find 2nd closest Jacobian point for smoothing
            da= numpy.stack(\
                numpy.meshgrid(_TWOPIWRAPS+ar[ii]-self._progenitor_angle[0],
                               _TWOPIWRAPS+ap[ii]-self._progenitor_angle[1],
                               _TWOPIWRAPS+az[ii]-self._progenitor_angle[2],
                               indexing='xy')).T\
                               .reshape((len(_TWOPIWRAPS)**3,3))
            dapar= self._sigMeanSign\
                *numpy.dot(da[numpy.argmin(numpy.linalg.norm(\
                            numpy.cross(da,self._dsigomeanProgDirection),
                            axis=1))],
                           self._dsigomeanProgDirection)       
            dmJacIndx= numpy.fabs(dapar-self._thetasTrack[jacIndx])
            if jacIndx == 0:
                jacIndx2= jacIndx+1
                dmJacIndx2= numpy.fabs(dapar-self._thetasTrack[jacIndx+1])
            elif jacIndx == self._nTrackChunks-1:
                jacIndx2= jacIndx-1
                dmJacIndx2= numpy.fabs(dapar-self._thetasTrack[jacIndx-1])
            else:
                dm1= numpy.fabs(dapar-self._thetasTrack[jacIndx-1])
                dm2= numpy.fabs(dapar-self._thetasTrack[jacIndx+1])
                if dm1 < dm2:
                    jacIndx2= jacIndx-1
                    dmJacIndx2= dm1
                else:
                    jacIndx2= jacIndx+1
                    dmJacIndx2= dm2
            ampJacIndx= dmJacIndx/(dmJacIndx+dmJacIndx2)
            #Make sure the angles haven't wrapped around
            if dOa[3] > numpy.pi:
                dOa[3]-= 2.*numpy.pi
            elif dOa[3] < -numpy.pi:
                dOa[3]+= 2.*numpy.pi
            if dOa[4] > numpy.pi:
                dOa[4]-= 2.*numpy.pi
            elif dOa[4] < -numpy.pi:
                dOa[4]+= 2.*numpy.pi
            if dOa[5] > numpy.pi:
                dOa[5]-= 2.*numpy.pi
            elif dOa[5] < -numpy.pi:
                dOa[5]+= 2.*numpy.pi
            #Apply closest jacobian
            out[:,ii]= numpy.dot((1.-ampJacIndx)*self._allinvjacsTrack[jacIndx,:,:]
                                 +ampJacIndx*self._allinvjacsTrack[jacIndx2,:,:],
                                 dOa)
            if interp:
                out[:,ii]+= self._interpolatedObsTrack[closestIndx[ii]]
            else:
                out[:,ii]+= self._ObsTrack[closestIndx[ii]]
        return out            

################################EVALUATE THE DF################################
    def __call__(self,*args,**kwargs):
        """
        NAME:

           __call__

        PURPOSE:

           evaluate the DF

        INPUT:

           Either:

              a) R,vR,vT,z,vz,phi ndarray [nobjects]

              b) (Omegar,Omegaphi,Omegaz,angler,anglephi,anglez) tuple if aAInput

                where:

                    Omegar - radial frequency

                    Omegaphi - azimuthal frequency

                    Omegaz - vertical frequency

                    angler - radial angle

                    anglephi - azimuthal angle

                    anglez - vertical angle

              c) Orbit instance or list thereof

           log= if True, return the natural log

           aaInput= (False) if True, option b above

        OUTPUT:

           value of DF

        HISTORY:

           2013-12-03 - Written - Bovy (IAS)

        """
        #First parse log
        log= kwargs.pop('log',True)
        dOmega, dangle= self.prepData4Call(*args,**kwargs)
        #Omega part
        dOmega4dfOmega= dOmega\
            -numpy.tile(self._dsigomeanProg.T,(dOmega.shape[1],1)).T
        logdfOmega= -0.5*numpy.sum(dOmega4dfOmega*
                                   numpy.dot(self._sigomatrixinv,
                                             dOmega4dfOmega),
                                   axis=0)-0.5*self._sigomatrixLogdet\
                                   +numpy.log(numpy.fabs(numpy.dot(self._dsigomeanProgDirection,dOmega)))
        #Angle part
        dangle2= numpy.sum(dangle**2.,axis=0)
        dOmega2= numpy.sum(dOmega**2.,axis=0)
        dOmegaAngle= numpy.sum(dOmega*dangle,axis=0)
        logdfA= -0.5/self._sigangle2*(dangle2-dOmegaAngle**2./dOmega2)\
            -2.*self._lnsigangle-0.5*numpy.log(dOmega2)
        #Finite stripping part
        a0= dOmegaAngle/numpy.sqrt(2.)/self._sigangle/numpy.sqrt(dOmega2)
        ad= numpy.sqrt(dOmega2)/numpy.sqrt(2.)/self._sigangle\
            *(self._tdisrupt-dOmegaAngle/dOmega2)
        loga= numpy.log((special.erf(a0)+special.erf(ad))/2.) #divided by 2 st 0 for well-within the stream
        out= logdfA+logdfOmega+loga+self._logmeandetdOdJp
        if log:
            return out
        else:
            return numpy.exp(out)

    def prepData4Call(self,*args,**kwargs):
        """
        NAME:
           prepData4Call
        PURPOSE:
           prepare stream data for the __call__ method
        INPUT:
           __call__ inputs
        OUTPUT:
           (dOmega,dangle); wrt the progenitor; each [3,nobj]
        HISTORY:
           2013-12-04 - Written - Bovy (IAS)
        """
        #First calculate the actionAngle coordinates if they're not given 
        #as such
        freqsAngles= self._parse_call_args(*args,**kwargs)
        dOmega= freqsAngles[:3,:]\
            -numpy.tile(self._progenitor_Omega.T,(freqsAngles.shape[1],1)).T
        dangle= freqsAngles[3:,:]\
            -numpy.tile(self._progenitor_angle.T,(freqsAngles.shape[1],1)).T
        #Assuming single wrap, resolve large angle differences (wraps should be marginalized over)
        dangle[(dangle < -4.)]+= 2.*numpy.pi
        dangle[(dangle > 4.)]-= 2.*numpy.pi
        return (dOmega,dangle)

    def _parse_call_args(self,*args,**kwargs):
        """Helper function to parse the arguments to the __call__ and related functions,
        return [6,nobj] array of frequencies (:3) and angles (3:)"""
        interp= kwargs.get('interp',self._useInterp)
        if len(args) == 5:
            raise IOError("Must specify phi for streamdf")
        elif len(args) == 6:
            if kwargs.get('aAInput',False):
                if isinstance(args[0],(int,float,numpy.float32,numpy.float64)):
                    out= numpy.empty((6,1))
                else:
                    out= numpy.empty((6,len(args[0])))
                for ii in range(6):
                    out[ii,:]= args[ii]
                return out
            else:
                return self._approxaA(*args,interp=interp)
        elif isinstance(args[0],Orbit):
            if len(args[0].shape) > 1:
                raise RuntimeError("Evaluating streamdf with Orbit instances with multi-dimensional shapes is not supported") #pragma: no cover
            o= args[0]
            return self._approxaA(o.R(),o.vR(),o.vT(),o.z(),o.vz(),o.phi(),
                                  interp=interp)
        elif isinstance(args[0],list) and isinstance(args[0][0],Orbit):
            if numpy.any([len(no) > 1 for no in args[0]]):
                raise RuntimeError('Only single-object Orbit instances can be passed to DF instances at this point') #pragma: no cover
            R, vR, vT, z, vz, phi= [], [], [], [], [], []
            for o in args[0]:
                R.append(o.R())
                vR.append(o.vR())
                vT.append(o.vT())
                z.append(o.z())
                vz.append(o.vz())
                phi.append(o.phi())
            return self._approxaA(numpy.array(R),numpy.array(vR),
                                  numpy.array(vT),numpy.array(z),
                                  numpy.array(vz),numpy.array(phi),
                                  interp=interp)
    def callMarg(self,xy,**kwargs):
        """
        NAME:

           callMarg

        PURPOSE:
           evaluate the DF, marginalizing over some directions, in Galactocentric rectangular coordinates (or in observed l,b,D,vlos,pmll,pmbb) coordinates)

        INPUT:

           xy - phase-space point [X,Y,Z,vX,vY,vZ]; the distribution of the dimensions set to None is returned

           interp= (object-wide interp default) if True, use the interpolated stream track

           cindx= index of the closest point on the (interpolated) stream track if not given, determined from the dimensions given          

           nsigma= (3) number of sigma to marginalize the DF over (approximate sigma)

           ngl= (5) order of Gauss-Legendre integration

           lb= (False) if True, xy contains [l,b,D,vlos,pmll,pmbb] in [deg,deg,kpc,km/s,mas/yr,mas/yr] and the marginalized PDF in these coordinates is returned          

           vo= (220) circular velocity to normalize with when lb=True

           ro= (8) Galactocentric radius to normalize with when lb=True

           R0= (8) Galactocentric radius of the Sun (kpc)

           Zsun= (0.0208) Sun's height above the plane (kpc)

           vsun= ([-11.1,241.92,7.25]) Sun's motion in cylindrical coordinates (vR positive away from center)

        OUTPUT:

           p(xy) marginalized over missing directions in xy

        HISTORY:

           2013-12-16 - Written - Bovy (IAS)

        """
        coordGiven= numpy.array([not x is None for x in xy],dtype='bool')
        if numpy.sum(coordGiven) == 6:
            raise NotImplementedError("When specifying all coordinates, please use __call__ instead of callMarg")
        #First construct the Gaussian approximation at this xy
        gaussmean, gaussvar= self.gaussApprox(xy,**kwargs)
        cholvar, chollower= stable_cho_factor(gaussvar)
        #Now Gauss-legendre integrate over missing directions
        ngl= kwargs.get('ngl',5)
        nsigma= kwargs.get('nsigma',3)
        glx, glw= numpy.polynomial.legendre.leggauss(ngl)
        coordEval= []
        weightEval= []
        jj= 0
        baseX= (glx+1)/2.
        baseX= list(baseX)
        baseX.extend(-(glx+1)/2.)
        baseX= numpy.array(baseX)
        baseW= glw
        baseW= list(baseW)
        baseW.extend(glw)
        baseW= numpy.array(baseW)
        for ii in range(6):
            if not coordGiven[ii]:
                coordEval.append(nsigma*baseX)
                weightEval.append(baseW)
                jj+= 1
            else:
                coordEval.append(xy[ii]*numpy.ones(1))
                weightEval.append(numpy.ones(1))
        mgrid= numpy.meshgrid(*coordEval,indexing='ij')
        mgridNotGiven= numpy.array([mgrid[ii].flatten() for ii in range(6) 
                                    if not coordGiven[ii]])
        mgridNotGiven= numpy.dot(cholvar,mgridNotGiven)
        jj= 0
        if coordGiven[0]: iX= mgrid[0]
        else:
            iX= mgridNotGiven[jj]+gaussmean[jj]
            jj+= 1
        if coordGiven[1]: iY= mgrid[1]
        else:
            iY= mgridNotGiven[jj]+gaussmean[jj]
            jj+= 1
        if coordGiven[2]: iZ= mgrid[2]
        else:
            iZ= mgridNotGiven[jj]+gaussmean[jj]
            jj+= 1
        if coordGiven[3]: ivX= mgrid[3]
        else:
            ivX= mgridNotGiven[jj]+gaussmean[jj]
            jj+= 1
        if coordGiven[4]: ivY= mgrid[4]
        else:
            ivY= mgridNotGiven[jj]+gaussmean[jj]
            jj+= 1
        if coordGiven[5]: ivZ= mgrid[5]
        else:
            ivZ= mgridNotGiven[jj]+gaussmean[jj]
            jj+= 1
        iXw, iYw, iZw, ivXw, ivYw, ivZw=\
            numpy.meshgrid(*weightEval,indexing='ij')
        if kwargs.get('lb',False): #Convert to Galactocentric cylindrical coordinates
            #Setup coordinate transformation kwargs
            vo= kwargs.get('vo',self._vo)
            ro= kwargs.get('ro',self._ro)
            R0= kwargs.get('R0',self._R0)
            Zsun= kwargs.get('Zsun',self._Zsun)
            vsun= kwargs.get('vsun',self._vsun)
            tXYZ= coords.lbd_to_XYZ(iX.flatten(),iY.flatten(),
                                    iZ.flatten(),
                                    degree=True)
            iR,iphi,iZ= coords.XYZ_to_galcencyl(tXYZ[:,0],tXYZ[:,1],
                                                tXYZ[:,2],
                                                Xsun=R0,Zsun=Zsun).T
            tvxvyvz= coords.vrpmllpmbb_to_vxvyvz(ivX.flatten(),
                                                 ivY.flatten(),
                                                 ivZ.flatten(),
                                                 tXYZ[:,0],tXYZ[:,1],
                                                 tXYZ[:,2],XYZ=True)
            ivR,ivT,ivZ= coords.vxvyvz_to_galcencyl(tvxvyvz[:,0],
                                                    tvxvyvz[:,1],
                                                    tvxvyvz[:,2],
                                                    iR,iphi,iZ,
                                                    galcen=True,
                                                    vsun=vsun,
                                                    Xsun=R0,Zsun=Zsun).T
            iR/= ro
            iZ/= ro
            ivR/= vo
            ivT/= vo
            ivZ/= vo
        else:
            #Convert to cylindrical coordinates
            iR,iphi,iZ=\
                coords.rect_to_cyl(iX.flatten(),iY.flatten(),iZ.flatten())
            ivR,ivT,ivZ=\
                coords.rect_to_cyl_vec(ivX.flatten(),ivY.flatten(),
                                       ivZ.flatten(),
                                       iR,iphi,iZ,cyl=True)
        #Add the additional Jacobian dXdY/dldb... if necessary
        if kwargs.get('lb',False):
            #Find the nearest track point
            interp= kwargs.get('interp',self._useInterp)
            if not 'cindx' in kwargs:
                cindx= self._find_closest_trackpointLB(*xy,interp=interp,
                                                        usev=True)
            else:
                cindx= kwargs['cindx']
            #Only l,b,d,... to Galactic X,Y,Z,... is necessary because going
            #from Galactic to Galactocentric has Jacobian determinant 1
            if interp:
                addLogDet= self._interpolatedTrackLogDetJacLB[cindx]
            else:
                addLogDet= self._trackLogDetJacLB[cindx]
        else:
            addLogDet= 0.
        logdf= self(iR,ivR,ivT,iZ,ivZ,iphi,log=True)
        return logsumexp(logdf
                         +numpy.log(iXw.flatten())
                         +numpy.log(iYw.flatten())
                         +numpy.log(iZw.flatten())
                         +numpy.log(ivXw.flatten())
                         +numpy.log(ivYw.flatten())
                         +numpy.log(ivZw.flatten()))\
                         +0.5*numpy.log(numpy.linalg.det(gaussvar))\
                         +addLogDet

    def gaussApprox(self,xy,**kwargs):
        """
        NAME:

           gaussApprox

        PURPOSE:

           return the mean and variance of a Gaussian approximation to the stream DF at a given phase-space point in Galactocentric rectangular coordinates (distribution is over missing directions)

        INPUT:

           xy - phase-space point [X,Y,Z,vX,vY,vZ]; the distribution of the dimensions set to None is returned

           interp= (object-wide interp default) if True, use the interpolated stream track

           cindx= index of the closest point on the (interpolated) stream track if not given, determined from the dimensions given

           lb= (False) if True, xy contains [l,b,D,vlos,pmll,pmbb] in [deg,deg,kpc,km/s,mas/yr,mas/yr] and the Gaussian approximation in these coordinates is returned

        OUTPUT:

           (mean,variance) of the approximate Gaussian DF for the missing directions in xy

        HISTORY:

           2013-12-12 - Written - Bovy (IAS)

        """
        interp= kwargs.get('interp',self._useInterp)
        lb= kwargs.get('lb',False)
        #What are we looking for
        coordGiven= numpy.array([not x is None for x in xy],dtype='bool')
        nGiven= numpy.sum(coordGiven)
        #First find the nearest track point
        if not 'cindx' in kwargs and lb:
            cindx= self._find_closest_trackpointLB(*xy,interp=interp,
                                                  usev=True)
        elif not 'cindx' in kwargs and not lb:
            cindx= self._find_closest_trackpoint(*xy,xy=True,interp=interp,
                                                  usev=True)
        else:
            cindx= kwargs['cindx']
        #Get the covariance matrix
        if interp and lb:
            tcov= self._interpolatedAllErrCovsLBUnscaled[cindx]
            tmean= self._interpolatedObsTrackLB[cindx]
        elif interp and not lb:
            tcov= self._interpolatedAllErrCovsXY[cindx]
            tmean= self._interpolatedObsTrackXY[cindx]
        elif not interp and lb:
            tcov= self._allErrCovsLBUnscaled[cindx]
            tmean= self._ObsTrackLB[cindx]
        elif not interp and not lb:
            tcov= self._allErrCovsXY[cindx]
            tmean= self._ObsTrackXY[cindx]
        if lb:#Apply scale factors
            tcov= copy.copy(tcov)
            tcov*= numpy.tile(self._ErrCovsLBScale,(6,1))
            tcov*= numpy.tile(self._ErrCovsLBScale,(6,1)).T
        #Fancy indexing to recover V22, V11, and V12; V22, V11, V12 as in Appendix B of 0905.2979v1
        V11indx0= numpy.array([[ii for jj in range(6-nGiven)] for ii in range(6) if not coordGiven[ii]])
        V11indx1= numpy.array([[ii for ii in range(6) if not coordGiven[ii]] for jj in range(6-nGiven)])
        V11= tcov[V11indx0,V11indx1]
        V22indx0= numpy.array([[ii for jj in range(nGiven)] for ii in range(6) if coordGiven[ii]])
        V22indx1= numpy.array([[ii for ii in range(6) if coordGiven[ii]] for jj in range(nGiven)])
        V22= tcov[V22indx0,V22indx1]
        V12indx0= numpy.array([[ii for jj in range(nGiven)] for ii in range(6) if not coordGiven[ii]])
        V12indx1= numpy.array([[ii for ii in range(6) if coordGiven[ii]] for jj in range(6-nGiven)])
        V12= tcov[V12indx0,V12indx1]
        #Also get m1 and m2, again following Appendix B of 0905.2979v1
        m1= tmean[True^coordGiven]
        m2= tmean[coordGiven]
        #conditional mean and variance
        V22inv= numpy.linalg.inv(V22)
        v2= numpy.array([xy[ii] for ii in range(6) if coordGiven[ii]])
        condMean= m1+numpy.dot(V12,numpy.dot(V22inv,v2-m2))
        condVar= V11-numpy.dot(V12,numpy.dot(V22inv,V12.T))
        return (condMean,condVar)

################################SAMPLE THE DF##################################
    def sample(self,n,returnaAdt=False,returndt=False,interp=None,
               xy=False,lb=False):
        """
        NAME:

            sample

        PURPOSE:

            sample from the DF

        INPUT:

            n - number of points to return

            returnaAdt= (False) if True, return (Omega,angle,dt)

            returndT= (False) if True, also return the time since the star was stripped

            interp= (object-wide default) use interpolation of the stream track

            xy= (False) if True, return Galactocentric rectangular coordinates

            lb= (False) if True, return Galactic l,b,d,vlos,pmll,pmbb coordinates

        OUTPUT:

            (R,vR,vT,z,vz,phi) of points on the stream in 6,N array

        HISTORY:

            2013-12-22 - Written - Bovy (IAS)

        """
        #First sample frequencies
        Om,angle,dt= self._sample_aAt(n)
        if returnaAdt:
            if _APY_UNITS and self._voSet and self._roSet:
                Om=\
                    units.Quantity(\
                    Om*conversion.freq_in_Gyr(self._vo,self._ro),
                    unit=1/units.Gyr)
                angle= units.Quantity(angle,unit=units.rad)
                dt= units.Quantity(\
                    dt*conversion.time_in_Gyr(self._vo,self._ro),
                    unit=units.Gyr)
            return (Om,angle,dt)
        if interp is None:
            interp= self._useInterp
        #Propagate to R,vR,etc.
        RvR= self._approxaAInv(Om[0,:],Om[1,:],Om[2,:],
                               angle[0,:],angle[1,:],angle[2,:],
                               interp=interp)
        if returndt and not xy and not lb:
            if _APY_UNITS and self._voSet and self._roSet:
                return (units.Quantity(RvR[0]*self._ro,unit=units.kpc),
                        units.Quantity(RvR[1]*self._vo,unit=units.km/units.s),
                        units.Quantity(RvR[2]*self._vo,unit=units.km/units.s),
                        units.Quantity(RvR[3]*self._ro,unit=units.kpc),
                        units.Quantity(RvR[4]*self._vo,unit=units.km/units.s),
                        units.Quantity(RvR[5],unit=units.rad),
                        units.Quantity(\
                        dt*conversion.time_in_Gyr(self._vo,self._ro),
                        unit=units.Gyr))
            return (RvR[0],RvR[1],RvR[2],RvR[3],RvR[4],RvR[5],dt)
        elif not xy and not lb:
            if _APY_UNITS and self._voSet and self._roSet:
                return (units.Quantity(RvR[0]*self._ro,unit=units.kpc),
                        units.Quantity(RvR[1]*self._vo,unit=units.km/units.s),
                        units.Quantity(RvR[2]*self._vo,unit=units.km/units.s),
                        units.Quantity(RvR[3]*self._ro,unit=units.kpc),
                        units.Quantity(RvR[4]*self._vo,unit=units.km/units.s),
                        units.Quantity(RvR[5],unit=units.rad))
            return RvR
        if xy:
            sX= RvR[0]*numpy.cos(RvR[5])
            sY= RvR[0]*numpy.sin(RvR[5])
            sZ= RvR[3]
            svX, svY, svZ=\
                coords.cyl_to_rect_vec(RvR[1],RvR[2],RvR[4],RvR[5])            
            out= numpy.empty((6,n))
            out[0]= sX
            out[1]= sY
            out[2]= sZ
            out[3]= svX
            out[4]= svY
            out[5]= svZ
            if returndt:
                if _APY_UNITS and self._voSet and self._roSet:
                    return (units.Quantity(out[0]*self._ro,unit=units.kpc),
                            units.Quantity(out[1]*self._ro,unit=units.kpc),
                            units.Quantity(out[2]*self._ro,unit=units.kpc),
                            units.Quantity(out[3]*self._vo,unit=units.km/units.s),
                            units.Quantity(out[4]*self._vo,unit=units.km/units.s),
                            units.Quantity(out[5]*self._vo,unit=units.km/units.s),
                            units.Quantity(\
                            dt*conversion.time_in_Gyr(self._vo,self._ro),
                            unit=units.Gyr))
                return (out[0],out[1],out[2],out[3],out[4],out[5],dt)
            else:
                if _APY_UNITS and self._voSet and self._roSet:
                    return (units.Quantity(out[0]*self._ro,unit=units.kpc),
                            units.Quantity(out[1]*self._ro,unit=units.kpc),
                            units.Quantity(out[2]*self._ro,unit=units.kpc),
                            units.Quantity(out[3]*self._vo,unit=units.km/units.s),
                            units.Quantity(out[4]*self._vo,unit=units.km/units.s),
                            units.Quantity(out[5]*self._vo,unit=units.km/units.s))
                return out
        if lb:
            vo= self._vo
            ro= self._ro
            R0= self._R0
            Zsun= self._Zsun
            vsun= self._vsun
            XYZ= coords.galcencyl_to_XYZ(RvR[0]*ro,RvR[5],RvR[3]*ro,
                                         Xsun=R0,Zsun=Zsun).T
            vXYZ= coords.galcencyl_to_vxvyvz(RvR[1]*vo,RvR[2]*vo,RvR[4]*vo,
                                             RvR[5],
                                             vsun=vsun,Xsun=R0,Zsun=Zsun).T
            slbd=coords.XYZ_to_lbd(XYZ[0],XYZ[1],XYZ[2],
                                   degree=True)
            svlbd= coords.vxvyvz_to_vrpmllpmbb(vXYZ[0],vXYZ[1],vXYZ[2],
                                               slbd[:,0],slbd[:,1],
                                               slbd[:,2],
                                               degree=True)
            out= numpy.empty((6,n))
            out[0]= slbd[:,0]
            out[1]= slbd[:,1]
            out[2]= slbd[:,2]
            out[3]= svlbd[:,0]
            out[4]= svlbd[:,1]
            out[5]= svlbd[:,2]
            if returndt:
                if _APY_UNITS and self._voSet and self._roSet:
                    return (units.Quantity(out[0],unit=units.deg),
                            units.Quantity(out[1],unit=units.deg),
                            units.Quantity(out[2],unit=units.kpc),
                            units.Quantity(out[3],unit=units.km/units.s),
                            units.Quantity(out[4],unit=units.mas/units.yr),
                            units.Quantity(out[5],unit=units.mas/units.yr),
                            units.Quantity(\
                            dt*conversion.time_in_Gyr(self._vo,self._ro),
                            unit=units.Gyr))
                return (out[0],out[1],out[2],out[3],out[4],out[5],dt)
            else:
                if _APY_UNITS and self._voSet and self._roSet:
                    return (units.Quantity(out[0],unit=units.deg),
                            units.Quantity(out[1],unit=units.deg),
                            units.Quantity(out[2],unit=units.kpc),
                            units.Quantity(out[3],unit=units.km/units.s),
                            units.Quantity(out[4],unit=units.mas/units.yr),
                            units.Quantity(out[5],unit=units.mas/units.yr))
                return out

    def _sample_aAt(self,n):
        """Sampling frequencies, angles, and times part of sampling"""
        #Sample frequency along largest eigenvalue using ARS
        dO1s=\
            ars.ars([0.,0.],[True,False],
                    [self._meandO-numpy.sqrt(self._sortedSigOEig[2]),
                     self._meandO+numpy.sqrt(self._sortedSigOEig[2])],
                    _h_ars,_hp_ars,nsamples=n,
                    hxparams=(self._meandO,self._sortedSigOEig[2]),
                    maxn=100)
        dO1s= numpy.array(dO1s)*self._sigMeanSign
        dO2s= numpy.random.normal(size=n)*numpy.sqrt(self._sortedSigOEig[1])
        dO3s= numpy.random.normal(size=n)*numpy.sqrt(self._sortedSigOEig[0])
        #Rotate into dOs in R,phi,z coordinates
        dO= numpy.vstack((dO3s,dO2s,dO1s))
        dO= numpy.dot(self._sigomatrixEig[1][:,self._sigomatrixEigsortIndx],
                      dO)
        Om= dO+numpy.tile(self._progenitor_Omega.T,(n,1)).T
        #Also generate angles
        da= numpy.random.normal(size=(3,n))*self._sigangle
        #And a random time
        dt= self.sample_t(n)
        #Integrate the orbits relative to the progenitor
        da+= dO*numpy.tile(dt,(3,1))
        angle= da+numpy.tile(self._progenitor_angle.T,(n,1)).T
        return (Om,angle,dt)
    
    def sample_t(self,n):
        """
        NAME:
           sample_t
        PURPOSE:
           generate a stripping time (time since stripping); simple implementation could be replaced by more complicated distributions in sub-classes of streamdf
        INPUT:
            n - number of points to return
        OUTPUT:
           array of n stripping times
        HISTORY:
           2015-09-16 - Written - Bovy (UofT)
        """
        return numpy.random.uniform(size=n)*self._tdisrupt

def _h_ars(x,params):
    """ln p(Omega) for ARS"""
    mO, sO2= params
    return -0.5*(x-mO)**2./sO2+numpy.log(x)
def _hp_ars(x,params):
    """d ln p(Omega) / d Omega for ARS"""
    mO, sO2= params
    return -(x-mO)/sO2+1./x

def _determine_stream_track_single(aA,progenitorTrack,trackt,
                                   progenitor_angle,sigMeanSign,
                                   dsigomeanProgDirection,meanOmega,
                                   thetasTrack):
    #Setup output
    allAcfsTrack= numpy.empty((9))
    alljacsTrack= numpy.empty((6,6))
    allinvjacsTrack= numpy.empty((6,6))
    ObsTrack= numpy.empty((6))
    ObsTrackAA= numpy.empty((6))
    detdOdJ= numpy.empty(6)
    #Calculate
    tacfs= aA.actionsFreqsAngles(progenitorTrack(trackt))
    allAcfsTrack[0]= tacfs[0][0]
    allAcfsTrack[1]= tacfs[1][0]
    allAcfsTrack[2]= tacfs[2][0]
    for jj in range(3,9):
        allAcfsTrack[jj]= tacfs[jj]
    tjac= calcaAJac(progenitorTrack(trackt).vxvv[0],
                    aA,
                    dxv=None,actionsFreqsAngles=True,
                    lb=False,
                    _initacfs=tacfs)
    alljacsTrack[:,:]= tjac[3:,:]
    tinvjac= numpy.linalg.inv(tjac[3:,:])
    allinvjacsTrack[:,:]= tinvjac
    #Also store detdOdJ
    jindx= numpy.array([True,True,True,False,False,False,True,True,True],
                       dtype='bool')
    dOdJ= numpy.dot(tjac[3:,:],numpy.linalg.inv(tjac[jindx,:]))[0:3,0:3]
    detdOdJ= numpy.linalg.det(dOdJ)
    theseAngles= numpy.mod(progenitor_angle\
                               +thetasTrack\
                               *sigMeanSign\
                               *dsigomeanProgDirection,
                           2.*numpy.pi)
    ObsTrackAA[3:]= theseAngles
    diffAngles= theseAngles-allAcfsTrack[6:]
    diffAngles[(diffAngles > numpy.pi)]= diffAngles[(diffAngles > numpy.pi)]-2.*numpy.pi
    diffAngles[(diffAngles < -numpy.pi)]= diffAngles[(diffAngles < -numpy.pi)]+2.*numpy.pi
    thisFreq= meanOmega(thetasTrack)
    ObsTrackAA[:3]= thisFreq
    diffFreqs= thisFreq-allAcfsTrack[3:6]
    ObsTrack[:]= numpy.dot(tinvjac,
                              numpy.hstack((diffFreqs,diffAngles)))
    ObsTrack[0]+= \
        progenitorTrack(trackt).R()
    ObsTrack[1]+= \
        progenitorTrack(trackt).vR()
    ObsTrack[2]+= \
        progenitorTrack(trackt).vT()
    ObsTrack[3]+= \
        progenitorTrack(trackt).z()
    ObsTrack[4]+= \
        progenitorTrack(trackt).vz()
    ObsTrack[5]+= \
        progenitorTrack(trackt).phi()
    return [allAcfsTrack,alljacsTrack,allinvjacsTrack,ObsTrack,ObsTrackAA,
            detdOdJ]

def _determine_stream_track_TM_single(aAT,
                                      progenitor_j,
                                      progenitor_Omega,
                                      progenitor_angle,
                                      dOdJ,dJdO,
                                      sigMeanSign,
                                      dsigomeanProgDirection,
                                      meanOmega,
                                      thetasTrack):
    #Setup output
    detdOdJ= numpy.empty(6)
    # Calculate track
    thisFreq= meanOmega(thetasTrack)
    theseAngles= numpy.mod(progenitor_angle\
                               +thetasTrack\
                               *sigMeanSign\
                               *dsigomeanProgDirection,
                           2.*numpy.pi)
    # Compute thisActions from thisFreq and dJ/dO near the progenitor
    thisActions= numpy.dot(dJdO,thisFreq-progenitor_Omega)+progenitor_j
    # Compute (x,v) using TM, also compute the Jacobian
    xvJacHess= aAT.xvJacobianFreqs(\
        thisActions[0],thisActions[1],thisActions[2],
        numpy.array([theseAngles[0]]),numpy.array([theseAngles[1]]),
        numpy.array([theseAngles[2]]))
    # Output
    ObsTrack= xvJacHess[0]
    alljacsTrackTemp= numpy.linalg.inv(xvJacHess[1][0])
    alljacsTrack= copy.copy(alljacsTrackTemp)
    # dOdJ here because it might be more precise
    alljacsTrack[:3,:3]= numpy.dot(dOdJ,alljacsTrackTemp[:3,:3])
    alljacsTrack[3:,:3]= numpy.dot(dOdJ,alljacsTrackTemp[3:,:3])
    allinvjacsTrack= numpy.linalg.inv(alljacsTrack)
    ObsTrackAA= numpy.empty(6)
    ObsTrackAA[:3]= thisFreq
    ObsTrackAA[3:]= theseAngles
    detdOdJ= numpy.linalg.det(xvJacHess[2])
    return [alljacsTrack,allinvjacsTrack,ObsTrack,ObsTrackAA,detdOdJ]

def _determine_stream_track_TM_approxConstantTrackFreq(aAT,
                                                       progenitor_j,
                                                       progenitor_Omega,
                                                       progenitor_angle,
                                                       dOdJ,dJdO,
                                                       sigMeanSign,
                                                       dsigomeanProgDirection,
                                                       meanOmega,
                                                       thetasTrack):
    #Setup output
    detdOdJ= numpy.empty(6)
    # Calculate track
    thisFreq= meanOmega(thetasTrack[0])
    theseAngles= numpy.mod(numpy.tile(progenitor_angle,(len(thetasTrack),1))\
                               +numpy.tile(thetasTrack,(3,1)).T\
                               *sigMeanSign\
                               *dsigomeanProgDirection,
                           2.*numpy.pi)
    # Compute thisActions from thisFreq and dJ/dO near the progenitor
    thisActions= numpy.dot(dJdO,thisFreq-progenitor_Omega)+progenitor_j
    # Compute (x,v) using TM, also compute the Jacobian
    xvJacHess= aAT.xvJacobianFreqs(\
        thisActions[0],thisActions[1],thisActions[2],
        theseAngles[:,0],theseAngles[:,1],theseAngles[:,2])
    # Output
    ObsTrack= xvJacHess[0]
    alljacsTrack= numpy.empty((len(thetasTrack),6,6))
    allinvjacsTrack= numpy.empty((len(thetasTrack),6,6))
    detdOdJ= numpy.empty((len(thetasTrack)))
    for ii in range(len(thetasTrack)):
        alljacsTrackTemp= numpy.linalg.inv(xvJacHess[1][ii])
        alljacsTrack[ii]= copy.copy(alljacsTrackTemp)
        # dOdJ here because it might be more precise
        alljacsTrack[ii,:3,:3]= numpy.dot(dOdJ,alljacsTrackTemp[:3,:3])
        alljacsTrack[ii,3:,:3]= numpy.dot(dOdJ,alljacsTrackTemp[3:,:3])
        allinvjacsTrack[ii]= numpy.linalg.inv(alljacsTrack[ii])
        detdOdJ= numpy.linalg.det(xvJacHess[2])
    ObsTrackAA= numpy.empty((len(thetasTrack),6))
    ObsTrackAA[:,:3]= thisFreq
    ObsTrackAA[:,3:]= theseAngles
    return [alljacsTrack,allinvjacsTrack,ObsTrack,ObsTrackAA,detdOdJ]

def _determine_stream_spread_single(sigomatrixEig,
                                    thetasTrack,
                                    sigOmega,
                                    sigAngle,
                                    allinvjacsTrack):
    """sigAngle input may either be a function that returns the dispersion in
    perpendicular angle as a function of parallel angle, or a value"""
    #Estimate the spread in all frequencies and angles
    sigObig2= sigOmega(thetasTrack)**2.
    tsigOdiag= copy.copy(sigomatrixEig[0])
    tsigOdiag[numpy.argmax(tsigOdiag)]= sigObig2
    tsigO= numpy.dot(sigomatrixEig[1],
                     numpy.dot(numpy.diag(tsigOdiag),
                               numpy.linalg.inv(sigomatrixEig[1])))
    #angles
    if hasattr(sigAngle,'__call__'):
        sigangle2= sigAngle(thetasTrack)**2.
    else:
        sigangle2= sigAngle**2.
    tsigadiag= numpy.ones(3)*sigangle2
    tsigadiag[numpy.argmax(tsigOdiag)]= 1.
    tsiga= numpy.dot(sigomatrixEig[1],
                    numpy.dot(numpy.diag(tsigadiag),
                              numpy.linalg.inv(sigomatrixEig[1])))
    #correlations, assume half correlated for now (can be calculated)
    correlations= numpy.diag(0.5*numpy.ones(3))*numpy.sqrt(tsigOdiag*tsigadiag)
    correlations[numpy.argmax(tsigOdiag),numpy.argmax(tsigOdiag)]= 0.
    correlations= numpy.dot(sigomatrixEig[1],
                            numpy.dot(correlations,
                                      numpy.linalg.inv(sigomatrixEig[1])))
    #Now convert
    fullMatrix= numpy.empty((6,6))
    fullMatrix[:3,:3]= tsigO
    fullMatrix[3:,3:]= tsiga
    fullMatrix[3:,:3]= correlations
    fullMatrix[:3,3:]= correlations.T
    return numpy.dot(allinvjacsTrack,numpy.dot(fullMatrix,allinvjacsTrack.T))

def calcaAJac(xv,aA,dxv=None,freqs=False,dOdJ=False,actionsFreqsAngles=False,
              lb=False,coordFunc=None,
              vo=220.,ro=8.,R0=8.,Zsun=0.0208,vsun=[-11.1,8.*30.24,7.25],
              _initacfs=None):
    """
    NAME:
       calcaAJac
    PURPOSE:
       calculate the Jacobian d(J,theta)/d(x,v)
    INPUT:
       xv - phase-space point: Either
          1) [R,vR,vT,z,vz,phi]
          2) [l,b,D,vlos,pmll,pmbb] (if lb=True, see below)
          3) list/array of 6 numbers that can be transformed into (normalized) R,vR,vT,z,vz,phi using coordFunc

       aA - actionAngle instance

       dxv - infinitesimal to use (rescaled for lb, so think fractionally))

       freqs= (False) if True, go to frequencies rather than actions

       dOdJ= (False), actually calculate d Frequency / d action

       actionsFreqsAngles= (False) if True, calculate d(action,freq.,angle)/d (xv)

       lb= (False) if True, start with (l,b,D,vlos,pmll,pmbb) in (deg,deg,kpc,km/s,mas/yr,mas/yr)
       vo= (220) circular velocity to normalize with when lb=True
       ro= (8) Galactocentric radius to normalize with when lb=True
       R0= (8) Galactocentric radius of the Sun (kpc)
       Zsun= (0.0208) Sun's height above the plane (kpc)
       vsun= ([-11.1,241.92,7.25]) Sun's motion in cylindrical coordinates (vR positive away from center)

       coordFunc= (None) if set, this is a function that takes xv and returns R,vR,vT,z,vz,phi in normalized units (units where vc=1 at r=1 if the potential is normalized that way, for example)

    OUTPUT:
       Jacobian matrix
    HISTORY:
       2013-11-25 - Written - Bovy (IAS) 
    """
    if lb:
        coordFunc= lambda x: lbCoordFunc(xv,vo,ro,R0,Zsun,vsun)
    if not coordFunc is None:
        R, vR, vT, z, vz, phi= coordFunc(xv)
    else:
        R, vR, vT, z, vz, phi= xv[0],xv[1],xv[2],xv[3],xv[4],xv[5]
    if dxv is None:
        dxv= 10.**-8.*numpy.ones(6)
    if lb:
        #Re-scale some of the differences, to be more natural
        dxv[0]*= 180./numpy.pi
        dxv[1]*= 180./numpy.pi
        dxv[2]*= ro
        dxv[3]*= vo
        dxv[4]*= vo/4.74047/xv[2]
        dxv[5]*= vo/4.74047/xv[2]
    if actionsFreqsAngles:
        jac= numpy.zeros((9,6))
    else:
        jac= numpy.zeros((6,6))
    if dOdJ:
        jac2= numpy.zeros((6,6))
    if _initacfs is None:
        jr,lz,jz,Or,Ophi,Oz,ar,aphi,az\
            = aA.actionsFreqsAngles(R,vR,vT,z,vz,phi)
    else:
        jr,lz,jz,Or,Ophi,Oz,ar,aphi,az\
            = _initacfs
    for ii in range(6):
        temp= xv[ii]+dxv[ii] #Trick to make sure dxv is representable
        dxv[ii]= temp-xv[ii]
        xv[ii]+= dxv[ii]
        if not coordFunc is None:
            tR, tvR, tvT, tz, tvz, tphi= coordFunc(xv)
        else:
            tR, tvR, tvT, tz, tvz, tphi= xv[0],xv[1],xv[2],xv[3],xv[4],xv[5]
        tjr,tlz,tjz,tOr,tOphi,tOz,tar,taphi,taz\
            = aA.actionsFreqsAngles(tR,tvR,tvT,tz,tvz,tphi)
        xv[ii]-= dxv[ii]
        angleIndx= 3
        if actionsFreqsAngles:
            jac[0,ii]= (tjr-jr)/dxv[ii]
            jac[1,ii]= (tlz-lz)/dxv[ii]
            jac[2,ii]= (tjz-jz)/dxv[ii]
            jac[3,ii]= (tOr-Or)/dxv[ii]
            jac[4,ii]= (tOphi-Ophi)/dxv[ii]
            jac[5,ii]= (tOz-Oz)/dxv[ii]           
            angleIndx= 6
        elif freqs:
            jac[0,ii]= (tOr-Or)/dxv[ii]
            jac[1,ii]= (tOphi-Ophi)/dxv[ii]
            jac[2,ii]= (tOz-Oz)/dxv[ii]
        else:        
            jac[0,ii]= (tjr-jr)/dxv[ii]
            jac[1,ii]= (tlz-lz)/dxv[ii]
            jac[2,ii]= (tjz-jz)/dxv[ii]
        if dOdJ:
            jac2[0,ii]= (tOr-Or)/dxv[ii]
            jac2[1,ii]= (tOphi-Ophi)/dxv[ii]
            jac2[2,ii]= (tOz-Oz)/dxv[ii]
        #For the angles, make sure we do not hit a turning point
        if tar-ar > numpy.pi:
            jac[angleIndx,ii]= (tar-ar-2.*numpy.pi)/dxv[ii]
        elif tar-ar < -numpy.pi:
            jac[angleIndx,ii]= (tar-ar+2.*numpy.pi)/dxv[ii]
        else:
            jac[angleIndx,ii]= (tar-ar)/dxv[ii]
        if taphi-aphi > numpy.pi:
            jac[angleIndx+1,ii]= (taphi-aphi-2.*numpy.pi)/dxv[ii]
        elif taphi-aphi < -numpy.pi:
            jac[angleIndx+1,ii]= (taphi-aphi+2.*numpy.pi)/dxv[ii]
        else:
            jac[angleIndx+1,ii]= (taphi-aphi)/dxv[ii]
        if taz-az > numpy.pi:
            jac[angleIndx+2,ii]= (taz-az-2.*numpy.pi)/dxv[ii]
        if taz-az < -numpy.pi:
            jac[angleIndx+2,ii]= (taz-az+2.*numpy.pi)/dxv[ii]
        else:
            jac[angleIndx+2,ii]= (taz-az)/dxv[ii]
    if dOdJ:
        jac2[3,:]= jac[3,:]
        jac2[4,:]= jac[4,:]
        jac2[5,:]= jac[5,:]
        jac= numpy.dot(jac2,numpy.linalg.inv(jac))[0:3,0:3]
    return jac

def lbCoordFunc(xv,vo,ro,R0,Zsun,vsun):
    #Input is (l,b,D,vlos,pmll,pmbb) in (deg,deg,kpc,km/s,mas/yr,mas/yr)
    X,Y,Z= coords.lbd_to_XYZ(xv[0],xv[1],xv[2],degree=True)
    R,phi,Z= coords.XYZ_to_galcencyl(X,Y,Z,
                                     Xsun=R0,Zsun=Zsun)
    vx,vy,vz= coords.vrpmllpmbb_to_vxvyvz(xv[3],xv[4],xv[5],
                                          X,Y,Z,XYZ=True)
    vR,vT,vZ= coords.vxvyvz_to_galcencyl(vx,vy,vz,R,phi,Z,galcen=True,
                                         vsun=vsun,Xsun=R0,Zsun=Zsun)
    R/= ro
    Z/= ro
    vR/= vo
    vT/= vo
    vZ/= vo
    return (R,vR,vT,Z,vZ,phi)<|MERGE_RESOLUTION|>--- conflicted
+++ resolved
@@ -159,13 +159,8 @@
             self._tdisrupt= 5./conversion.time_in_Gyr(self._vo,self._ro)
         else:
             if _APY_LOADED and isinstance(tdisrupt,units.Quantity):
-<<<<<<< HEAD
                 tdisrupt= tdisrupt.to_value(units.Gyr)\
-                    /bovy_conversion.time_in_Gyr(self._vo,self._ro)
-=======
-                tdisrupt= tdisrupt.to(units.Gyr).value\
                     /conversion.time_in_Gyr(self._vo,self._ro)
->>>>>>> 16170068
             self._tdisrupt= tdisrupt
         self._sigMeanOffset= sigMeanOffset
         if pot is None: #pragma: no cover
@@ -1801,13 +1796,8 @@
 
         """
         if _APY_LOADED and isinstance(Opar,units.Quantity):
-<<<<<<< HEAD
             Opar= Opar.to_value(1/units.Gyr)\
                 /bovy_conversion.freq_in_Gyr(self._vo,self._ro)
-=======
-            Opar= Opar.to(1/units.Gyr).value\
-                /conversion.freq_in_Gyr(self._vo,self._ro)
->>>>>>> 16170068
         if _APY_LOADED and isinstance(apar,units.Quantity):
             apar= apar.to_value(units.rad)
         if tdisrupt is None: tdisrupt= self._tdisrupt
