###############################################################################
# actionAngleInverse.py: top-level class with common routines for inverse
#                        actionAngle methods
###############################################################################
<<<<<<< HEAD
=======
from ..util.conversion import actionAngleInverse_physical_input, \
    physical_conversion_actionAngleInverse
>>>>>>> 9281a428
from .actionAngle import actionAngle
from ..util.conversion import actionAngleInverse_physical_input, \
    physical_conversion_actionAngleInverse
class actionAngleInverse(actionAngle):
    """actionAngleInverse; top-level class with common routines for inverse actionAngle methods"""
    def __init__(self,*args,**kwargs):
        actionAngle.__init__(self,
                             ro=kwargs.get('ro',None),vo=kwargs.get('vo',None))

    @actionAngleInverse_physical_input
    @physical_conversion_actionAngleInverse('__call__',pop=True)
    def __call__(self,*args,**kwargs):
        """
        NAME:

           evaluate the phase-space coordinates (x,v) for a number of angles on a single torus

        INPUT:

           jr - radial action (scalar)

           jphi - azimuthal action (scalar)

           jz - vertical action (scalar)

           angler - radial angle (array [N])

           anglephi - azimuthal angle (array [N])

           anglez - vertical angle (array [N])

           Some sub-classes (like actionAngleTorus) have additional parameters:

              actionAngleTorus:

                  tol= (object-wide value) goal for |dJ|/|J| along the torus
              
              actionAngleSphericalInverse (eventually), actionAngleVerticalInverse:
              
                  point= (True) if True, don't apply the point transformation, i.e., return (x^A,v^A)

              actionAngleSphericalInverse, actionAngleVerticalInverse:

                  point= (True) if True, don't apply the point transformation, i.e., return (x^A,v^A)

        OUTPUT:

           [R,vR,vT,z,vz,phi]

        HISTORY:

           2017-11-14 - Written - Bovy (UofT)

        """
        try:
            return self._evaluate(*args,**kwargs)
        except AttributeError: #pragma: no cover
            raise NotImplementedError("'__call__' method not implemented for this actionAngle module")

    @actionAngleInverse_physical_input
    @physical_conversion_actionAngleInverse('xvFreqs',pop=True)
    def xvFreqs(self,*args,**kwargs):
        """
        NAME:

           xvFreqs

        PURPOSE:

           evaluate the phase-space coordinates (x,v) for a number of angles on a single torus as well as the frequencies

        INPUT:

           jr - radial action (scalar)

           jphi - azimuthal action (scalar)

           jz - vertical action (scalar)

           angler - radial angle (array [N])

           anglephi - azimuthal angle (array [N])

           anglez - vertical angle (array [N])


        OUTPUT:

           ([R,vR,vT,z,vz,phi],OmegaR,Omegaphi,Omegaz)

        HISTORY:

           2017-11-15 - Written - Bovy (UofT)

        """
        try:
            return self._xvFreqs(*args,**kwargs)
        except AttributeError: #pragma: no cover
            raise NotImplementedError("'xvFreqs' method not implemented for this actionAngle module")

    @actionAngleInverse_physical_input
    @physical_conversion_actionAngleInverse('Freqs',pop=True)
    def Freqs(self,*args,**kwargs):
        """
        NAME:

           Freqs

        PURPOSE:

           return the frequencies corresponding to a torus

        INPUT:

           jr - radial action (scalar)

           jphi - azimuthal action (scalar)

           jz - vertical action (scalar)

        OUTPUT:

           (OmegaR,Omegaphi,Omegaz)

        HISTORY:

           2017-11-15 - Written - Bovy (UofT)

        """
        try:
            return self._Freqs(*args,**kwargs)
        except AttributeError: #pragma: no cover
            raise NotImplementedError("'Freqs' method not implemented for this actionAngle module")<|MERGE_RESOLUTION|>--- conflicted
+++ resolved
@@ -2,14 +2,9 @@
 # actionAngleInverse.py: top-level class with common routines for inverse
 #                        actionAngle methods
 ###############################################################################
-<<<<<<< HEAD
-=======
 from ..util.conversion import actionAngleInverse_physical_input, \
     physical_conversion_actionAngleInverse
->>>>>>> 9281a428
 from .actionAngle import actionAngle
-from ..util.conversion import actionAngleInverse_physical_input, \
-    physical_conversion_actionAngleInverse
 class actionAngleInverse(actionAngle):
     """actionAngleInverse; top-level class with common routines for inverse actionAngle methods"""
     def __init__(self,*args,**kwargs):
@@ -46,10 +41,6 @@
               
               actionAngleSphericalInverse (eventually), actionAngleVerticalInverse:
               
-                  point= (True) if True, don't apply the point transformation, i.e., return (x^A,v^A)
-
-              actionAngleSphericalInverse, actionAngleVerticalInverse:
-
                   point= (True) if True, don't apply the point transformation, i.e., return (x^A,v^A)
 
         OUTPUT:
