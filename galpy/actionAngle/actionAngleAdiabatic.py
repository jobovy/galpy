--- conflicted
+++ resolved
@@ -5,11 +5,7 @@
 #
 #      methods:
 #             __call__: returns (jr,lz,jz)
-<<<<<<< HEAD
-#            _EccZmaxRperiRap: return (e,zmax,rperi,rap)
-=======
 #             _EccZmaxRperiRap: return (e,zmax,rperi,rap)
->>>>>>> 9281a428
 #
 ###############################################################################
 import copy
@@ -160,11 +156,7 @@
                 if kwargs.get('_justjz',False):
                     kwargs.pop('_justjz')
                     return (numpy.atleast_1d(numpy.nan),
-<<<<<<< HEAD
                             numpy.atleast_1d(numpy.nan),
-=======
-                            numpy.atleast_1d(numpy.nan),                
->>>>>>> 9281a428
                             Jz)
                 else:
                     axiJ= self._aAS(R[0],vR[0],vT[0],0.,0.,_Jz=Jz)
