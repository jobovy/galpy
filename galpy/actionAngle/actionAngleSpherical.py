###############################################################################
#   actionAngle: a Python module to calculate  actions, angles, and frequencies
#
#      class: actionAngleSpherical
#
#      methods:
#             __call__: returns (jr,lz,jz)
#             actionsFreqs: returns (jr,lz,jz,Or,Op,Oz)
#             actionsFreqsAngles: returns (jr,lz,jz,Or,Op,Oz,ar,ap,az)
#
###############################################################################
import copy
<<<<<<< HEAD
import math as m
import numpy as nu
from scipy import integrate, optimize
from galpy.potential import vcirc, epifreq, omegac, _dim
from galpy.potential.planarPotential import _evaluateplanarPotentials
from galpy.potential.Potential import flatten as flatten_potential
from .actionAngle import actionAngle, UnboundError
_EPS= 10.**-15.
=======
import numpy
from scipy import integrate
from ..potential import epifreq, omegac, _dim
from ..potential.Potential import _evaluatePotentials
from ..potential.Potential import flatten as flatten_potential
from .actionAngle import actionAngle
from .actionAngleAxi import actionAngleAxi, potentialAxi
>>>>>>> b5f12be5
class actionAngleSpherical(actionAngle):
    """Action-angle formalism for spherical potentials"""
    def __init__(self,*args,**kwargs):
        """
        NAME:

           __init__

        PURPOSE:

           initialize an actionAngleSpherical object

        INPUT:

           pot= a Spherical potential

           ro= distance from vantage point to GC (kpc; can be Quantity)

           vo= circular velocity at ro (km/s; can be Quantity)

           _gamma= (default=0.) replace Lz by Lz+gamma Jz in effective potential when using this class as part of actionAngleAdiabatic

        OUTPUT:

           instance

        HISTORY:

           2013-12-28 - Written - Bovy (IAS)

        """
        actionAngle.__init__(self,
                             ro=kwargs.get('ro',None),vo=kwargs.get('vo',None))
        if not 'pot' in kwargs: #pragma: no cover
            raise IOError("Must specify pot= for actionAngleSpherical")
        self._pot= flatten_potential(kwargs['pot'])
<<<<<<< HEAD
        #Also store a 'planar' (2D) version of the potential, only potential
        # used in this class
        if _dim(self._pot) == 2:
            self._2dpot= self._pot
=======
        #Also store a 'planar' (2D) version of the potential
        if _dim(self._pot) == 2:
            self._2dpot= self._pot
        elif isinstance(self._pot,list):
            self._2dpot= [p.toPlanar() for p in self._pot]
>>>>>>> b5f12be5
        else:
            if isinstance(self._pot,list):
                self._2dpot= [p.toPlanar() for p in self._pot]
            else:
                self._2dpot= self._pot.toPlanar()
        #The following for if we ever implement this code in C
        self._c= False
        ext_loaded= False
        if ext_loaded and (('c' in kwargs and kwargs['c'])
                           or not 'c' in kwargs):
            self._c= True #pragma: no cover
        else:
            self._c= False
        # gamma for when we use this as part of the adiabatic approx.
        self._gamma= kwargs.get('_gamma',0.)
        # Check the units
        self._check_consistent_units()
        return None

    def _evaluate(self,*args,**kwargs):
        """
        NAME:
           __call__ (_evaluate)
        PURPOSE:
           evaluate the actions (jr,lz,jz)
        INPUT:
           Either:
              a) R,vR,vT,z,vz[,phi]:
                 1) floats: phase-space value for single object (phi is optional) (each can be a Quantity)
                 2) numpy.ndarray: [N] phase-space values for N objects (each can be a Quantity)
              b) Orbit instance: initial condition used if that's it, orbit(t) if there is a time given as well as the second argument
           fixed_quad= (False) if True, use n=10 fixed_quad integration
           scipy.integrate.quadrature or .fixed_quad keywords
        OUTPUT:
           (jr,lz,jz)
        HISTORY:
           2013-12-28 - Written - Bovy (IAS)
        """
        fixed_quad= kwargs.pop('fixed_quad',False)
        extra_Jz= kwargs.pop('_Jz',None)
        if len(args) == 5: #R,vR.vT, z, vz
            R,vR,vT, z, vz= args
        elif len(args) == 6: #R,vR.vT, z, vz, phi
            R,vR,vT, z, vz, phi= args
        else:
            self._parse_eval_args(*args)
            R= self._eval_R
            vR= self._eval_vR
            vT= self._eval_vT
            z= self._eval_z
            vz= self._eval_vz
        if isinstance(R,float):
            R= numpy.array([R])
            vR= numpy.array([vR])
            vT= numpy.array([vT])
            z= numpy.array([z])
            vz= numpy.array([vz])
        if self._c: #pragma: no cover
            pass
        else:
            r= nu.sqrt(R**2.+z**2.)
            vr= (R*vR+z*vz)/r
            Lz= R*vT
            Lx= -z*vT
            Ly= z*vR-R*vz
            L2= Lx*Lx+Ly*Ly+Lz*Lz
            E= _evaluateplanarPotentials(self._2dpot,r)\
                +vR**2./2.+vT**2./2.+vz**2./2.
<<<<<<< HEAD
            L= nu.sqrt(L2)
            vt= L/r
            if self._gamma != 0. and not extra_Jz is None:
                L+= self._gamma*extra_Jz
                E+= L**2./2./r**2.-vt**2./2.
=======
            L= numpy.sqrt(L2)
>>>>>>> b5f12be5
            #Actions
            Jphi= Lz
            Jz= L-numpy.fabs(Lz)
            #Jr requires some more work
<<<<<<< HEAD
            Jr= []
            for ii in range(len(r)):
                rperi,rap= self._calc_rperi_rap(r[ii],vr[ii],vt[ii],
                                                E[ii],L[ii])
                Jr.append(self._calc_jr(rperi,rap,E[ii],L[ii],
                                        fixed_quad,**kwargs))
            return (nu.array(Jr),Jphi,Jz)
=======
            #Set up an actionAngleAxi object for EL and rap/rperi calculations
            axiR= numpy.sqrt(R**2.+z**2.)
            axivT= L/axiR
            axivR= (R*vR+z*vz)/axiR
            Jr= []
            for ii in range(len(axiR)):
                axiaA= actionAngleAxi(axiR[ii],axivR[ii],axivT[ii],
                                      pot=self._2dpot)
                (rperi,rap)= axiaA.calcRapRperi()
                EL= axiaA.calcEL()
                E, L= EL
                Jr.append(self._calc_jr(rperi,rap,E,L,fixed_quad,**kwargs))
            return (numpy.array(Jr),Jphi,Jz)
>>>>>>> b5f12be5

    def _actionsFreqs(self,*args,**kwargs):
        """
        NAME:
           actionsFreqs (_actionsFreqs)
        PURPOSE:
           evaluate the actions and frequencies (jr,lz,jz,Omegar,Omegaphi,Omegaz)
        INPUT:
           Either:
              a) R,vR,vT,z,vz[,phi]:
                 1) floats: phase-space value for single object (phi is optional) (each can be a Quantity)
                 2) numpy.ndarray: [N] phase-space values for N objects (each can be a Quantity)
              b) Orbit instance: initial condition used if that's it, orbit(t) if there is a time given as well as the second argument
           fixed_quad= (False) if True, use n=10 fixed_quad integration
           scipy.integrate.quadrature or .fixed_quad keywords
        OUTPUT:
            (jr,lz,jz,Omegar,Omegaphi,Omegaz)
        HISTORY:
           2013-12-28 - Written - Bovy (IAS)
        """
        fixed_quad= kwargs.pop('fixed_quad',False)
        if len(args) == 5: #R,vR.vT, z, vz
            R,vR,vT, z, vz= args
        elif len(args) == 6: #R,vR.vT, z, vz, phi
            R,vR,vT, z, vz, phi= args
        else:
            self._parse_eval_args(*args)
            R= self._eval_R
            vR= self._eval_vR
            vT= self._eval_vT
            z= self._eval_z
            vz= self._eval_vz
        if isinstance(R,float):
            R= numpy.array([R])
            vR= numpy.array([vR])
            vT= numpy.array([vT])
            z= numpy.array([z])
            vz= numpy.array([vz])
        if self._c: #pragma: no cover
            pass
        else:
            r= nu.sqrt(R**2.+z**2.)
            vr= (R*vR+z*vz)/r
            Lz= R*vT
            Lx= -z*vT
            Ly= z*vR-R*vz
            L2= Lx*Lx+Ly*Ly+Lz*Lz
<<<<<<< HEAD
            E= _evaluateplanarPotentials(self._2dpot,r)\
                +vR**2./2.+vT**2./2.+vz**2./2.
            L= nu.sqrt(L2)
            vt= L/r
=======
            E= _evaluatePotentials(self._pot,R,z)+vR**2./2.+vT**2./2.+vz**2./2.
            L= numpy.sqrt(L2)
>>>>>>> b5f12be5
            #Actions
            Jphi= Lz
            Jz= L-numpy.fabs(Lz)
            #Jr requires some more work
<<<<<<< HEAD
=======
            #Set up an actionAngleAxi object for EL and rap/rperi calculations
            axiR= numpy.sqrt(R**2.+z**2.)
            axivT= L/axiR
            axivR= (R*vR+z*vz)/axiR
>>>>>>> b5f12be5
            Jr= []
            Or= []
            Op= []
            for ii in range(len(r)):
                rperi,rap= self._calc_rperi_rap(r[ii],vr[ii],vt[ii],
                                                E[ii],L[ii])
                Jr.append(self._calc_jr(rperi,rap,E[ii],L[ii],
                                        fixed_quad,**kwargs))
                #Radial period
                if Jr[-1] < 10.**-9.: #Circular orbit
                    Or.append(epifreq(self._2dpot,r[ii],use_physical=False))
                    Op.append(omegac(self._2dpot,r[ii],use_physical=False))
                    continue
<<<<<<< HEAD
                Rmean= m.exp((m.log(rperi)+m.log(rap))/2.)
                Or.append(self._calc_or(Rmean,rperi,rap,E[ii],L[ii],
                                        fixed_quad,**kwargs))
                Op.append(self._calc_op(Or[-1],Rmean,rperi,rap,E[ii],L[ii],
                                        fixed_quad,**kwargs))
            Op= nu.array(Op)
=======
                Rmean= numpy.exp((numpy.log(rperi)+numpy.log(rap))/2.)
                Or.append(self._calc_or(Rmean,rperi,rap,E,L,fixed_quad,**kwargs))
                Op.append(self._calc_op(Or[-1],Rmean,rperi,rap,E,L,fixed_quad,**kwargs))
            Op= numpy.array(Op)
>>>>>>> b5f12be5
            Oz= copy.copy(Op)
            Op[vT < 0.]*= -1.
            return (numpy.array(Jr),Jphi,Jz,numpy.array(Or),Op,Oz)
    
    def _actionsFreqsAngles(self,*args,**kwargs):
        """
        NAME:
           actionsFreqsAngles (_actionsFreqsAngles)
        PURPOSE:
           evaluate the actions, frequencies, and angles
           (jr,lz,jz,Omegar,Omegaphi,Omegaz,ar,ap,az)
        INPUT:
           Either:
              a) R,vR,vT,z,vz[,phi]:
                 1) floats: phase-space value for single object (phi is optional) (each can be a Quantity)
                 2) numpy.ndarray: [N] phase-space values for N objects (each can be a Quantity)
              b) Orbit instance: initial condition used if that's it, orbit(t) if there is a time given as well as the second argument
           fixed_quad= (False) if True, use n=10 fixed_quad integration
           scipy.integrate.quadrature or .fixed_quad keywords
        OUTPUT:
            (jr,lz,jz,Omegar,Omegaphi,Omegaz,ar,aphi,az)
        HISTORY:
           2013-12-29 - Written - Bovy (IAS)
        """
        fixed_quad= kwargs.pop('fixed_quad',False)
        if len(args) == 5: #R,vR.vT, z, vz pragma: no cover
            raise IOError("You need to provide phi when calculating angles")
        elif len(args) == 6: #R,vR.vT, z, vz, phi
            R,vR,vT, z, vz, phi= args
        else:
            self._parse_eval_args(*args)
            R= self._eval_R
            vR= self._eval_vR
            vT= self._eval_vT
            z= self._eval_z
            vz= self._eval_vz
            phi= self._eval_phi
        if isinstance(R,float):
            R= numpy.array([R])
            vR= numpy.array([vR])
            vT= numpy.array([vT])
            z= numpy.array([z])
            vz= numpy.array([vz])
            phi= numpy.array([phi])
        if self._c: #pragma: no cover
            pass
        else:
            r= nu.sqrt(R**2.+z**2.)
            vr= (R*vR+z*vz)/r
            vtheta= (z*vR-R*vz)/r
            Lz= R*vT
            Lx= -z*vT
            Ly= z*vR-R*vz
            L2= Lx*Lx+Ly*Ly+Lz*Lz
<<<<<<< HEAD
            E= _evaluateplanarPotentials(self._2dpot,r)\
                +vR**2./2.+vT**2./2.+vz**2./2.
            L= nu.sqrt(L2)
            vt= L/r
=======
            E= _evaluatePotentials(self._pot,R,z)+vR**2./2.+vT**2./2.+vz**2./2.
            L= numpy.sqrt(L2)
>>>>>>> b5f12be5
            #Actions
            Jphi= Lz
            Jz= L-numpy.fabs(Lz)
            #Jr requires some more work
<<<<<<< HEAD
=======
            #Set up an actionAngleAxi object for EL and rap/rperi calculations
            axiR= numpy.sqrt(R**2.+z**2.)
            axivT= L/axiR #these are really spherical coords, called axi bc they go in actionAngleAxi
            axivR= (R*vR+z*vz)/axiR
            axivz= (z*vR-R*vz)/axiR
>>>>>>> b5f12be5
            Jr= []
            Or= []
            Op= []
            ar= []
            az= []
            #Calculate the longitude of the ascending node
            asc= self._calc_long_asc(z,R,vtheta,phi,Lz,L)
            for ii in range(len(r)):
                rperi,rap= self._calc_rperi_rap(r[ii],vr[ii],vt[ii],
                                                E[ii],L[ii])
                Jr.append(self._calc_jr(rperi,rap,E[ii],L[ii],
                                        fixed_quad,**kwargs))
                #Radial period
                Rmean= numpy.exp((numpy.log(rperi)+numpy.log(rap))/2.)
                if Jr[-1] < 10.**-9.: #Circular orbit
                    Or.append(epifreq(self._2dpot,r[ii],use_physical=False))
                    Op.append(omegac(self._2dpot,r[ii],use_physical=False))
                else:
                    Or.append(self._calc_or(Rmean,rperi,rap,E[ii],L[ii],
                                            fixed_quad,**kwargs))
                    Op.append(self._calc_op(Or[-1],Rmean,rperi,rap,E[ii],L[ii],
                                            fixed_quad,**kwargs))
                #Angles
                ar.append(self._calc_angler(Or[-1],r[ii],Rmean,rperi,rap,
                                            E[ii],L[ii],
                                            vr[ii],fixed_quad,**kwargs))
                az.append(self._calc_anglez(Or[-1],Op[-1],ar[-1],
<<<<<<< HEAD
                                            z[ii],r[ii],
                                            Rmean,rperi,rap,E[ii],L[ii],Lz[ii],
                                            vr[ii],vtheta[ii],phi[ii],
=======
                                            z[ii],axiR[ii],
                                            Rmean,rperi,rap,E,L,Lz[ii],
                                            axivR[ii],axivz[ii],phi[ii],
>>>>>>> b5f12be5
                                            fixed_quad,**kwargs))
            Op= numpy.array(Op)
            Oz= copy.copy(Op)
            Op[vT < 0.]*= -1.
            ap= copy.copy(asc)
            ar= numpy.array(ar)
            az= numpy.array(az)
            ap[vT < 0.]-= az[vT < 0.]
            ap[vT >= 0.]+= az[vT >= 0.]
            ar= ar % (2.*numpy.pi)
            ap= ap % (2.*numpy.pi)
            az= az % (2.*numpy.pi)
            return (numpy.array(Jr),Jphi,Jz,numpy.array(Or),Op,Oz,
                    ar,ap,az)
    
    def _EccZmaxRperiRap(self,*args,**kwargs):
        """
        NAME:
           EccZmaxRperiRap (_EccZmaxRperiRap)
        PURPOSE:
           evaluate the eccentricity, maximum height above the plane, peri- and apocenter for a spherical potential
        INPUT:
           Either:
              a) R,vR,vT,z,vz[,phi]:
                 1) floats: phase-space value for single object (phi is optional) (each can be a Quantity)
                 2) numpy.ndarray: [N] phase-space values for N objects (each can be a Quantity)
              b) Orbit instance: initial condition used if that's it, orbit(t) if there is a time given as well as the second argument
        OUTPUT:
           (e,zmax,rperi,rap)
        HISTORY:
           2017-12-22 - Written - Bovy (UofT)
        """
        extra_Jz= kwargs.pop('_Jz',None)
        if len(args) == 5: #R,vR.vT, z, vz
            R,vR,vT, z, vz= args
        elif len(args) == 6: #R,vR.vT, z, vz, phi
            R,vR,vT, z, vz, phi= args
        else:
            self._parse_eval_args(*args)
            R= self._eval_R
            vR= self._eval_vR
            vT= self._eval_vT
            z= self._eval_z
            vz= self._eval_vz
        if isinstance(R,float):
            R= numpy.array([R])
            vR= numpy.array([vR])
            vT= numpy.array([vT])
            z= numpy.array([z])
            vz= numpy.array([vz])
        if self._c: #pragma: no cover
            pass
        else:
            r= nu.sqrt(R**2.+z**2.)
            vr= (R*vR+z*vz)/r
            Lz= R*vT
            Lx= -z*vT
            Ly= z*vR-R*vz
            L2= Lx*Lx+Ly*Ly+Lz*Lz
<<<<<<< HEAD
            L= nu.sqrt(L2)
            E= _evaluateplanarPotentials(self._2dpot,r)\
                +vR**2./2.+vT**2./2.+vz**2./2.
            vt= L/r
            if self._gamma != 0. and not extra_Jz is None:
                L+= self._gamma*extra_Jz
                E+= L**2./2./r**2.-vt**2./2.
=======
            L= numpy.sqrt(L2)
            #Set up an actionAngleAxi object for EL and rap/rperi calculations
            axiR= numpy.sqrt(R**2.+z**2.)
            axivT= L/axiR
            axivR= (R*vR+z*vz)/axiR
>>>>>>> b5f12be5
            rperi, rap= [], []
            for ii in range(len(r)):
                trperi,trap= self._calc_rperi_rap(r[ii],vr[ii],vt[ii],
                                                  E[ii],L[ii])
                rperi.append(trperi)
                rap.append(trap)
            rperi= numpy.array(rperi)
            rap= numpy.array(rap)
            return ((rap-rperi)/(rap+rperi),rap*numpy.sqrt(1.-Lz**2./L2),
                    rperi,rap)
        
    def _calc_rperi_rap(self,r,vr,vt,E,L):
        if vr == 0. \
            and m.fabs(vt-vcirc(self._2dpot,r,use_physical=False)) < _EPS:
            #We are on a circular orbit
            rperi= r
            rap = r
        elif vr == 0. and vt > vcirc(self._2dpot,r,use_physical=False):
            #We are exactly at pericenter
            rperi= r
            if self._gamma != 0.:
                startsign= _rapRperiAxiEq(r+10.**-8.,E,L,self._2dpot)
                startsign/= m.fabs(startsign)
            else: startsign= 1.
            rend= _rapRperiAxiFindStart(r,E,L,self._2dpot,rap=True,
                                        startsign=startsign)
            rap= optimize.brentq(_rapRperiAxiEq,rperi+0.00001,rend,
                                 args=(E,L,self._2dpot))
        elif vr == 0. and vt < vcirc(self._2dpot,r,use_physical=False):
            #We are exactly at apocenter
            rap= r
            if self._gamma != 0.:
                startsign= _rapRperiAxiEq(r-10.**-8.,E,L,self._2dpot)
                startsign/= m.fabs(startsign)
            else: startsign= 1.
            rstart= _rapRperiAxiFindStart(r,E,L,self._2dpot,startsign=startsign)
            if rstart == 0.: rperi= 0.
            else:
                rperi= optimize.brentq(_rapRperiAxiEq,rstart,rap-0.000001,
                                       args=(E,L,self._2dpot))
        else:
            if self._gamma != 0.:
                startsign= _rapRperiAxiEq(r,E,L,self._2dpot)
                startsign/= m.fabs(startsign)
            else:
                startsign= 1.
            rstart= _rapRperiAxiFindStart(r,E,L,self._2dpot,startsign=startsign)
            if rstart == 0.: rperi= 0.
            else: 
                try:
                    rperi= optimize.brentq(_rapRperiAxiEq,rstart,r,
                                           (E,L,self._2dpot),
                                           maxiter=200)
                except RuntimeError: #pragma: no cover
                    raise UnboundError("Orbit seems to be unbound")
            rend= _rapRperiAxiFindStart(r,E,L,self._2dpot,rap=True,
                                        startsign=startsign)
            rap= optimize.brentq(_rapRperiAxiEq,r,rend,
                                 (E,L,self._2dpot),xtol=1e-16)
        return (rperi,rap)

    def _calc_jr(self,rperi,rap,E,L,fixed_quad,**kwargs):
        if fixed_quad:
            return integrate.fixed_quad(_JrSphericalIntegrand,
                                        rperi,rap,
                                        args=(E,L,self._2dpot),
                                        n=10,
                                        **kwargs)[0]/numpy.pi
        else:
            return (numpy.array(integrate.quad(_JrSphericalIntegrand,
                                            rperi,rap,
                                            args=(E,L,self._2dpot),
                                            **kwargs)))[0]/numpy.pi
    def _calc_or(self,Rmean,rperi,rap,E,L,fixed_quad,**kwargs):
        Tr= 0.
        if Rmean > rperi and not fixed_quad:
            Tr+= numpy.array(integrate.quadrature(_TrSphericalIntegrandSmall,
                                               0.,numpy.sqrt(Rmean-rperi),
                                               args=(E,L,self._2dpot,
                                                     rperi),
                                               **kwargs))[0]
        elif Rmean > rperi and fixed_quad:
            Tr+= integrate.fixed_quad(_TrSphericalIntegrandSmall,
                                      0.,numpy.sqrt(Rmean-rperi),
                                      args=(E,L,self._2dpot,
                                            rperi),
                                      n=10,**kwargs)[0]
        if Rmean < rap and not fixed_quad:
            Tr+= numpy.array(integrate.quadrature(_TrSphericalIntegrandLarge,
                                               0.,numpy.sqrt(rap-Rmean),
                                               args=(E,L,self._2dpot,
                                                     rap),
                                               **kwargs))[0]
        elif Rmean < rap and fixed_quad:
            Tr+= integrate.fixed_quad(_TrSphericalIntegrandLarge,
                                      0.,numpy.sqrt(rap-Rmean),
                                      args=(E,L,self._2dpot,
                                            rap),
                                      n=10,**kwargs)[0]
        Tr= 2.*Tr
        return 2.*numpy.pi/Tr

    def _calc_op(self,Or,Rmean,rperi,rap,E,L,fixed_quad,**kwargs):
        #Azimuthal period
        I= 0.
        if Rmean > rperi and not fixed_quad:
            I+= numpy.array(integrate.quadrature(_ISphericalIntegrandSmall,
                                              0.,numpy.sqrt(Rmean-rperi),
                                              args=(E,L,self._2dpot,
                                                    rperi),
                                              **kwargs))[0]
        elif Rmean > rperi and fixed_quad:
            I+= integrate.fixed_quad(_ISphericalIntegrandSmall,
                                     0.,numpy.sqrt(Rmean-rperi),
                                     args=(E,L,self._2dpot,rperi),
                                     n=10,**kwargs)[0]
        if Rmean < rap and not fixed_quad:
            I+= numpy.array(integrate.quadrature(_ISphericalIntegrandLarge,
                                              0.,numpy.sqrt(rap-Rmean),
                                              args=(E,L,self._2dpot,
                                                    rap),
                                              **kwargs))[0]
        elif Rmean < rap and fixed_quad:
            I+= integrate.fixed_quad(_ISphericalIntegrandLarge,
                                     0.,numpy.sqrt(rap-Rmean),
                                     args=(E,L,self._2dpot,rap),
                                     n=10,**kwargs)[0]
        I*= 2*L
        return I*Or/2./numpy.pi

<<<<<<< HEAD
    def _calc_long_asc(self,z,R,vtheta,phi,Lz,L):
        i= nu.arccos(Lz/L)
        sinu= z/R/nu.tan(i)
        pindx= (sinu > 1.)*nu.isfinite(sinu)
        sinu[pindx]= 1.
        pindx= (sinu < -1.)*nu.isfinite(sinu)
        sinu[pindx]= -1.           
        u= nu.arcsin(sinu)
        vzindx= vtheta > 0.
        u[vzindx]= nu.pi-u[vzindx]
        # For non-inclined orbits, we set Omega=0 by convention
        u[True^nu.isfinite(u)]= phi[True^nu.isfinite(u)]        
=======
    def _calc_long_asc(self,z,R,axivz,phi,Lz,L):
        i= numpy.arccos(Lz/L)
        sinu= z/R/numpy.tan(i)
        pindx= (sinu > 1.)*numpy.isfinite(sinu)
        sinu[pindx]= 1.
        pindx= (sinu < -1.)*numpy.isfinite(sinu)
        sinu[pindx]= -1.           
        u= numpy.arcsin(sinu)
        vzindx= axivz > 0.
        u[vzindx]= numpy.pi-u[vzindx]
        # For non-inclined orbits, we set Omega=0 by convention
        u[True^numpy.isfinite(u)]= phi[True^numpy.isfinite(u)]        
>>>>>>> b5f12be5
        return phi-u
    
    def _calc_angler(self,Or,r,Rmean,rperi,rap,E,L,vr,fixed_quad,**kwargs):
        if r < Rmean:
            if r > rperi and not fixed_quad:
                wr= Or*integrate.quadrature(_TrSphericalIntegrandSmall,
                                            0.,numpy.sqrt(r-rperi),
                                            args=(E,L,self._2dpot,rperi),
                                            **kwargs)[0]
            elif r > rperi and fixed_quad:
                wr= Or*integrate.fixed_quad(_TrSphericalIntegrandSmall,
                                            0.,numpy.sqrt(r-rperi),
                                            args=(E,L,self._2dpot,rperi),
                                            n=10,**kwargs)[0]
            else:
                wr= 0.
            if vr < 0.: wr= 2*numpy.pi-wr
        else:
            if r < rap and not fixed_quad:
                wr= Or*integrate.quadrature(_TrSphericalIntegrandLarge,
                                            0.,numpy.sqrt(rap-r),
                                            args=(E,L,self._2dpot,rap),
                                            **kwargs)[0]
            elif r < rap and fixed_quad:
                wr= Or*integrate.fixed_quad(_TrSphericalIntegrandLarge,
                                            0.,numpy.sqrt(rap-r),
                                            args=(E,L,self._2dpot,rap),
                                            n=10,**kwargs)[0]
            else:
                wr= numpy.pi
            if vr < 0.:
                wr= numpy.pi+wr
            else:
                wr= numpy.pi-wr
        return wr
        
<<<<<<< HEAD
    def _calc_anglez(self,Or,Op,ar,z,r,Rmean,rperi,rap,E,L,Lz,vr,vtheta,phi,
                     fixed_quad,**kwargs):
        #First calculate psi
        i= nu.arccos(Lz/L)
        sinpsi= z/r/nu.sin(i)
        if nu.isfinite(sinpsi):
=======
    def _calc_anglez(self,Or,Op,ar,z,r,Rmean,rperi,rap,E,L,Lz,vr,axivz,phi,
                     fixed_quad,**kwargs):
        #First calculate psi
        i= numpy.arccos(Lz/L)
        sinpsi= z/r/numpy.sin(i)
        if numpy.isfinite(sinpsi):
>>>>>>> b5f12be5
            if sinpsi > 1.:
                sinpsi= 1.
            elif sinpsi < -1.:
                sinpsi= -1.
<<<<<<< HEAD
            psi= nu.arcsin(sinpsi)
            if vtheta > 0.: psi= nu.pi-psi
        else:
            psi= phi
        psi= psi % (2.*nu.pi)
=======
            psi= numpy.arcsin(sinpsi)
            if axivz > 0.: psi= numpy.pi-psi
        else:
            psi= phi
        psi= psi % (2.*numpy.pi)
>>>>>>> b5f12be5
        #Calculate dSr/dL
        dpsi= Op/Or*2.*numpy.pi #this is the full I integral
        if r < Rmean:
            if not fixed_quad:
                wz= L*integrate.quadrature(_ISphericalIntegrandSmall,
                                           0.,numpy.sqrt(r-rperi),
                                           args=(E,L,self._2dpot,
                                                 rperi),
                                           **kwargs)[0]
            elif fixed_quad:
                wz= L*integrate.fixed_quad(_ISphericalIntegrandSmall,
                                           0.,numpy.sqrt(r-rperi),
                                           args=(E,L,self._2dpot,
                                                 rperi),
                                           n=10,**kwargs)[0]
            if vr < 0.: wz= dpsi-wz
        else:
            if not fixed_quad:
                wz= L*integrate.quadrature(_ISphericalIntegrandLarge,
                                           0.,numpy.sqrt(rap-r),
                                           args=(E,L,self._2dpot,
                                                 rap),
                                           **kwargs)[0]
            elif fixed_quad:
                wz= L*integrate.fixed_quad(_ISphericalIntegrandLarge,
                                           0.,numpy.sqrt(rap-r),
                                           args=(E,L,self._2dpot,
                                                 rap),
                                           n=10,**kwargs)[0]
            if vr < 0.:
                wz= dpsi/2.+wz
            else:
                wz= dpsi/2.-wz
        #Add everything
        wz= -wz+psi+Op/Or*ar
        return wz

def _JrSphericalIntegrand(r,E,L,pot):
    """The J_r integrand"""
<<<<<<< HEAD
    return nu.sqrt(2.*(E-_evaluateplanarPotentials(pot,r))-L**2./r**2.)
=======
    return numpy.sqrt(2.*(E-potentialAxi(r,pot))-L**2./r**2.)
>>>>>>> b5f12be5

def _TrSphericalIntegrandSmall(t,E,L,pot,rperi):
    r= rperi+t**2.#part of the transformation
    return 2.*t/_JrSphericalIntegrand(r,E,L,pot)

def _TrSphericalIntegrandLarge(t,E,L,pot,rap):
    r= rap-t**2.#part of the transformation
    return 2.*t/_JrSphericalIntegrand(r,E,L,pot)

def _ISphericalIntegrandSmall(t,E,L,pot,rperi):
    r= rperi+t**2.#part of the transformation
    return 2.*t/_JrSphericalIntegrand(r,E,L,pot)/r**2.

def _ISphericalIntegrandLarge(t,E,L,pot,rap):
    r= rap-t**2.#part of the transformation
    return 2.*t/_JrSphericalIntegrand(r,E,L,pot)/r**2.

def _rapRperiAxiEq(R,E,L,pot):
    """The vr=0 equation that needs to be solved to find apo- and pericenter"""
    return E-_evaluateplanarPotentials(pot,R)-L**2./2./R**2.

def _rapRperiAxiFindStart(R,E,L,pot,rap=False,startsign=1.):
    """
    NAME:
       _rapRperiAxiFindStart
    PURPOSE:
       Find adequate start or end points to solve for rap and rperi
    INPUT:
       R - Galactocentric radius
       E - energy
       L - angular momentum
       pot - potential
       rap - if True, find the rap end-point
       startsign= set to -1 if the function is not positive (due to gamma in the modified adiabatic approximation)
    OUTPUT:
       rstart or rend
    HISTORY:
       2010-12-01 - Written - Bovy (NYU)
    """
    if rap:
        rtry= 2.*R
    else:
        rtry= R/2.
    while startsign*_rapRperiAxiEq(rtry,E,L,pot) > 0. \
            and rtry > 0.000000001:
        if rap:
            if rtry > 100.: #pragma: no cover
                raise UnboundError("Orbit seems to be unbound")
            rtry*= 2.
        else:
            rtry/= 2.
    if rtry < 0.000000001: return 0.
    return rtry
<|MERGE_RESOLUTION|>--- conflicted
+++ resolved
@@ -10,24 +10,14 @@
 #
 ###############################################################################
 import copy
-<<<<<<< HEAD
-import math as m
-import numpy as nu
+import numpy
 from scipy import integrate, optimize
-from galpy.potential import vcirc, epifreq, omegac, _dim
-from galpy.potential.planarPotential import _evaluateplanarPotentials
-from galpy.potential.Potential import flatten as flatten_potential
+from ..potential import vcirc, epifreq, omegac, _dim
+from ..potential.Potential import _evaluatePotentials
+from ..potential.Potential import flatten as flatten_potential
+from ..potential.planarPotential import _evaluateplanarPotentials
 from .actionAngle import actionAngle, UnboundError
 _EPS= 10.**-15.
-=======
-import numpy
-from scipy import integrate
-from ..potential import epifreq, omegac, _dim
-from ..potential.Potential import _evaluatePotentials
-from ..potential.Potential import flatten as flatten_potential
-from .actionAngle import actionAngle
-from .actionAngleAxi import actionAngleAxi, potentialAxi
->>>>>>> b5f12be5
 class actionAngleSpherical(actionAngle):
     """Action-angle formalism for spherical potentials"""
     def __init__(self,*args,**kwargs):
@@ -64,23 +54,14 @@
         if not 'pot' in kwargs: #pragma: no cover
             raise IOError("Must specify pot= for actionAngleSpherical")
         self._pot= flatten_potential(kwargs['pot'])
-<<<<<<< HEAD
         #Also store a 'planar' (2D) version of the potential, only potential
         # used in this class
         if _dim(self._pot) == 2:
             self._2dpot= self._pot
-=======
-        #Also store a 'planar' (2D) version of the potential
-        if _dim(self._pot) == 2:
-            self._2dpot= self._pot
         elif isinstance(self._pot,list):
             self._2dpot= [p.toPlanar() for p in self._pot]
->>>>>>> b5f12be5
-        else:
-            if isinstance(self._pot,list):
-                self._2dpot= [p.toPlanar() for p in self._pot]
-            else:
-                self._2dpot= self._pot.toPlanar()
+        else:
+            self._2dpot= self._pot.toPlanar()
         #The following for if we ever implement this code in C
         self._c= False
         ext_loaded= False
@@ -136,7 +117,7 @@
         if self._c: #pragma: no cover
             pass
         else:
-            r= nu.sqrt(R**2.+z**2.)
+            r= numpy.sqrt(R**2.+z**2.)
             vr= (R*vR+z*vz)/r
             Lz= R*vT
             Lx= -z*vT
@@ -144,42 +125,22 @@
             L2= Lx*Lx+Ly*Ly+Lz*Lz
             E= _evaluateplanarPotentials(self._2dpot,r)\
                 +vR**2./2.+vT**2./2.+vz**2./2.
-<<<<<<< HEAD
-            L= nu.sqrt(L2)
+            L= numpy.sqrt(L2)
             vt= L/r
             if self._gamma != 0. and not extra_Jz is None:
                 L+= self._gamma*extra_Jz
                 E+= L**2./2./r**2.-vt**2./2.
-=======
-            L= numpy.sqrt(L2)
->>>>>>> b5f12be5
             #Actions
             Jphi= Lz
             Jz= L-numpy.fabs(Lz)
             #Jr requires some more work
-<<<<<<< HEAD
             Jr= []
             for ii in range(len(r)):
                 rperi,rap= self._calc_rperi_rap(r[ii],vr[ii],vt[ii],
                                                 E[ii],L[ii])
                 Jr.append(self._calc_jr(rperi,rap,E[ii],L[ii],
                                         fixed_quad,**kwargs))
-            return (nu.array(Jr),Jphi,Jz)
-=======
-            #Set up an actionAngleAxi object for EL and rap/rperi calculations
-            axiR= numpy.sqrt(R**2.+z**2.)
-            axivT= L/axiR
-            axivR= (R*vR+z*vz)/axiR
-            Jr= []
-            for ii in range(len(axiR)):
-                axiaA= actionAngleAxi(axiR[ii],axivR[ii],axivT[ii],
-                                      pot=self._2dpot)
-                (rperi,rap)= axiaA.calcRapRperi()
-                EL= axiaA.calcEL()
-                E, L= EL
-                Jr.append(self._calc_jr(rperi,rap,E,L,fixed_quad,**kwargs))
             return (numpy.array(Jr),Jphi,Jz)
->>>>>>> b5f12be5
 
     def _actionsFreqs(self,*args,**kwargs):
         """
@@ -221,32 +182,20 @@
         if self._c: #pragma: no cover
             pass
         else:
-            r= nu.sqrt(R**2.+z**2.)
+            r= numpy.sqrt(R**2.+z**2.)
             vr= (R*vR+z*vz)/r
             Lz= R*vT
             Lx= -z*vT
             Ly= z*vR-R*vz
             L2= Lx*Lx+Ly*Ly+Lz*Lz
-<<<<<<< HEAD
             E= _evaluateplanarPotentials(self._2dpot,r)\
                 +vR**2./2.+vT**2./2.+vz**2./2.
-            L= nu.sqrt(L2)
+            L= numpy.sqrt(L2)
             vt= L/r
-=======
-            E= _evaluatePotentials(self._pot,R,z)+vR**2./2.+vT**2./2.+vz**2./2.
-            L= numpy.sqrt(L2)
->>>>>>> b5f12be5
             #Actions
             Jphi= Lz
             Jz= L-numpy.fabs(Lz)
             #Jr requires some more work
-<<<<<<< HEAD
-=======
-            #Set up an actionAngleAxi object for EL and rap/rperi calculations
-            axiR= numpy.sqrt(R**2.+z**2.)
-            axivT= L/axiR
-            axivR= (R*vR+z*vz)/axiR
->>>>>>> b5f12be5
             Jr= []
             Or= []
             Op= []
@@ -260,19 +209,12 @@
                     Or.append(epifreq(self._2dpot,r[ii],use_physical=False))
                     Op.append(omegac(self._2dpot,r[ii],use_physical=False))
                     continue
-<<<<<<< HEAD
-                Rmean= m.exp((m.log(rperi)+m.log(rap))/2.)
+                Rmean= numpy.exp((numpy.log(rperi)+numpy.log(rap))/2.)
                 Or.append(self._calc_or(Rmean,rperi,rap,E[ii],L[ii],
                                         fixed_quad,**kwargs))
                 Op.append(self._calc_op(Or[-1],Rmean,rperi,rap,E[ii],L[ii],
                                         fixed_quad,**kwargs))
-            Op= nu.array(Op)
-=======
-                Rmean= numpy.exp((numpy.log(rperi)+numpy.log(rap))/2.)
-                Or.append(self._calc_or(Rmean,rperi,rap,E,L,fixed_quad,**kwargs))
-                Op.append(self._calc_op(Or[-1],Rmean,rperi,rap,E,L,fixed_quad,**kwargs))
             Op= numpy.array(Op)
->>>>>>> b5f12be5
             Oz= copy.copy(Op)
             Op[vT < 0.]*= -1.
             return (numpy.array(Jr),Jphi,Jz,numpy.array(Or),Op,Oz)
@@ -320,34 +262,21 @@
         if self._c: #pragma: no cover
             pass
         else:
-            r= nu.sqrt(R**2.+z**2.)
+            r= numpy.sqrt(R**2.+z**2.)
             vr= (R*vR+z*vz)/r
             vtheta= (z*vR-R*vz)/r
             Lz= R*vT
             Lx= -z*vT
             Ly= z*vR-R*vz
             L2= Lx*Lx+Ly*Ly+Lz*Lz
-<<<<<<< HEAD
             E= _evaluateplanarPotentials(self._2dpot,r)\
                 +vR**2./2.+vT**2./2.+vz**2./2.
-            L= nu.sqrt(L2)
+            L= numpy.sqrt(L2)
             vt= L/r
-=======
-            E= _evaluatePotentials(self._pot,R,z)+vR**2./2.+vT**2./2.+vz**2./2.
-            L= numpy.sqrt(L2)
->>>>>>> b5f12be5
             #Actions
             Jphi= Lz
             Jz= L-numpy.fabs(Lz)
             #Jr requires some more work
-<<<<<<< HEAD
-=======
-            #Set up an actionAngleAxi object for EL and rap/rperi calculations
-            axiR= numpy.sqrt(R**2.+z**2.)
-            axivT= L/axiR #these are really spherical coords, called axi bc they go in actionAngleAxi
-            axivR= (R*vR+z*vz)/axiR
-            axivz= (z*vR-R*vz)/axiR
->>>>>>> b5f12be5
             Jr= []
             Or= []
             Op= []
@@ -375,15 +304,9 @@
                                             E[ii],L[ii],
                                             vr[ii],fixed_quad,**kwargs))
                 az.append(self._calc_anglez(Or[-1],Op[-1],ar[-1],
-<<<<<<< HEAD
                                             z[ii],r[ii],
                                             Rmean,rperi,rap,E[ii],L[ii],Lz[ii],
                                             vr[ii],vtheta[ii],phi[ii],
-=======
-                                            z[ii],axiR[ii],
-                                            Rmean,rperi,rap,E,L,Lz[ii],
-                                            axivR[ii],axivz[ii],phi[ii],
->>>>>>> b5f12be5
                                             fixed_quad,**kwargs))
             Op= numpy.array(Op)
             Oz= copy.copy(Op)
@@ -437,27 +360,19 @@
         if self._c: #pragma: no cover
             pass
         else:
-            r= nu.sqrt(R**2.+z**2.)
+            r= numpy.sqrt(R**2.+z**2.)
             vr= (R*vR+z*vz)/r
             Lz= R*vT
             Lx= -z*vT
             Ly= z*vR-R*vz
             L2= Lx*Lx+Ly*Ly+Lz*Lz
-<<<<<<< HEAD
-            L= nu.sqrt(L2)
+            L= numpy.sqrt(L2)
             E= _evaluateplanarPotentials(self._2dpot,r)\
                 +vR**2./2.+vT**2./2.+vz**2./2.
             vt= L/r
             if self._gamma != 0. and not extra_Jz is None:
                 L+= self._gamma*extra_Jz
                 E+= L**2./2./r**2.-vt**2./2.
-=======
-            L= numpy.sqrt(L2)
-            #Set up an actionAngleAxi object for EL and rap/rperi calculations
-            axiR= numpy.sqrt(R**2.+z**2.)
-            axivT= L/axiR
-            axivR= (R*vR+z*vz)/axiR
->>>>>>> b5f12be5
             rperi, rap= [], []
             for ii in range(len(r)):
                 trperi,trap= self._calc_rperi_rap(r[ii],vr[ii],vt[ii],
@@ -471,7 +386,7 @@
         
     def _calc_rperi_rap(self,r,vr,vt,E,L):
         if vr == 0. \
-            and m.fabs(vt-vcirc(self._2dpot,r,use_physical=False)) < _EPS:
+            and numpy.fabs(vt-vcirc(self._2dpot,r,use_physical=False)) < _EPS:
             #We are on a circular orbit
             rperi= r
             rap = r
@@ -480,7 +395,7 @@
             rperi= r
             if self._gamma != 0.:
                 startsign= _rapRperiAxiEq(r+10.**-8.,E,L,self._2dpot)
-                startsign/= m.fabs(startsign)
+                startsign/= numpy.fabs(startsign)
             else: startsign= 1.
             rend= _rapRperiAxiFindStart(r,E,L,self._2dpot,rap=True,
                                         startsign=startsign)
@@ -491,7 +406,7 @@
             rap= r
             if self._gamma != 0.:
                 startsign= _rapRperiAxiEq(r-10.**-8.,E,L,self._2dpot)
-                startsign/= m.fabs(startsign)
+                startsign/= numpy.fabs(startsign)
             else: startsign= 1.
             rstart= _rapRperiAxiFindStart(r,E,L,self._2dpot,startsign=startsign)
             if rstart == 0.: rperi= 0.
@@ -501,7 +416,7 @@
         else:
             if self._gamma != 0.:
                 startsign= _rapRperiAxiEq(r,E,L,self._2dpot)
-                startsign/= m.fabs(startsign)
+                startsign/= numpy.fabs(startsign)
             else:
                 startsign= 1.
             rstart= _rapRperiAxiFindStart(r,E,L,self._2dpot,startsign=startsign)
@@ -588,21 +503,7 @@
         I*= 2*L
         return I*Or/2./numpy.pi
 
-<<<<<<< HEAD
     def _calc_long_asc(self,z,R,vtheta,phi,Lz,L):
-        i= nu.arccos(Lz/L)
-        sinu= z/R/nu.tan(i)
-        pindx= (sinu > 1.)*nu.isfinite(sinu)
-        sinu[pindx]= 1.
-        pindx= (sinu < -1.)*nu.isfinite(sinu)
-        sinu[pindx]= -1.           
-        u= nu.arcsin(sinu)
-        vzindx= vtheta > 0.
-        u[vzindx]= nu.pi-u[vzindx]
-        # For non-inclined orbits, we set Omega=0 by convention
-        u[True^nu.isfinite(u)]= phi[True^nu.isfinite(u)]        
-=======
-    def _calc_long_asc(self,z,R,axivz,phi,Lz,L):
         i= numpy.arccos(Lz/L)
         sinu= z/R/numpy.tan(i)
         pindx= (sinu > 1.)*numpy.isfinite(sinu)
@@ -610,11 +511,10 @@
         pindx= (sinu < -1.)*numpy.isfinite(sinu)
         sinu[pindx]= -1.           
         u= numpy.arcsin(sinu)
-        vzindx= axivz > 0.
+        vzindx= vtheta > 0.
         u[vzindx]= numpy.pi-u[vzindx]
         # For non-inclined orbits, we set Omega=0 by convention
         u[True^numpy.isfinite(u)]= phi[True^numpy.isfinite(u)]        
->>>>>>> b5f12be5
         return phi-u
     
     def _calc_angler(self,Or,r,Rmean,rperi,rap,E,L,vr,fixed_quad,**kwargs):
@@ -651,38 +551,21 @@
                 wr= numpy.pi-wr
         return wr
         
-<<<<<<< HEAD
     def _calc_anglez(self,Or,Op,ar,z,r,Rmean,rperi,rap,E,L,Lz,vr,vtheta,phi,
-                     fixed_quad,**kwargs):
-        #First calculate psi
-        i= nu.arccos(Lz/L)
-        sinpsi= z/r/nu.sin(i)
-        if nu.isfinite(sinpsi):
-=======
-    def _calc_anglez(self,Or,Op,ar,z,r,Rmean,rperi,rap,E,L,Lz,vr,axivz,phi,
                      fixed_quad,**kwargs):
         #First calculate psi
         i= numpy.arccos(Lz/L)
         sinpsi= z/r/numpy.sin(i)
         if numpy.isfinite(sinpsi):
->>>>>>> b5f12be5
             if sinpsi > 1.:
                 sinpsi= 1.
             elif sinpsi < -1.:
                 sinpsi= -1.
-<<<<<<< HEAD
-            psi= nu.arcsin(sinpsi)
-            if vtheta > 0.: psi= nu.pi-psi
-        else:
-            psi= phi
-        psi= psi % (2.*nu.pi)
-=======
             psi= numpy.arcsin(sinpsi)
-            if axivz > 0.: psi= numpy.pi-psi
+            if vtheta > 0.: psi= numpy.pi-psi
         else:
             psi= phi
         psi= psi % (2.*numpy.pi)
->>>>>>> b5f12be5
         #Calculate dSr/dL
         dpsi= Op/Or*2.*numpy.pi #this is the full I integral
         if r < Rmean:
@@ -722,11 +605,7 @@
 
 def _JrSphericalIntegrand(r,E,L,pot):
     """The J_r integrand"""
-<<<<<<< HEAD
-    return nu.sqrt(2.*(E-_evaluateplanarPotentials(pot,r))-L**2./r**2.)
-=======
-    return numpy.sqrt(2.*(E-potentialAxi(r,pot))-L**2./r**2.)
->>>>>>> b5f12be5
+    return numpy.sqrt(2.*(E-_evaluateplanarPotentials(pot,r))-L**2./r**2.)
 
 def _TrSphericalIntegrandSmall(t,E,L,pot,rperi):
     r= rperi+t**2.#part of the transformation
