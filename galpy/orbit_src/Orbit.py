import warnings
import numpy as nu
_APY_LOADED= True
try:
    from astropy import units
except ImportError:
    _APY_LOADED= False
if _APY_LOADED:
    import astropy
    _APY3= astropy.__version__ > '3'
    from astropy.coordinates import SkyCoord, Galactocentric, \
        CartesianDifferential
import galpy.util.bovy_coords as coords
from galpy.util.bovy_conversion import physical_conversion
from galpy.util import galpyWarning
from galpy.util import bovy_conversion
from galpy.util import config
_APY_UNITS= config.__config__.getboolean('astropy','astropy-units')
from galpy.orbit_src.FullOrbit import FullOrbit
from galpy.orbit_src.RZOrbit import RZOrbit
from galpy.orbit_src.planarOrbit import planarOrbit, planarROrbit, \
    planarOrbitTop
from galpy.orbit_src.linearOrbit import linearOrbit
from galpy.potential import flatten as flatten_potential
_K=4.74047
if _APY_LOADED:
    vxvv_units= [units.kpc,units.km/units.s,units.km/units.s,
                 units.kpc,units.km/units.s,units.rad]
else:
    _APY_UNITS= False
class Orbit(object):
    """General orbit class representing an orbit"""
    def __init__(self,vxvv=None,uvw=False,lb=False,
<<<<<<< HEAD
                 radec=False,vo=None,ro=None,zo=0.025,
                 solarmotion='schoenrich'):
=======
                 radec=False,vo=None,ro=None,zo=None,
                 solarmotion=None):
>>>>>>> 5849c960
        """
        NAME:

           __init__

        PURPOSE:

           Initialize an Orbit instance

        INPUT:

           vxvv - initial conditions 
                  3D can be either

              1) in Galactocentric cylindrical coordinates [R,vR,vT(,z,vz,phi)]; can be Quantities

              2) astropy (>v3.0) SkyCoord that includes velocities (Note that this turns *on* physical output even if ro and vo are not given)

              3) [ra,dec,d,mu_ra, mu_dec,vlos] in [deg,deg,kpc,mas/yr,mas/yr,km/s] (all J2000.0; mu_ra = mu_ra * cos dec); can be Quantities; ICRS frame

<<<<<<< HEAD
              3) [ra,dec,d,U,V,W] in [deg,deg,kpc,km/s,km/s,km/s]; can be Quantities
=======
              4) [ra,dec,d,U,V,W] in [deg,deg,kpc,km/s,km/s,kms]; can be Quantities; ICRS frame
>>>>>>> 5849c960

              5) (l,b,d,mu_l, mu_b, vlos) in [deg,deg,kpc,mas/yr,mas/yr,km/s) (all J2000.0; mu_l = mu_l * cos b); can be Quantities

<<<<<<< HEAD
              5) [l,b,d,U,V,W] in [deg,deg,kpc,km/s,km/s,km/s]; can be Quantities

              6) Unspecified: assumed to be the Sun (equivalent to ``vxvv= [0,0,0,0,0,0]`` and ``radec=True``)
=======
              6) [l,b,d,U,V,W] in [deg,deg,kpc,km/s,km/s,kms]; can be Quantities
>>>>>>> 5849c960

           5) and 6) also work when leaving out b and mu_b/W

        OPTIONAL INPUTS:

           radec= if True, input is 2) (or 3) above (Note that this turns *on* physical output even if ro and vo are not given)

           uvw= if True, velocities are UVW

           lb= if True, input is 4) or 5) above (Note that this turns *on* physical output even if ro and vo are not given)

           ro= distance from vantage point to GC (kpc; can be Quantity)

           vo= circular velocity at ro (km/s; can be Quantity)

           zo= offset toward the NGP of the Sun wrt the plane (kpc; can be Quantity; default = 25 pc)

           solarmotion= 'hogg' or 'dehnen', or 'schoenrich', or value in 
           [-U,V,W]; can be Quantity

        If ro and/or vo are specified, outputs involving distances or velocities (whether as instance methods or in plots) will by default be displayed in the physical coordinates implied by these scales. This can be overwritten for each individual method by using use_physical=False as a keyword for the method.

        OUTPUT:

           instance

        HISTORY:

           2010-07-20 - Written - Bovy (NYU)

        """
        # If you change the way an Orbit object is setup, also change each of
        # the methods that return Orbits
        if vxvv is None: # Assume one wants the Sun
            vxvv= [0.,0.,0.,0.,0.,0.]
            radec= True
        if _APY_LOADED and isinstance(ro,units.Quantity):
            ro= ro.to(units.kpc).value
        if _APY_LOADED and isinstance(zo,units.Quantity):
            zo= zo.to(units.kpc).value
        if _APY_LOADED and isinstance(vo,units.Quantity):
            vo= vo.to(units.km/units.s).value
        # if vxvv is SkyCoord, preferentially use its ro and zo
        if _APY_LOADED and isinstance(vxvv,SkyCoord):
            if not _APY3: # pragma: no cover
                raise ImportError('Orbit initialization using an astropy SkyCoord requires astropy >3.0')
            if zo is None and not vxvv.z_sun is None:
                zo= vxvv.z_sun.to(units.kpc).value
            elif not vxvv.z_sun is None:
                if nu.fabs(zo-vxvv.z_sun.to(units.kpc).value) > 1e-8:
                    raise ValueError("Orbit initialization's zo different from SkyCoord's z_sun; these should be the same for consistency")
            elif zo is None and not vxvv.galcen_distance is None:
                zo= 0.
            if ro is None and not vxvv.galcen_distance is None:
                ro= nu.sqrt(vxvv.galcen_distance.to(units.kpc).value**2.
                            -zo**2.)
            elif not vxvv.galcen_distance is None and \
                    nu.fabs(ro**2.-vxvv.galcen_distance.to(units.kpc).value**2.-zo**2.) > 1e-14:
                warnings.warn("Orbit's initialization normalization ro and zo are incompatible with SkyCoord's galcen_distance (should have galcen_distance^2 = ro^2 + zo^2)",galpyWarning)
        # If at this point ro/vo not set, use default from config
        if (_APY_LOADED and isinstance(vxvv,SkyCoord)) or radec or lb:
            if ro is None:
                ro= config.__config__.getfloat('normalization','ro')
            if vo is None:
                vo= config.__config__.getfloat('normalization','vo')
        # If at this point zo not set, use default
        if zo is None: zo= 0.025
        # if vxvv is SkyCoord, preferentially use its solarmotion
        if _APY_LOADED and isinstance(vxvv,SkyCoord) \
                and not vxvv.galcen_v_sun is None:
            sc_solarmotion= vxvv.galcen_v_sun.d_xyz.to(units.km/units.s).value
            sc_solarmotion[0]= -sc_solarmotion[0] # right->left
            sc_solarmotion[1]-= vo
            if solarmotion is None:
                solarmotion= sc_solarmotion
        # If at this point solarmotion not set, use default
        if solarmotion is None: solarmotion= 'schoenrich'
        if isinstance(solarmotion,str) and solarmotion.lower() == 'hogg':
            vsolar= nu.array([-10.1,4.0,6.7])
        elif isinstance(solarmotion,str) and solarmotion.lower() == 'dehnen':
            vsolar= nu.array([-10.,5.25,7.17])
        elif isinstance(solarmotion,str) \
                and solarmotion.lower() == 'schoenrich':
            vsolar= nu.array([-11.1,12.24,7.25])
        elif _APY_LOADED and isinstance(solarmotion,units.Quantity):
            vsolar= solarmotion.to(units.km/units.s).value
        else:
            vsolar= nu.array(solarmotion)
        # If both vxvv SkyCoord with vsun and solarmotion set, check the same
        if _APY_LOADED and isinstance(vxvv,SkyCoord) \
                and not vxvv.galcen_v_sun is None:
            if nu.any(nu.fabs(sc_solarmotion-vsolar) > 1e-8):
                raise ValueError("Orbit initialization's solarmotion parameter not compatible with SkyCoord's galcen_v_sun; these should be the same for consistency (this may be because you did not set vo; galcen_v_sun = solarmotion+vo for consistency)")
        # Now parse vxvv
        if _APY_LOADED and isinstance(vxvv,SkyCoord):
            galcen_v_sun= CartesianDifferential(\
                nu.array([-vsolar[0],vsolar[1]+vo,vsolar[2]])*units.km/units.s)
            gc_frame= Galactocentric(\
                galcen_distance=nu.sqrt(ro**2.+zo**2.)*units.kpc,
                z_sun=zo*units.kpc,galcen_v_sun=galcen_v_sun)
            vxvvg= vxvv.transform_to(gc_frame)
            vxvvg.representation= 'cylindrical'
            R= vxvvg.rho.to(units.kpc).value/ro
            phi= nu.pi-vxvvg.phi.to(units.rad).value
            z= vxvvg.z.to(units.kpc).value/ro
            try:
                vR= vxvvg.d_rho.to(units.km/units.s).value/vo
            except TypeError:
                raise TypeError("SkyCoord given to Orbit initialization does not have velocity data, which is required to setup an Orbit")
            vT= -(vxvvg.d_phi*vxvvg.rho)\
                .to(units.km/units.s,
                    equivalencies=units.dimensionless_angles()).value/vo
            vz= vxvvg.d_z.to(units.km/units.s).value/vo
            vxvv= [R,vR,vT,z,vz,phi]
        elif radec or lb:
            if radec:
                if _APY_LOADED and isinstance(vxvv[0],units.Quantity):
                    ra, dec= vxvv[0].to(units.deg).value, \
                        vxvv[1].to(units.deg).value
                else:
                    ra, dec= vxvv[0], vxvv[1]
                l,b= coords.radec_to_lb(ra,dec,degree=True,epoch=None)
                _extra_rot= True
            elif len(vxvv) == 4:
                l, b= vxvv[0], 0.
                _extra_rot= False
            else:
                l,b= vxvv[0],vxvv[1]
                _extra_rot= True
            if _APY_LOADED and isinstance(l,units.Quantity):
                l= l.to(units.deg).value
            if _APY_LOADED and isinstance(b,units.Quantity):
                b= b.to(units.deg).value
            if uvw:
                if _APY_LOADED and isinstance(vxvv[2],units.Quantity):
                    X,Y,Z= coords.lbd_to_XYZ(l,b,vxvv[2].to(units.kpc).value,
                                             degree=True)
                else:
                    X,Y,Z= coords.lbd_to_XYZ(l,b,vxvv[2],degree=True)
                vx= vxvv[3]
                vy= vxvv[4]
                vz= vxvv[5]
                if _APY_LOADED and isinstance(vx,units.Quantity):
                    vx= vx.to(units.km/units.s).value
                if _APY_LOADED and isinstance(vy,units.Quantity):
                    vy= vy.to(units.km/units.s).value
                if _APY_LOADED and isinstance(vz,units.Quantity):
                    vz= vz.to(units.km/units.s).value
            else:
                if radec:
                    if _APY_LOADED and isinstance(vxvv[3],units.Quantity):
                        pmra, pmdec= vxvv[3].to(units.mas/units.yr).value, \
                            vxvv[4].to(units.mas/units.yr).value
                    else:
                        pmra, pmdec= vxvv[3], vxvv[4]
                    pmll, pmbb= coords.pmrapmdec_to_pmllpmbb(pmra,pmdec,ra,dec,
                                                             degree=True,
                                                             epoch=None)
                    d, vlos= vxvv[2], vxvv[5]
                elif len(vxvv) == 4:
                    pmll, pmbb= vxvv[2], 0.
                    d, vlos= vxvv[1], vxvv[3]
                else:
                    pmll, pmbb= vxvv[3], vxvv[4]
                    d, vlos= vxvv[2], vxvv[5]
                if _APY_LOADED and isinstance(d,units.Quantity):
                    d= d.to(units.kpc).value
                if _APY_LOADED and isinstance(vlos,units.Quantity):
                    vlos= vlos.to(units.km/units.s).value
                if _APY_LOADED and isinstance(pmll,units.Quantity):
                    pmll= pmll.to(units.mas/units.yr).value
                if _APY_LOADED and isinstance(pmbb,units.Quantity):
                    pmbb= pmbb.to(units.mas/units.yr).value
                X,Y,Z,vx,vy,vz= coords.sphergal_to_rectgal(l,b,d,
                                                           vlos,pmll, pmbb,
                                                           degree=True)
            X/= ro
            Y/= ro
            Z/= ro
            vx/= vo
            vy/= vo
            vz/= vo
            vsun= nu.array([0.,1.,0.,])+vsolar/vo
            R, phi, z= coords.XYZ_to_galcencyl(X,Y,Z,Zsun=zo/ro,
                                               _extra_rot=_extra_rot)
            vR, vT,vz= coords.vxvyvz_to_galcencyl(vx,vy,vz,
                                                  R,phi,z,
                                                  vsun=vsun,
                                                  Xsun=1.,Zsun=zo/ro,
                                                  galcen=True,
                                                  _extra_rot=_extra_rot)
            if lb and len(vxvv) == 4: vxvv= [R,vR,vT,phi]
            else: vxvv= [R,vR,vT,z,vz,phi]
        # Parse vxvv if it consists of Quantities
        if _APY_LOADED and isinstance(vxvv[0],units.Quantity):
            # Need to set ro and vo, default if not specified
            if ro is None:
                ro= config.__config__.getfloat('normalization','ro')
            if vo is None:
                vo= config.__config__.getfloat('normalization','vo')
            new_vxvv= [vxvv[0].to(vxvv_units[0]).value/ro,
                       vxvv[1].to(vxvv_units[1]).value/vo]
            if len(vxvv) > 2:
                new_vxvv.append(vxvv[2].to(vxvv_units[2]).value/vo)
            if len(vxvv) == 4:
                new_vxvv.append(vxvv[3].to(vxvv_units[5]).value)
            elif len(vxvv) > 4:
                new_vxvv.append(vxvv[3].to(vxvv_units[3]).value/ro)
                new_vxvv.append(vxvv[4].to(vxvv_units[4]).value/vo)
                if len(vxvv) == 6:
                    new_vxvv.append(vxvv[5].to(vxvv_units[5]).value)
            vxvv= new_vxvv
        if len(vxvv) == 2:
            self._orb= linearOrbit(vxvv=vxvv,
                                   ro=ro,vo=vo)
        elif len(vxvv) == 3:
            self._orb= planarROrbit(vxvv=vxvv,
                                    ro=ro,vo=vo,zo=zo,solarmotion=vsolar)
        elif len(vxvv) == 4:
            self._orb= planarOrbit(vxvv=vxvv,
                                    ro=ro,vo=vo,zo=zo,solarmotion=vsolar)
        elif len(vxvv) == 5:
            self._orb= RZOrbit(vxvv=vxvv,
                                    ro=ro,vo=vo,zo=zo,solarmotion=vsolar)
        elif len(vxvv) == 6:
            self._orb= FullOrbit(vxvv=vxvv,
                                    ro=ro,vo=vo,zo=zo,solarmotion=vsolar)
        #Store for actionAngle conversions
        if vo is None:
            self._vo= config.__config__.getfloat('normalization','vo')
            self._voSet= False
        else:
            self._vo= vo
            self._voSet= True
        if ro is None:
            self._ro= config.__config__.getfloat('normalization','ro')
            self._roSet= False
        else:
            self._ro= ro
            self._roSet= True
        return None

    def setphi(self,phi):
        """

        NAME:

           setphi

        PURPOSE:

           set initial azimuth

        INPUT:

           phi - desired azimuth

        OUTPUT:

           (none)

        HISTORY:

           2010-08-01 - Written - Bovy (NYU)

        BUGS:

           Should perform check that this orbit has phi

        """
        if len(self._orb.vxvv) == 2:
            raise AttributeError("One-dimensional orbit has no azimuth")
        elif len(self._orb.vxvv) == 3:
            #Upgrade
            vxvv= [self._orb.vxvv[0],self._orb.vxvv[1],self._orb.vxvv[2],phi]
            self._orb= planarOrbit(vxvv=vxvv)
        elif len(self._orb.vxvv) == 4:
            self._orb.vxvv[-1]= phi
        elif len(self._orb.vxvv) == 5:
            #Upgrade
            vxvv= [self._orb.vxvv[0],self._orb.vxvv[1],self._orb.vxvv[2],
                   self._orb.vxvv[3],self._orb.vxvv[4],phi]
            self._orb= FullOrbit(vxvv=vxvv)
        elif len(self._orb.vxvv) == 6:
            self._orb.vxvv[-1]= phi

    def dim(self):
        """
        NAME:

           dim

        PURPOSE:

           return the dimension of the problem

        INPUT:

           (none)

        OUTPUT:

           dimension

        HISTORY:

           2011-02-03 - Written - Bovy (NYU)

        """
        if len(self._orb.vxvv) == 2:
            return 1
        elif len(self._orb.vxvv) == 3 or len(self._orb.vxvv) == 4:
            return 2
        elif len(self._orb.vxvv) == 5 or len(self._orb.vxvv) == 6:
            return 3

    def turn_physical_off(self):
        """
        NAME:

           turn_physical_off

        PURPOSE:

           turn off automatic returning of outputs in physical units

        INPUT:

           (none)

        OUTPUT:

           (none)

        HISTORY:

           2014-06-17 - Written - Bovy (IAS)

        """
        self._roSet= False
        self._voSet= False
        self._orb.turn_physical_off()

    def turn_physical_on(self,ro=None,vo=None):
        """
        NAME:

           turn_physical_on

        PURPOSE:

           turn on automatic returning of outputs in physical units

        INPUT:

           ro= reference distance (kpc; can be Quantity)

           vo= reference velocity (km/s; can be Quantity)

        OUTPUT:

           (none)

        HISTORY:

           2016-01-19 - Written - Bovy (UofT)

        """
        self._roSet= True
        self._voSet= True
        if not ro is None:
            if _APY_LOADED and isinstance(ro,units.Quantity):
                ro= ro.to(units.kpc).value
            self._ro= ro
        if not vo is None:
            if _APY_LOADED and isinstance(vo,units.Quantity):
                vo= vo.to(units.km/units.s).value
            self._vo= vo
        self._orb.turn_physical_on(ro=ro,vo=vo)

    def integrate(self,t,pot,method='symplec4_c',dt=None):
        """
        NAME:

           integrate

        PURPOSE:

           integrate the orbit

        INPUT:

           t - list of times at which to output (0 has to be in this!) (can be Quantity)

           pot - potential instance or list of instances

           method= 'odeint' for scipy's odeint
                   'leapfrog' for a simple leapfrog implementation
                   'leapfrog_c' for a simple leapfrog implementation in C
                   'symplec4_c' for a 4th order symplectic integrator in C
                   'symplec6_c' for a 6th order symplectic integrator in C
                   'rk4_c' for a 4th-order Runge-Kutta integrator in C
                   'rk6_c' for a 6-th order Runge-Kutta integrator in C
                   'dopr54_c' for a Dormand-Prince integrator in C (generally the fastest)

           dt= (None) if set, force the integrator to use this basic stepsize; must be an integer divisor of output stepsize (only works for the C integrators that use a fixed stepsize) (can be Quantity)

        OUTPUT:

           (none) (get the actual orbit using getOrbit()

        HISTORY:

           2010-07-10 - Written - Bovy (NYU)

           2015-06-28 - Added dt keyword - Bovy (IAS)

        """
        pot= flatten_potential(pot)
        _check_potential_dim(self,pot)
        _check_consistent_units(self,pot)
        # Parse t
        if _APY_LOADED and isinstance(t,units.Quantity):
            self._orb._integrate_t_asQuantity= True
            t= t.to(units.Gyr).value\
                /bovy_conversion.time_in_Gyr(self._vo,self._ro)
        if _APY_LOADED and not dt is None and isinstance(dt,units.Quantity):
            dt= dt.to(units.Gyr).value\
                /bovy_conversion.time_in_Gyr(self._vo,self._ro)
        from galpy.potential import MWPotential
        if pot == MWPotential:
            warnings.warn("Use of MWPotential as a Milky-Way-like potential is deprecated; galpy.potential.MWPotential2014, a potential fit to a large variety of dynamical constraints (see Bovy 2015), is the preferred Milky-Way-like potential in galpy",
                          galpyWarning)
        if not _check_integrate_dt(t,dt):
            raise ValueError('dt input (integrator stepsize) for Orbit.integrate must be an integer divisor of the output stepsize')
        self._orb.integrate(t,pot,method=method,dt=dt)

    def integrate_dxdv(self,dxdv,t,pot,method='dopr54_c',
                       rectIn=False,rectOut=False):
        """
        NAME:

           integrate_dxdv

        PURPOSE:

           integrate the orbit and a small area of phase space

        INPUT:

           dxdv - [dR,dvR,dvT,dphi]

           t - list of times at which to output (0 has to be in this!) (can be Quantity)

           pot - potential instance or list of instances

           method= 'odeint' for scipy's odeint

                   'rk4_c' for a 4th-order Runge-Kutta integrator in C

                   'rk6_c' for a 6-th order Runge-Kutta integrator in C

                   'dopr54_c' for a Dormand-Prince integrator in C (generally the fastest)

                   'dopr54_c' is recommended, odeint is *not* recommended


           rectIn= (False) if True, input dxdv is in rectangular coordinates

           rectOut= (False) if True, output dxdv (that in orbit_dxdv) is in rectangular coordinates

        OUTPUT:

           (none) (get the actual orbit using getOrbit_dxdv(), the orbit that is integrated alongside with dxdv is stored as usual, any previous regular orbit integration will be erased!)

        HISTORY:

           2010-10-17 - Written - Bovy (IAS)

           2014-06-29 - Added rectIn and rectOut - Bovy (IAS)

        """
        pot= flatten_potential(pot)
        _check_potential_dim(self,pot)
        _check_consistent_units(self,pot)
        # Parse t
        if _APY_LOADED and isinstance(t,units.Quantity):
            self._orb._integrate_t_asQuantity= True
            t= t.to(units.Gyr).value\
                /bovy_conversion.time_in_Gyr(self._vo,self._ro)
        self._orb.integrate_dxdv(dxdv,t,pot,method=method,
                                 rectIn=rectIn,rectOut=rectOut)

    def reverse(self):
        """
        NAME:

           reverse

        PURPOSE:

           reverse an already integrated orbit (that is, make it go from end to beginning in t=0 to tend)

        INPUT:

           (none)

        OUTPUT:

           (none)

        HISTORY:
           2011-04-13 - Written - Bovy (NYU)
        """
        if hasattr(self,'_orbInterp'): delattr(self,'_orbInterp')
        if hasattr(self,'rs'): delattr(self,'rs')
        sortindx = list(range(len(self._orb.t)))
        sortindx.sort(key=lambda x: self._orb.t[x],reverse=True)
        for ii in range(self._orb.orbit.shape[1]):
            self._orb.orbit[:,ii]= self._orb.orbit[sortindx,ii]
        return None

    def flip(self,inplace=False):
        """
        NAME:

           flip

        PURPOSE:

           'flip' an orbit's initial conditions such that the velocities are minus the original velocities; useful for quick backward integration; returns a new Orbit instance

        INPUT:

           inplace= (False) if True, flip the orbit in-place, that is, without returning a new instance and also flip the velocities of the integrated orbit (if it exists)

        OUTPUT:

           Orbit instance that has the velocities of the current orbit flipped (inplace=False) or just flips all velocities of current instance (inplace=True)

        HISTORY:

           2014-06-17 - Written - Bovy (IAS)

           2016-07-21 - Added inplace keyword - Bovy (UofT)

        """
        if inplace:
            self._orb.vxvv[1]= -self._orb.vxvv[1]
            if len(self._orb.vxvv) > 2:
                self._orb.vxvv[2]= -self._orb.vxvv[2]
            if len(self._orb.vxvv) > 4:
                self._orb.vxvv[4]= -self._orb.vxvv[4]
            if hasattr(self._orb,'orbit'):
                self._orb.orbit[:,1]= -self._orb.orbit[:,1]
                if len(self._orb.vxvv) > 2:
                    self._orb.orbit[:,2]= -self._orb.orbit[:,2]
                if len(self._orb.vxvv) > 4:
                    self._orb.orbit[:,4]= -self._orb.orbit[:,4]
            return None
        orbSetupKwargs= {'ro':None,
                         'vo':None,
                         'zo':self._orb._zo,
                         'solarmotion':self._orb._solarmotion}
        if self._orb._roSet:
            orbSetupKwargs['ro']= self._orb._ro
        if self._orb._voSet:
            orbSetupKwargs['vo']= self._orb._vo
        if len(self._orb.vxvv) == 2:
            return Orbit(vxvv= [self._orb.vxvv[0],-self._orb.vxvv[1]],
                         **orbSetupKwargs)
        elif len(self._orb.vxvv) == 3:
            return Orbit(vxvv=[self._orb.vxvv[0],-self._orb.vxvv[1],
                               -self._orb.vxvv[2]],**orbSetupKwargs)
        elif len(self._orb.vxvv) == 4:
            return Orbit(vxvv=[self._orb.vxvv[0],-self._orb.vxvv[1],
                               -self._orb.vxvv[2],self._orb.vxvv[3]],
                         **orbSetupKwargs)
        elif len(self._orb.vxvv) == 5:
            return Orbit(vxvv=[self._orb.vxvv[0],-self._orb.vxvv[1],
                               -self._orb.vxvv[2],self._orb.vxvv[3],
                               -self._orb.vxvv[4]],**orbSetupKwargs)
        elif len(self._orb.vxvv) == 6:
            return Orbit(vxvv= [self._orb.vxvv[0],-self._orb.vxvv[1],
                                -self._orb.vxvv[2],self._orb.vxvv[3],
                                -self._orb.vxvv[4],self._orb.vxvv[5]],
                         **orbSetupKwargs)
        
    def getOrbit(self):
        """

        NAME:

           getOrbit

        PURPOSE:

           return a previously calculated orbit

        INPUT:

           (none)

        OUTPUT:

           array orbit[nt,nd]

        HISTORY:

           2010-07-10 - Written - Bovy (NYU)

        """
        return self._orb.getOrbit()

    def getOrbit_dxdv(self):
        """

        NAME:

           getOrbit_dxdv

        PURPOSE:

           return a previously calculated integration of a small phase-space volume (with integrate_dxdv)

        INPUT:

           (none)

        OUTPUT:

           array orbit[nt,nd*2] with for each t the dxdv vector

        HISTORY:

           2010-07-10 - Written - Bovy (NYU)

        """
        return self._orb.getOrbit_dxdv()

    def fit(self,vxvv,vxvv_err=None,pot=None,radec=False,lb=False,
            customsky=False,lb_to_customsky=None,pmllpmbb_to_customsky=None,
            tintJ=10,ntintJ=1000,integrate_method='dopr54_c',
            **kwargs):
        """
        NAME:

           fit

        PURPOSE:

           fit an Orbit to data using the current orbit as the initial condition

        INPUT:

           vxvv - [:,6] array of positions and velocities along the orbit (if not lb=True or radec=True, these need to be in natural units [/ro,/vo], cannot be Quantities)

           vxvv_err= [:,6] array of errors on positions and velocities along the orbit (if None, these are set to 0.01) (if not lb=True or radec=True, these need to be in natural units [/ro,/vo], cannot be Quantities)

           pot= Potential to fit the orbit in

           Keywords related to the input data:

               radec= if True, input vxvv and vxvv are [ra,dec,d,mu_ra, mu_dec,vlos] in [deg,deg,kpc,mas/yr,mas/yr,km/s] (all J2000.0; mu_ra = mu_ra * cos dec); the attributes of the current Orbit are used to convert between these coordinates and Galactocentric coordinates

               lb= if True, input vxvv and vxvv are [long,lat,d,mu_ll, mu_bb,vlos] in [deg,deg,kpc,mas/yr,mas/yr,km/s] (mu_ll = mu_ll * cos lat); the attributes of the current Orbit are used to convert between these coordinates and Galactocentric coordinates

               customsky= if True, input vxvv and vxvv_err are [custom long,custom lat,d,mu_customll, mu_custombb,vlos] in [deg,deg,kpc,mas/yr,mas/yr,km/s] (mu_ll = mu_ll * cos lat) where custom longitude and custom latitude are a custom set of sky coordinates (e.g., ecliptic) and the proper motions are also expressed in these coordinats; you need to provide the functions lb_to_customsky and pmllpmbb_to_customsky to convert to the custom sky coordinates (these should have the same inputs and outputs as lb_to_radec and pmllpmbb_to_pmrapmdec); the attributes of the current Orbit are used to convert between these coordinates and Galactocentric coordinates

               obs=[X,Y,Z,vx,vy,vz] - (optional) position and velocity of observer 
                                      (in kpc and km/s; entries can be Quantity) (default=Object-wide default)
                                      Cannot be an Orbit instance with the orbit of the reference point, as w/ the ra etc. functions
                                      Y is ignored and always assumed to be zero

                ro= distance in kpc corresponding to R=1. (default: taken from object; can be Quantity)

                vo= velocity in km/s corresponding to v=1. (default: taken from object; can be Quantity)

                lb_to_customsky= function that converts l,b,degree=False to the custom sky coordinates (like lb_to_radec); needs to be given when customsky=True

                pmllpmbb_to_customsky= function that converts pmll,pmbb,l,b,degree=False to proper motions in the custom sky coordinates (like pmllpmbb_to_pmrapmdec); needs to be given when customsky=True

           Keywords related to the orbit integrations:

               tintJ= (default: 10) time to integrate orbits for fitting the orbit (can be Quantity)

               ntintJ= (default: 1000) number of time-integration points

               integrate_method= (default: 'dopr54_c') integration method to use

           disp= (False) display the optimizer's convergence message

        OUTPUT:

           max of log likelihood

        HISTORY:

           2014-06-17 - Written - Bovy (IAS)

        """
        pot= flatten_potential(pot)
        _check_potential_dim(self,pot)
        _check_consistent_units(self,pot)
        return self._orb.fit(vxvv,vxvv_err=vxvv_err,pot=pot,
                             radec=radec,lb=lb,
                             customsky=customsky,
                             lb_to_customsky=lb_to_customsky,
                             pmllpmbb_to_customsky=pmllpmbb_to_customsky,
                             tintJ=tintJ,ntintJ=ntintJ,
                             integrate_method=integrate_method,
                             **kwargs)

    def E(self,*args,**kwargs):
        """
        NAME:

           E

        PURPOSE:

           calculate the energy

        INPUT:

           t - (optional) time at which to get the energy (can be Quantity)

           pot= Potential instance or list of such instances

           vo= (Object-wide default) physical scale for velocities to use to convert (can be Quantity)

           use_physical= use to override Object-wide default for using a physical scale for output

        OUTPUT:

           energy

        HISTORY:

           2010-09-15 - Written - Bovy (NYU)

        """
        if not kwargs.get('pot',None) is None: kwargs['pot']= flatten_potential(kwargs.get('pot'))
        _check_consistent_units(self,kwargs.get('pot',None))
        return self._orb.E(*args,**kwargs)

    def L(self,*args,**kwargs):
        """
        NAME:

           L

        PURPOSE:

           calculate the angular momentum at time t

        INPUT:

           t - (optional) time at which to get the angular momentum (can be Quantity)

           ro= (Object-wide default) physical scale for distances to use to convert (can be Quantity)

           vo= (Object-wide default) physical scale for velocities to use to convert (can be Quantity)

           use_physical= use to override Object-wide default for using a physical scale for output

        OUTPUT:

           angular momentum

        HISTORY:

           2010-09-15 - Written - Bovy (NYU)

        """
        return self._orb.L(*args,**kwargs)

    def ER(self,*args,**kwargs):
        """
        NAME:

           ER

        PURPOSE:

           calculate the radial energy

        INPUT:

           t - (optional) time at which to get the radial energy (can be Quantity)

           pot= Potential instance or list of such instances

           vo= (Object-wide default) physical scale for velocities to use to convert (can be Quantity)

           use_physical= use to override Object-wide default for using a physical scale for output (can be Quantity)

        OUTPUT:

           radial energy

        HISTORY:

           2013-11-30 - Written - Bovy (IAS)

        """
        if not kwargs.get('pot',None) is None: kwargs['pot']= flatten_potential(kwargs.get('pot'))
        _check_consistent_units(self,kwargs.get('pot',None))
        return self._orb.ER(*args,**kwargs)

    def Ez(self,*args,**kwargs):
        """
        NAME:

           Ez

        PURPOSE:

           calculate the vertical energy

        INPUT:

           t - (optional) time at which to get the vertical energy (can be Quantity)

           pot= Potential instance or list of such instances

           vo= (Object-wide default) physical scale for velocities to use to convert (can be Quantity)

           use_physical= use to override Object-wide default for using a physical scale for output (can be Quantity)

        OUTPUT:

           vertical energy

        HISTORY:

           2013-11-30 - Written - Bovy (IAS)

        """
        if not kwargs.get('pot',None) is None: kwargs['pot']= flatten_potential(kwargs.get('pot'))
        _check_consistent_units(self,kwargs.get('pot',None))
        return self._orb.Ez(*args,**kwargs)

    def Jacobi(self,*args,**kwargs):
        """
        NAME:

           Jacobi

        PURPOSE:

           calculate the Jacobi integral E - Omega L

        INPUT:

           t - (optional) time at which to get the Jacobi integral (can be Quantity)

           OmegaP= pattern speed (can be Quantity)
           
           pot= potential instance or list of such instances

           vo= (Object-wide default) physical scale for velocities to use to convert (can be Quantity)

           use_physical= use to override Object-wide default for using a physical scale for output

        OUTPUT:

           Jacobi integral

        HISTORY:

           2011-04-18 - Written - Bovy (NYU)

        """
        if not kwargs.get('pot',None) is None: kwargs['pot']= flatten_potential(kwargs.get('pot'))
        _check_consistent_units(self,kwargs.get('pot',None))
        out= self._orb.Jacobi(*args,**kwargs)
        if not isinstance(out,float) and len(out) == 1: return out[0]
        else: return out

    def e(self,analytic=False,pot=None,**kwargs):
        """
        NAME:

           e

        PURPOSE:

           calculate the eccentricity, either numerically from the numerical orbit integration or using analytical means

        INPUT:

           analytic(= False) compute this analytically

           pot - potential to use for analytical calculation

           For 3D orbits different approximations for analytic=True are available (see the EccZmaxRperiRap method of actionAngle modules):

              type= ('staeckel') type of actionAngle module to use
              
                 1) 'adiabatic': assuming motion splits into R and z

                 2) 'staeckel': assuming motion splits into u and v of prolate spheroidal coordinate system, exact for Staeckel potentials (incl. all spherical potentials)

                 3) 'spherical': for spherical potentials, exact
              
              +actionAngle module setup kwargs for the corresponding actionAngle modules (actionAngleAdiabatic, actionAngleStaeckel, and actionAngleSpherical)

        OUTPUT:

           eccentricity

        HISTORY:

           2010-09-15 - Written - Bovy (NYU)

           2017-12-25 - Added Staeckel approximation and made that the default - Bovy (UofT)

        """

        if not pot is None: pot= flatten_potential(pot)
        _check_consistent_units(self,pot)
        return self._orb.e(analytic=analytic,pot=pot,**kwargs)

    def rap(self,analytic=False,pot=None,**kwargs):
        """
        NAME:

           rap

        PURPOSE:

           calculate the apocenter radius, either numerically from the numerical orbit integration or using analytical means

        INPUT:

           analytic(= False) compute this analytically

           pot - potential to use for analytical calculation

           For 3D orbits different approximations for analytic=True are available (see the EccZmaxRperiRap method of actionAngle modules):

              type= ('staeckel') type of actionAngle module to use
              
                 1) 'adiabatic': assuming motion splits into R and z

                 2) 'staeckel': assuming motion splits into u and v of prolate spheroidal coordinate system, exact for Staeckel potentials (incl. all spherical potentials)

                 3) 'spherical': for spherical potentials, exact
              
              +actionAngle module setup kwargs for the corresponding actionAngle modules (actionAngleAdiabatic, actionAngleStaeckel, and actionAngleSpherical)

           ro= (Object-wide default) physical scale for distances to use to convert (can be Quantity)

           use_physical= use to override Object-wide default for using a physical scale for output

        OUTPUT:

           R_ap

        HISTORY:

           2010-09-20 - Written - Bovy (NYU)

           2017-12-25 - Added Staeckel approximation and made that the default - Bovy (UofT)

        """
        if not pot is None: pot= flatten_potential(pot)
        _check_consistent_units(self,pot)
        return self._orb.rap(analytic=analytic,pot=pot,**kwargs)

    def rperi(self,analytic=False,pot=None,**kwargs):
        """
        NAME:

           rperi

        PURPOSE:

           calculate the pericenter radius, either numerically from the numerical orbit integration or using analytical means

        INPUT:

           analytic(= False) compute this analytically

           pot - potential to use for analytical calculation

           For 3D orbits different approximations for analytic=True are available (see the EccZmaxRperiRap method of actionAngle modules):

              type= ('staeckel') type of actionAngle module to use
              
                 1) 'adiabatic': assuming motion splits into R and z

                 2) 'staeckel': assuming motion splits into u and v of prolate spheroidal coordinate system, exact for Staeckel potentials (incl. all spherical potentials)

                 3) 'spherical': for spherical potentials, exact
              
              +actionAngle module setup kwargs for the corresponding actionAngle modules (actionAngleAdiabatic, actionAngleStaeckel, and actionAngleSpherical)

           ro= (Object-wide default) physical scale for distances to use to convert (can be Quantity)

           use_physical= use to override Object-wide default for using a physical scale for output

        OUTPUT:

           R_peri

        HISTORY:

           2010-09-20 - Written - Bovy (NYU)

           2017-12-25 - Added Staeckel approximation and made that the default - Bovy (UofT)

        """
        if not pot is None: pot= flatten_potential(pot)
        _check_consistent_units(self,pot)
        return self._orb.rperi(analytic=analytic,pot=pot,**kwargs)

    def zmax(self,analytic=False,pot=None,**kwargs):
        """
        NAME:

           zmax

        PURPOSE:

           calculate the maximum vertical height, either numerically from the numerical orbit integration or using analytical means

        INPUT:

           analytic(= False) compute this analytically

           pot - potential to use for analytical calculation

           For 3D orbits different approximations for analytic=True are available (see the EccZmaxRperiRap method of actionAngle modules):

              type= ('staeckel') type of actionAngle module to use
              
                 1) 'adiabatic': assuming motion splits into R and z

                 2) 'staeckel': assuming motion splits into u and v of prolate spheroidal coordinate system, exact for Staeckel potentials (incl. all spherical potentials)

                 3) 'spherical': for spherical potentials, exact
              
              +actionAngle module setup kwargs for the corresponding actionAngle modules (actionAngleAdiabatic, actionAngleStaeckel, and actionAngleSpherical)

           ro= (Object-wide default) physical scale for distances to use to convert (can be Quantity)

           use_physical= use to override Object-wide default for using a physical scale for output

        OUTPUT:

           Z_max

        HISTORY:

           2010-09-20 - Written - Bovy (NYU)

           2017-12-25 - Added Staeckel approximation and made that the default - Bovy (UofT)

        """
        if not pot is None: pot= flatten_potential(pot)
        _check_consistent_units(self,pot)
        return self._orb.zmax(analytic=analytic,pot=pot,**kwargs)

    def resetaA(self,pot=None,type=None):
        """
        NAME:

           resetaA

        PURPOSE:

           re-set up an actionAngle module for this Orbit

        INPUT:

           (none)

        OUTPUT:

           True if reset happened, False otherwise

        HISTORY:

           2014-01-06 - Written - Bovy (IAS)

        """
        try:
            delattr(self._orb,'_aA')
        except AttributeError:
            return False
        else:
            return True

    @physical_conversion('action')
    def jr(self,pot=None,**kwargs):
        """
        NAME:

           jr

        PURPOSE:

           calculate the radial action

        INPUT:

           pot - potential

           type= ('staeckel') type of actionAngle module to use

              1) 'adiabatic'

              2) 'staeckel'

              3) 'isochroneApprox'

              4) 'spherical'
              
           +actionAngle module setup kwargs

           ro= (Object-wide default) physical scale for distances to use to convert (can be Quantity)

           vo= (Object-wide default) physical scale for velocities to use to convert (can be Quantity)

           use_physical= use to override Object-wide default for using a physical scale for output

        OUTPUT:

           jr

        HISTORY:

           2010-11-30 - Written - Bovy (NYU)

           2013-11-27 - Re-written using new actionAngle modules - Bovy (IAS)

        """
        if not pot is None: pot= flatten_potential(pot)
        _check_consistent_units(self,pot)
        self._orb._setupaA(pot=pot,**kwargs)
        if self._orb._aAType.lower() == 'isochroneapprox':
            return float(self._orb._aA(self(),use_physical=False)[0])
        else:
            return float(self._orb._aA(self,use_physical=False)[0])

    @physical_conversion('action')
    def jp(self,pot=None,**kwargs):
        """
        NAME:

           jp

        PURPOSE:

           calculate the azimuthal action

        INPUT:

           pot - potential

           type= ('staeckel') type of actionAngle module to use

              1) 'adiabatic'

              2) 'staeckel'

              3) 'isochroneApprox'

              4) 'spherical'
              
           +actionAngle module setup kwargs

           ro= (Object-wide default) physical scale for distances to use to convert (can be Quantity)

           vo= (Object-wide default) physical scale for velocities to use to convert (can be Quantity)

           use_physical= use to override Object-wide default for using a physical scale for output

        OUTPUT:

           jp

        HISTORY:

           2010-11-30 - Written - Bovy (NYU)

           2013-11-27 - Re-written using new actionAngle modules - Bovy (IAS)

        """
        if not pot is None: pot= flatten_potential(pot)
        _check_consistent_units(self,pot)
        self._orb._setupaA(pot=pot,**kwargs)
        if self._orb._aAType.lower() == 'isochroneapprox':
            return float(self._orb._aA(self(),use_physical=False)[1])
        else:
            return float(self._orb._aA(self,use_physical=False)[1])

    @physical_conversion('action')
    def jz(self,pot=None,**kwargs):
        """
        NAME:

           jz

        PURPOSE:

           calculate the vertical action

        INPUT:

           pot - potential

           type= ('staeckel') type of actionAngle module to use

              1) 'adiabatic'

              2) 'staeckel'

              3) 'isochroneApprox'

              4) 'spherical'
              
           +actionAngle module setup kwargs

           ro= (Object-wide default) physical scale for distances to use to convert (can be Quantity)

           vo= (Object-wide default) physical scale for velocities to use to convert (can be Quantity)

           use_physical= use to override Object-wide default for using a physical scale for output

        OUTPUT:

           jz

        HISTORY:

           2012-06-01 - Written - Bovy (IAS)

           2013-11-27 - Re-written using new actionAngle modules - Bovy (IAS)

        """
        if not pot is None: pot= flatten_potential(pot)
        _check_consistent_units(self,pot)
        self._orb._setupaA(pot=pot,**kwargs)
        if self._orb._aAType.lower() == 'isochroneapprox':
            return float(self._orb._aA(self(),use_physical=False)[2])
        else:
            return float(self._orb._aA(self,use_physical=False)[2])

    @physical_conversion('angle')
    def wr(self,pot=None,**kwargs):
        """
        NAME:

           wr

        PURPOSE:

           calculate the radial angle

        INPUT:

           pot - potential

           type= ('staeckel') type of actionAngle module to use

              1) 'adiabatic'

              2) 'staeckel'

              3) 'isochroneApprox'

              4) 'spherical'
              
           +actionAngle module setup kwargs

        OUTPUT:

           wr

        HISTORY:

           2010-11-30 - Written - Bovy (NYU)

           2013-11-27 - Re-written using new actionAngle modules - Bovy (IAS)

        """
        if not pot is None: pot= flatten_potential(pot)
        _check_consistent_units(self,pot)
        self._orb._setupaA(pot=pot,**kwargs)
        if self._orb._aAType.lower() == 'isochroneapprox':
            return float(self._orb._aA.actionsFreqsAngles(self(),
                                                    use_physical=False)[6][0])
        else:
            return float(self._orb._aA.actionsFreqsAngles(self,
                                                    use_physical=False)[6][0])

    @physical_conversion('angle')
    def wp(self,pot=None,**kwargs):
        """
        NAME:

           wp

        PURPOSE:

           calculate the azimuthal angle

        INPUT:

           pot - potential

           type= ('staeckel') type of actionAngle module to use

              1) 'adiabatic'

              2) 'staeckel'

              3) 'isochroneApprox'

              4) 'spherical'
              
           +actionAngle module setup kwargs

        OUTPUT:

           wp

        HISTORY:

           2010-11-30 - Written - Bovy (NYU)

           2013-11-27 - Re-written using new actionAngle modules - Bovy (IAS)

        """
        if not pot is None: pot= flatten_potential(pot)
        _check_consistent_units(self,pot)
        self._orb._setupaA(pot=pot,**kwargs)
        if self._orb._aAType.lower() == 'isochroneapprox':
            return float(self._orb._aA.actionsFreqsAngles(self(),
                                                    use_physical=False)[7][0])
        else:
            return float(self._orb._aA.actionsFreqsAngles(self,
                                                    use_physical=False)[7][0])

    @physical_conversion('angle')
    def wz(self,pot=None,**kwargs):
        """
        NAME:

           wz

        PURPOSE:

           calculate the vertical angle

        INPUT:

           pot - potential

           type= ('staeckel') type of actionAngle module to use

              1) 'adiabatic'

              2) 'staeckel'

              3) 'isochroneApprox'

              4) 'spherical'
              
           +actionAngle module setup kwargs

        OUTPUT:

           wz

        HISTORY:

           2012-06-01 - Written - Bovy (IAS)

           2013-11-27 - Re-written using new actionAngle modules - Bovy (IAS)

        """
        if not pot is None: pot= flatten_potential(pot)
        _check_consistent_units(self,pot)
        self._orb._setupaA(pot=pot,**kwargs)
        if self._orb._aAType.lower() == 'isochroneapprox':
            return float(self._orb._aA.actionsFreqsAngles(self(),
                                                    use_physical=False)[8][0])
        else:
            return float(self._orb._aA.actionsFreqsAngles(self,
                                                    use_physical=False)[8][0])

    @physical_conversion('time')
    def Tr(self,pot=None,**kwargs):
        """
        NAME:

           Tr

        PURPOSE:

           calculate the radial period

        INPUT:

           pot - potential

           type= ('staeckel') type of actionAngle module to use

              1) 'adiabatic'

              2) 'staeckel'

              3) 'isochroneApprox'

              4) 'spherical'
              
           +actionAngle module setup kwargs

           ro= (Object-wide default) physical scale for distances to use to convert (can be Quantity)

           vo= (Object-wide default) physical scale for velocities to use to convert (can be Quantity)

           use_physical= use to override Object-wide default for using a physical scale for output

        OUTPUT:

           Tr

        HISTORY:

           2010-11-30 - Written - Bovy (NYU)

           2013-11-27 - Re-written using new actionAngle modules - Bovy (IAS)

        """
        if not pot is None: pot= flatten_potential(pot)
        _check_consistent_units(self,pot)
        self._orb._setupaA(pot=pot,**kwargs)
        if self._orb._aAType.lower() == 'isochroneapprox':
            return float(2.*nu.pi/self._orb._aA.actionsFreqs(self(),
                                                       use_physical=False)[3][0])
        else:
            return float(2.*nu.pi/self._orb._aA.actionsFreqs(self,
                                                       use_physical=False)[3][0])

    @physical_conversion('time')
    def Tp(self,pot=None,**kwargs):
        """
        NAME:

           Tp

        PURPOSE:

           calculate the azimuthal period

        INPUT:

           pot - potential

           type= ('staeckel') type of actionAngle module to use

              1) 'adiabatic'

              2) 'staeckel'

              3) 'isochroneApprox'

              4) 'spherical'
              
           +actionAngle module setup kwargs

           ro= (Object-wide default) physical scale for distances to use to convert (can be Quantity)

           vo= (Object-wide default) physical scale for velocities to use to convert (can be Quantity)

           use_physical= use to override Object-wide default for using a physical scale for output

        OUTPUT:

           Tp

        HISTORY:

           2010-11-30 - Written - Bovy (NYU)

           2013-11-27 - Re-written using new actionAngle modules - Bovy (IAS)

        """
        if not pot is None: pot= flatten_potential(pot)
        _check_consistent_units(self,pot)
        self._orb._setupaA(pot=pot,**kwargs)
        if self._orb._aAType.lower() == 'isochroneapprox':
            return float(2.*nu.pi/self._orb._aA.actionsFreqs(self(),
                                                       use_physical=False)[4][0])
        else:
            return float(2.*nu.pi/self._orb._aA.actionsFreqs(self,
                                                       use_physical=False)[4][0])

    def TrTp(self,pot=None,**kwargs):
        """
        NAME:

           TrTp

        PURPOSE:

           the 'ratio' between the radial and azimuthal period Tr/Tphi*pi

        INPUT:

           pot - potential

           type= ('staeckel') type of actionAngle module to use

              1) 'adiabatic'

              2) 'staeckel'

              3) 'isochroneApprox'

              4) 'spherical'
              
           +actionAngle module setup kwargs

        OUTPUT:

           Tr/Tp*pi

        HISTORY:

           2010-11-30 - Written - Bovy (NYU)

           2013-11-27 - Re-written using new actionAngle modules - Bovy (IAS)

        """
        if not pot is None: pot= flatten_potential(pot)
        _check_consistent_units(self,pot)
        self._orb._setupaA(pot=pot,**kwargs)
        if self._orb._aAType.lower() == 'isochroneapprox':
            return float(self._orb._aA.actionsFreqs(self())[4][0]/self._orb._aA.actionsFreqs(self())[3][0]*nu.pi)
        else:
            return float(self._orb._aA.actionsFreqs(self)[4][0]/self._orb._aA.actionsFreqs(self)[3][0]*nu.pi)
 
    @physical_conversion('time')
    def Tz(self,pot=None,**kwargs):
        """
        NAME:

           Tz

        PURPOSE:

           calculate the vertical period

        INPUT:

           pot - potential

           type= ('staeckel') type of actionAngle module to use

              1) 'adiabatic'

              2) 'staeckel'

              3) 'isochroneApprox'

              4) 'spherical'
              
           +actionAngle module setup kwargs

           ro= (Object-wide default) physical scale for distances to use to convert (can be Quantity)

           vo= (Object-wide default) physical scale for velocities to use to convert (can be Quantity)

           use_physical= use to override Object-wide default for using a physical scale for output

        OUTPUT:

           Tz

        HISTORY:

           2012-06-01 - Written - Bovy (IAS)

           2013-11-27 - Re-written using new actionAngle modules - Bovy (IAS)

        """
        if not pot is None: pot= flatten_potential(pot)
        _check_consistent_units(self,pot)
        self._orb._setupaA(pot=pot,**kwargs)
        if self._orb._aAType.lower() == 'isochroneapprox':
            return float(2.*nu.pi/self._orb._aA.actionsFreqs(self(),
                                                       use_physical=False)[5][0])
        else:
            return float(2.*nu.pi/self._orb._aA.actionsFreqs(self,
                                                       use_physical=False)[5][0])

    @physical_conversion('frequency')
    def Or(self,pot=None,**kwargs):
        """
        NAME:

           Or

        PURPOSE:

           calculate the radial frequency

        INPUT:

           pot - potential

           type= ('staeckel') type of actionAngle module to use

              1) 'adiabatic'

              2) 'staeckel'

              3) 'isochroneApprox'

              4) 'spherical'
              
           +actionAngle module setup kwargs

           ro= (Object-wide default) physical scale for distances to use to convert (can be Quantity)

           vo= (Object-wide default) physical scale for velocities to use to convert (can be Quantity)

           use_physical= use to override Object-wide default for using a physical scale for output

        OUTPUT:

           Or

        HISTORY:

           2013-11-27 - Written - Bovy (IAS)

        """
        if not pot is None: pot= flatten_potential(pot)
        _check_consistent_units(self,pot)
        self._orb._setupaA(pot=pot,**kwargs)
        if self._orb._aAType.lower() == 'isochroneapprox':
            return float(self._orb._aA.actionsFreqs(self(),use_physical=False)[3][0])
        else:
            return float(self._orb._aA.actionsFreqs(self,use_physical=False)[3][0])

    @physical_conversion('frequency')
    def Op(self,pot=None,**kwargs):
        """
        NAME:

           Op

        PURPOSE:

           calculate the azimuthal frequency

        INPUT:

           pot - potential

           type= ('staeckel') type of actionAngle module to use

              1) 'adiabatic'

              2) 'staeckel'

              3) 'isochroneApprox'

              4) 'spherical'
              
           +actionAngle module setup kwargs

           ro= (Object-wide default) physical scale for distances to use to convert (can be Quantity)

           vo= (Object-wide default) physical scale for velocities to use to convert (can be Quantity)

           use_physical= use to override Object-wide default for using a physical scale for output

        OUTPUT:

           Op

        HISTORY:

           2013-11-27 - Written - Bovy (IAS)
        """
        if not pot is None: pot= flatten_potential(pot)
        _check_consistent_units(self,pot)
        self._orb._setupaA(pot=pot,**kwargs)
        if self._orb._aAType.lower() == 'isochroneapprox':
            return float(self._orb._aA.actionsFreqs(self(),use_physical=False)[4][0])
        else:
            return float(self._orb._aA.actionsFreqs(self,use_physical=False)[4][0])

    @physical_conversion('frequency')
    def Oz(self,pot=None,**kwargs):
        """
        NAME:

           Oz

        PURPOSE:

           calculate the vertical frequency

        INPUT:

           pot - potential

           type= ('staeckel') type of actionAngle module to use

              1) 'adiabatic'

              2) 'staeckel'

              3) 'isochroneApprox'

              4) 'spherical'
              
           +actionAngle module setup kwargs

           ro= (Object-wide default) physical scale for distances to use to convert (can be Quantity)

           vo= (Object-wide default) physical scale for velocities to use to convert (can be Quantity)

           use_physical= use to override Object-wide default for using a physical scale for output

        OUTPUT:

           Oz

        HISTORY:

           2013-11-27 - Written - Bovy (IAS)
        """
        if not pot is None: pot= flatten_potential(pot)
        _check_consistent_units(self,pot)
        self._orb._setupaA(pot=pot,**kwargs)
        if self._orb._aAType.lower() == 'isochroneapprox':
            return float(self._orb._aA.actionsFreqs(self(),use_physical=False)[5][0])
        else:
            return float(self._orb._aA.actionsFreqs(self,use_physical=False)[5][0])

    def time(self,*args,**kwargs):
        """
        NAME:

           t

        PURPOSE:

           return the times at which the orbit is sampled

        INPUT:

           t - (default: integration times) time at which to get the time (for consistency reasons); default is to return the list of times at which the orbit is sampled (can be Quantity)

           ro= (Object-wide default) physical scale for distances to use to convert (can be Quantity)

           vo= (Object-wide default) physical scale for velocities to use to convert (can be Quantity)

           use_physical= use to override Object-wide default for using a physical scale for output

        OUTPUT:

           t(t)

        HISTORY:

           2014-06-11 - Written - Bovy (IAS)

        """
        return self._orb.time(*args,**kwargs)

    def R(self,*args,**kwargs):
        """
        NAME:

           R

        PURPOSE:

           return cylindrical radius at time t

        INPUT:

           t - (optional) time at which to get the radius (can be Quantity)

           ro= (Object-wide default) physical scale for distances to use to convert (can be Quantity)

           use_physical= use to override Object-wide default for using a physical scale for output

        OUTPUT:

           R(t)

        HISTORY:

           2010-09-21 - Written - Bovy (NYU)

        """
        return self._orb.R(*args,**kwargs)

    def r(self,*args,**kwargs):
        """
        NAME:

           r

        PURPOSE:

           return spherical radius at time t

        INPUT:

           t - (optional) time at which to get the radius (can be Quantity)

           ro= (Object-wide default) physical scale for distances to use to convert (can be Quantity)

           use_physical= use to override Object-wide default for using a physical scale for output

        OUTPUT:

           r(t)

        HISTORY:

           2016-04-19 - Written - Bovy (UofT)

        """
        return self._orb.r(*args,**kwargs)

    def vR(self,*args,**kwargs):
        """
        NAME:

           vR

        PURPOSE:

           return radial velocity at time t

        INPUT:

           t - (optional) time at which to get the radial velocity

           vo= (Object-wide default) physical scale for velocities to use to convert (can be Quantity)

           use_physical= use to override Object-wide default for using a physical scale for output

        OUTPUT:

           vR(t)

        HISTORY:


           2010-09-21 - Written - Bovy (NYU)

        """
        return self._orb.vR(*args,**kwargs)

    def vT(self,*args,**kwargs):
        """
        NAME:

           vT

        PURPOSE:

           return tangential velocity at time t

        INPUT:

           t - (optional) time at which to get the tangential velocity (can be Quantity)

           vo= (Object-wide default) physical scale for velocities to use to convert (can be Quantity)

           use_physical= use to override Object-wide default for using a physical scale for output

        OUTPUT:

           vT(t)

        HISTORY:

           2010-09-21 - Written - Bovy (NYU)

        """
        return self._orb.vT(*args,**kwargs)

    def z(self,*args,**kwargs):
        """
        NAME:

           z

        PURPOSE:

           return vertical height

        INPUT:

           t - (optional) time at which to get the vertical height (can be Quantity)

           ro= (Object-wide default) physical scale for distances to use to convert (can be Quantity)

           use_physical= use to override Object-wide default for using a physical scale for output

        OUTPUT:

           z(t)

        HISTORY:

           2010-09-21 - Written - Bovy (NYU)

        """
        return self._orb.z(*args,**kwargs)

    def vz(self,*args,**kwargs):
        """
        NAME:

           vz

        PURPOSE:

           return vertical velocity

        INPUT:

           t - (optional) time at which to get the vertical velocity (can be Quantity)

           vo= (Object-wide default) physical scale for velocities to use to convert (can be Quantity)

           use_physical= use to override Object-wide default for using a physical scale for output

        OUTPUT:

           vz(t)

        HISTORY:

           2010-09-21 - Written - Bovy (NYU)

        """
        return self._orb.vz(*args,**kwargs)

    def phi(self,*args,**kwargs):
        """
        NAME:

           phi

        PURPOSE:

           return azimuth

        INPUT:

           t - (optional) time at which to get the azimuth (can be Quantity)

        OUTPUT:

           phi(t)

        HISTORY:

           2010-09-21 - Written - Bovy (NYU)

        """
        return self._orb.phi(*args,**kwargs)

    def vphi(self,*args,**kwargs):
        """
        NAME:

           vphi

        PURPOSE:

           return angular velocity

        INPUT:

           t - (optional) time at which to get the angular velocity (can be Quantity)

           vo= (Object-wide default) physical scale for velocities to use to convert (can be Quantity)

           use_physical= use to override Object-wide default for using a physical scale for output

        OUTPUT:

           vphi(t)

        HISTORY:

           2010-09-21 - Written - Bovy (NYU)

        """
        return self._orb.vphi(*args,**kwargs)

    def x(self,*args,**kwargs):
        """
        NAME:

           x

        PURPOSE:

           return x

        INPUT:

           t - (optional) time at which to get x (can be Quantity)

           ro= (Object-wide default) physical scale for distances to use to convert (can be Quantity)

           use_physical= use to override Object-wide default for using a physical scale for output

        OUTPUT:

           x(t)

        HISTORY:

           2010-09-21 - Written - Bovy (NYU)

        """
        out= self._orb.x(*args,**kwargs)
        if len(out) == 1: return out[0]
        else: return out

    def y(self,*args,**kwargs):
        """
        NAME:

           y

        PURPOSE:

           return y

        INPUT:

           t - (optional) time at which to get y (can be Quantity)

           ro= (Object-wide default) physical scale for distances to use to convert (can be Quantity)

           use_physical= use to override Object-wide default for using a physical scale for output

        OUTPUT:

           y(t)

        HISTORY:

           2010-09-21 - Written - Bovy (NYU)

        """
        out= self._orb.y(*args,**kwargs)
        if len(out) == 1: return out[0]
        else: return out

    def vx(self,*args,**kwargs):
        """
        NAME:

           vx

        PURPOSE:

           return x velocity at time t

        INPUT:

           t - (optional) time at which to get the velocity (can be Quantity)

           vo= (Object-wide default) physical scale for velocities to use to convert (can be Quantity)

           use_physical= use to override Object-wide default for using a physical scale for output

        OUTPUT:

           vx(t)

        HISTORY:

           2010-11-30 - Written - Bovy (NYU)

        """
        out= self._orb.vx(*args,**kwargs)
        if len(out) == 1: return out[0]
        else: return out

    def vy(self,*args,**kwargs):
        """

        NAME:

           vy

        PURPOSE:

           return y velocity at time t

        INPUT:

           t - (optional) time at which to get the velocity (can be Quantity)

           vo= (Object-wide default) physical scale for velocities to use to convert (can be Quantity)

           use_physical= use to override Object-wide default for using a physical scale for output

        OUTPUT:

           vy(t)

        HISTORY:

           2010-11-30 - Written - Bovy (NYU)

        """
        out= self._orb.vy(*args,**kwargs)
        if len(out) == 1: return out[0]
        else: return out

    def ra(self,*args,**kwargs):
        """
        NAME:

           ra

        PURPOSE:

           return the right ascension

        INPUT:

           t - (optional) time at which to get ra (can be Quantity)

           obs=[X,Y,Z] - (optional) position of observer (in kpc; entries can be Quantity) 
           (default=[8.0,0.,0.]) OR Orbit object that corresponds to the orbit of the observer
(default=Object-wide default; can be Quantity)
           Y is ignored and always assumed to be zero

           ro= (Object-wide default) physical scale for distances to use to convert (can be Quantity)

        OUTPUT:

           ra(t) in deg

        HISTORY:

           2011-02-23 - Written - Bovy (NYU)

        """
        out= self._orb.ra(*args,**kwargs)
        if len(out) == 1: return out[0]
        else: return out

    def dec(self,*args,**kwargs):
        """
        NAME:

           dec

        PURPOSE:

           return the declination

        INPUT:

           t - (optional) time at which to get dec (can be Quantity)

           obs=[X,Y,Z] - (optional) position of observer (in kpc; entries can be Quantity) 
           (default=[8.0,0.,0.]) OR Orbit object that corresponds to the orbit of the observer
           Y is ignored and always assumed to be zero

           ro= (Object-wide default) physical scale for distances to use to convert (can be Quantity)

        OUTPUT:

           dec(t) in deg

        HISTORY:

           2011-02-23 - Written - Bovy (NYU)

        """
        out= self._orb.dec(*args,**kwargs)
        if len(out) == 1: return out[0]
        else: return out
    
    def ll(self,*args,**kwargs):
        """
        NAME:

           ll

        PURPOSE:

           return Galactic longitude

        INPUT:

           t - (optional) time at which to get ll (can be Quantity)

           obs=[X,Y,Z] - (optional) position of observer (in kpc; entries can be Quantity) 
           (default=[8.0,0.,0.]) OR Orbit object that corresponds to the orbit of the observer
           Y is ignored and always assumed to be zero

           ro= (Object-wide default) physical scale for distances to use to convert (can be Quantity)

        OUTPUT:

           l(t) in deg

        HISTORY:

           2011-02-23 - Written - Bovy (NYU)

        """
        out= self._orb.ll(*args,**kwargs)
        if len(out) == 1: return out[0]
        else: return out

    def bb(self,*args,**kwargs):
        """
        NAME:

           bb

        PURPOSE:

           return Galactic latitude

        INPUT:

           t - (optional) time at which to get bb (can be Quantity)

           obs=[X,Y,Z] - (optional) position of observer (in kpc; entries can be Quantity) 
           (default=[8.0,0.,0.]) OR Orbit object that corresponds to the orbit of the observer
           Y is ignored and always assumed to be zero

           ro= (Object-wide default) physical scale for distances to use to convert (can be Quantity)

        OUTPUT:

           b(t) in deg

        HISTORY:

           2011-02-23 - Written - Bovy (NYU)

        """
        out= self._orb.bb(*args,**kwargs)
        if len(out) == 1: return out[0]
        else: return out

    def dist(self,*args,**kwargs):
        """
        NAME:

           dist

        PURPOSE:

           return distance from the observer

        INPUT:

           t - (optional) time at which to get dist (can be Quantity)

           obs=[X,Y,Z] - (optional) position of observer (in kpc; entries can be Quantity) 
           (default=[8.0,0.,0.]) OR Orbit object that corresponds to the orbit of the observer
           Y is ignored and always assumed to be zero

           ro= (Object-wide default) physical scale for distances to use to convert (can be Quantity)

        OUTPUT:

           dist(t) in kpc

        HISTORY:

           2011-02-23 - Written - Bovy (NYU)

        """
        out= self._orb.dist(*args,**kwargs)
        if len(out) == 1: return out[0]
        else: return out

    def pmra(self,*args,**kwargs):
        """
        NAME:

           pmra

        PURPOSE:

           return proper motion in right ascension (in mas/yr)

        INPUT:

           t - (optional) time at which to get pmra (can be Quantity)

           obs=[X,Y,Z,vx,vy,vz] - (optional) position and velocity of observer 
                         in the Galactocentric frame
                         (in kpc and km/s) (default=[8.0,0.,0.,0.,220.,0.]; entries can be Quantities)
                         OR Orbit object that corresponds to the orbit
                         of the observer
                         Y is ignored and always assumed to be zero

           ro= (Object-wide default) physical scale for distances to use to convert (can be Quantity)

           vo= (Object-wide default) physical scale for velocities to use to convert (can be Quantity)

        OUTPUT:

           pm_ra(t) in mas/yr

        HISTORY:

           2011-02-24 - Written - Bovy (NYU)

        """
        out= self._orb.pmra(*args,**kwargs)
        if len(out) == 1: return out[0]
        else: return out

    def pmdec(self,*args,**kwargs):
        """
        NAME:

           pmdec

        PURPOSE:

           return proper motion in declination (in mas/yr)

        INPUT:

           t - (optional) time at which to get pmdec (can be Quantity)

           obs=[X,Y,Z,vx,vy,vz] - (optional) position and velocity of observer 
                         in the Galactocentric frame
                         (in kpc and km/s) (default=[8.0,0.,0.,0.,220.,0.]; entries can be Quantities)
                         OR Orbit object that corresponds to the orbit
                         of the observer
                         Y is ignored and always assumed to be zero

           ro= (Object-wide default) physical scale for distances to use to convert (can be Quantity)

           vo= (Object-wide default) physical scale for velocities to use to convert (can be Quantity)

        OUTPUT:

           pm_dec(t) in mas/yr

        HISTORY:

           2011-02-24 - Written - Bovy (NYU)

        """
        out= self._orb.pmdec(*args,**kwargs)
        if len(out) == 1: return out[0]
        else: return out

    def pmll(self,*args,**kwargs):
        """
        NAME:

           pmll

        PURPOSE:

           return proper motion in Galactic longitude (in mas/yr)

        INPUT:

           t - (optional) time at which to get pmll (can be Quantity)

v           obs=[X,Y,Z,vx,vy,vz] - (optional) position and velocity of observer 
                         in the Galactocentric frame
                         (in kpc and km/s) (default=[8.0,0.,0.,0.,220.,0.]; entries can be Quantities)
                         OR Orbit object that corresponds to the orbit
                         of the observer
                         Y is ignored and always assumed to be zero

           ro= (Object-wide default) physical scale for distances to use to convert (can be Quantity)

           vo= (Object-wide default) physical scale for velocities to use to convert (can be Quantity)

        OUTPUT:

           pm_l(t) in mas/yr

        HISTORY:

           2011-02-24 - Written - Bovy (NYU)

        """
        out= self._orb.pmll(*args,**kwargs)
        if len(out) == 1: return out[0]
        else: return out

    def pmbb(self,*args,**kwargs):
        """
        NAME:

           pmbb

        PURPOSE:

           return proper motion in Galactic latitude (in mas/yr)

        INPUT:

           t - (optional) time at which to get pmbb (can be Quantity)

           obs=[X,Y,Z,vx,vy,vz] - (optional) position and velocity of observer 
                         in the Galactocentric frame
                         (in kpc and km/s) (default=[8.0,0.,0.,0.,220.,0.]; entries can be Quantity)
                         OR Orbit object that corresponds to the orbit
                         of the observer
                         Y is ignored and always assumed to be zero

           ro= (Object-wide default) physical scale for distances to use to convert (can be Quantity)

           vo= (Object-wide default) physical scale for velocities to use to convert (can be Quantity)

        OUTPUT:

           pm_b(t) in mas/yr

        HISTORY:

           2011-02-24 - Written - Bovy (NYU)

        """
        out= self._orb.pmbb(*args,**kwargs)
        if len(out) == 1: return out[0]
        else: return out

    def vlos(self,*args,**kwargs):
        """
        NAME:

           vlos

        PURPOSE:

           return the line-of-sight velocity (in km/s)

        INPUT:

           t - (optional) time at which to get vlos (can be Quantity)

           obs=[X,Y,Z,vx,vy,vz] - (optional) position and velocity of observer 
                         in the Galactocentric frame
                         (in kpc and km/s) (default=[8.0,0.,0.,0.,220.,0.]; entries can be Quantity)
                         OR Orbit object that corresponds to the orbit
                         of the observer
                         Y is ignored and always assumed to be zero
           
           ro= (Object-wide default) physical scale for distances to use to convert (can be Quantity)

           vo= (Object-wide default) physical scale for velocities to use to convert (can be Quantity)

        OUTPUT:

           vlos(t) in km/s

        HISTORY:

           2011-02-24 - Written - Bovy (NYU)

        """
        out= self._orb.vlos(*args,**kwargs)
        if len(out) == 1: return out[0]
        else: return out

    def vra(self,*args,**kwargs):
        """
        NAME:

           vra

        PURPOSE:

           return velocity in right ascension (km/s)

        INPUT:

           t - (optional) time at which to get vra (can be Quantity)

           obs=[X,Y,Z,vx,vy,vz] - (optional) position and velocity of observer 
                         in the Galactocentric frame
                         (in kpc and km/s) (default=[8.0,0.,0.,0.,220.,0.]; entries can be Quantity)
                         OR Orbit object that corresponds to the orbit
                         of the observer
                         Y is ignored and always assumed to be zero

           ro= (Object-wide default) physical scale for distances to use to convert (can be Quantity)

           vo= (Object-wide default) physical scale for velocities to use to convert (can be Quantity)

        OUTPUT:

           v_ra(t) in km/s

        HISTORY:

           2011-03-27 - Written - Bovy (NYU)

        """
        from galpy.orbit_src.OrbitTop import _check_roSet, _check_voSet
        _check_roSet(self,kwargs,'vra')
        _check_voSet(self,kwargs,'vra')
        dist= self._orb.dist(*args,**kwargs)
        if _APY_UNITS and isinstance(dist,units.Quantity):
            out= units.Quantity(dist.to(units.kpc).value*_K*
                                self._orb.pmra(*args,**kwargs)\
                                    .to(units.mas/units.yr).value,
                                unit=units.km/units.s)
        else:
            out= dist*_K*self._orb.pmra(*args,**kwargs)
        if len(out) == 1: return out[0]
        else: return out

    def vdec(self,*args,**kwargs):
        """
        NAME:

           vdec

        PURPOSE:

           return velocity in declination (km/s)

        INPUT:

           t - (optional) time at which to get vdec (can be Quantity)

           obs=[X,Y,Z,vx,vy,vz] - (optional) position and velocity of observer 
                         in the Galactocentric frame
                         (in kpc and km/s) (default=[8.0,0.,0.,0.,220.,0.]; entries can be Quantity)
                         OR Orbit object that corresponds to the orbit
                         of the observer
                         Y is ignored and always assumed to be zero

           ro= (Object-wide default) physical scale for distances to use to convert (can be Quantity)

           vo= (Object-wide default) physical scale for velocities to use to convert (can be Quantity)

        OUTPUT:

           v_dec(t) in km/s

        HISTORY:

           2011-03-27 - Written - Bovy (NYU)

        """
        from galpy.orbit_src.OrbitTop import _check_roSet, _check_voSet
        _check_roSet(self,kwargs,'vdec')
        _check_voSet(self,kwargs,'vdec')
        dist= self._orb.dist(*args,**kwargs)
        if _APY_UNITS and isinstance(dist,units.Quantity):
            out= units.Quantity(dist.to(units.kpc).value*_K*
                                self._orb.pmdec(*args,**kwargs)\
                                    .to(units.mas/units.yr).value,
                                unit=units.km/units.s)
        else:
            out= dist*_K*self._orb.pmdec(*args,**kwargs)
        if len(out) == 1: return out[0]
        else: return out

    def vll(self,*args,**kwargs):
        """
        NAME:

           vll

        PURPOSE:

           return the velocity in Galactic longitude (km/s)

        INPUT:

           t - (optional) time at which to get vll (can be Quantity)

           obs=[X,Y,Z,vx,vy,vz] - (optional) position and velocity of observer 
                         in the Galactocentric frame
                         (in kpc and km/s) (default=[8.0,0.,0.,0.,220.,0.]; entries can be Quantity)
                         OR Orbit object that corresponds to the orbit
                         of the observer
                         Y is ignored and always assumed to be zero

           ro= (Object-wide default) physical scale for distances to use to convert (can be Quantity)

           vo= (Object-wide default) physical scale for velocities to use to convert (can be Quantity)

        OUTPUT:

           v_l(t) in km/s

        HISTORY:

           2011-03-27 - Written - Bovy (NYU)

        """
        from galpy.orbit_src.OrbitTop import _check_roSet, _check_voSet
        _check_roSet(self,kwargs,'vll')
        _check_voSet(self,kwargs,'vll')
        dist= self._orb.dist(*args,**kwargs)
        if _APY_UNITS and isinstance(dist,units.Quantity):
            out= units.Quantity(dist.to(units.kpc).value*_K*
                                self._orb.pmll(*args,**kwargs)\
                                    .to(units.mas/units.yr).value,
                                unit=units.km/units.s)
        else:
            out= dist*_K*self._orb.pmll(*args,**kwargs)
        if len(out) == 1: return out[0]
        else: return out
        
    def vbb(self,*args,**kwargs):
        """
        NAME:

           vbb

        PURPOSE:

            return velocity in Galactic latitude (km/s)

        INPUT:

           t - (optional) time at which to get vbb (can be Quantity)

           obs=[X,Y,Z,vx,vy,vz] - (optional) position and velocity of observer 
                         in the Galactocentric frame
                         (in kpc and km/s) (default=[8.0,0.,0.,0.,220.,0.]; entries can be Quantity)
                         OR Orbit object that corresponds to the orbit
                         of the observer
                         Y is ignored and always assumed to be zero

           ro= (Object-wide default) physical scale for distances to use to convert (can be Quantity)

           vo= (Object-wide default) physical scale for velocities to use to convert (can be Quantity)

        OUTPUT:

           v_b(t) in km/s

        HISTORY:

           2011-02-24 - Written - Bovy (NYU)

        """
        from galpy.orbit_src.OrbitTop import _check_roSet, _check_voSet
        _check_roSet(self,kwargs,'vbb')
        _check_voSet(self,kwargs,'vbb')
        dist= self._orb.dist(*args,**kwargs)
        if _APY_UNITS and isinstance(dist,units.Quantity):
            out= units.Quantity(dist.to(units.kpc).value*_K*
                                self._orb.pmbb(*args,**kwargs)\
                                    .to(units.mas/units.yr).value,
                                unit=units.km/units.s)
        else:
            out= dist*_K*self._orb.pmbb(*args,**kwargs)
        if len(out) == 1: return out[0]
        else: return out

    def helioX(self,*args,**kwargs):
        """
        NAME:

           helioX

        PURPOSE:

           return Heliocentric Galactic rectangular x-coordinate (aka "X")

        INPUT:

           t - (optional) time at which to get X (can be Quantity)

           obs=[X,Y,Z] - (optional) position of observer 
                         in the Galactocentric frame
                         (in kpc and km/s) (default=[8.0,0.,0.]; entries can be Quantity)
                         OR Orbit object that corresponds to the orbit
                         of the observer
                         Y is ignored and always assumed to be zero

           ro= (Object-wide default) physical scale for distances to use to convert (can be Quantity)

        OUTPUT:

           helioX(t) in kpc

        HISTORY:

           2011-02-24 - Written - Bovy (NYU)

        """
        out= self._orb.helioX(*args,**kwargs)
        if len(out) == 1: return out[0]
        else: return out

    def helioY(self,*args,**kwargs):
        """
        NAME:

           helioY

        PURPOSE:

           return Heliocentric Galactic rectangular y-coordinate (aka "Y")

        INPUT:

           t - (optional) time at which to get Y (can be Quantity)

           obs=[X,Y,Z] - (optional) position and of observer 
                         in the Galactocentric frame
                         (in kpc and km/s) (default=[8.0,0.,0.]; entries can be Quantity))
                         OR Orbit object that corresponds to the orbit
                         of the observer
                         Y is ignored and always assumed to be zero

           ro= (Object-wide default) physical scale for distances to use to convert (can be Quantity)

        OUTPUT:

           helioY(t) in kpc

        HISTORY:

           2011-02-24 - Written - Bovy (NYU)

        """
        out= self._orb.helioY(*args,**kwargs)
        if len(out) == 1: return out[0]
        else: return out

    def helioZ(self,*args,**kwargs):
        """
        NAME:

           helioZ

        PURPOSE:

           return Heliocentric Galactic rectangular z-coordinate (aka "Z")

        INPUT:

           t - (optional) time at which to get Z (can be Quantity)

           obs=[X,Y,Z] - (optional) position of observer 
                         in the Galactocentric frame
                         (in kpc and km/s) (default=[8.0,0.,0.]; entries can be Quantity)
                         OR Orbit object that corresponds to the orbit
                         of the observer
                         Y is ignored and always assumed to be zero

           ro= (Object-wide default) physical scale for distances to use to convert (can be Quantity)

        OUTPUT:

           helioZ(t) in kpc

        HISTORY:

           2011-02-24 - Written - Bovy (NYU)

        """
        out= self._orb.helioZ(*args,**kwargs)
        if len(out) == 1: return out[0]
        else: return out

    def U(self,*args,**kwargs):
        """
        NAME:

           U

        PURPOSE:

           return Heliocentric Galactic rectangular x-velocity (aka "U")

        INPUT:

           t - (optional) time at which to get U (can be Quantity)

           obs=[X,Y,Z,vx,vy,vz] - (optional) position and velocity of observer 
                         in the Galactocentric frame
                         (in kpc and km/s) (default=[8.0,0.,0.,0.,220.,0.]; entries can be Quantity)
                         OR Orbit object that corresponds to the orbit
                         of the observer
                         Y is ignored and always assumed to be zero

           ro= (Object-wide default) physical scale for distances to use to convert (can be Quantity)

           vo= (Object-wide default) physical scale for velocities to use to convert (can be Quantity)

        OUTPUT:

           U(t) in km/s

        HISTORY:

           2011-02-24 - Written - Bovy (NYU)

        """
        out= self._orb.U(*args,**kwargs)
        if len(out) == 1: return out[0]
        else: return out

    def V(self,*args,**kwargs):
        """
        NAME:

           V

        PURPOSE:

           return Heliocentric Galactic rectangular y-velocity (aka "V")

        INPUT:

           t - (optional) time at which to get V (can be Quantity)

           obs=[X,Y,Z,vx,vy,vz] - (optional) position and velocity of observer 
                         in the Galactocentric frame
                         (in kpc and km/s) (default=[8.0,0.,0.,0.,220.,0.]; entries can be Quantity)
                         OR Orbit object that corresponds to the orbit
                         of the observer
                         Y is ignored and always assumed to be zero

           ro= (Object-wide default) physical scale for distances to use to convert (can be Quantity)

           vo= (Object-wide default) physical scale for velocities to use to convert (can be Quantity)

        OUTPUT:

           V(t) in km/s

        HISTORY:

           2011-02-24 - Written - Bovy (NYU)

        """
        out= self._orb.V(*args,**kwargs)
        if len(out) == 1: return out[0]
        else: return out

    def W(self,*args,**kwargs):
        """
        NAME:

           W

        PURPOSE:

           return Heliocentric Galactic rectangular z-velocity (aka "W")

        INPUT:

           t - (optional) time at which to get W (can be Quantity)

           obs=[X,Y,Z,vx,vy,vz] - (optional) position and velocity of observer 
                         in the Galactocentric frame
                         (in kpc and km/s) (default=[8.0,0.,0.,0.,220.,0.]; entries can be Quantity)
                         OR Orbit object that corresponds to the orbit
                         of the observer
                         Y is ignored and always assumed to be zero

           ro= (Object-wide default) physical scale for distances to use to convert (can be Quantity)

           vo= (Object-wide default) physical scale for velocities to use to convert (can be Quantity)

        OUTPUT:

           W(t) in km/s

        HISTORY:

           2011-02-24 - Written - Bovy (NYU)

        """
        out= self._orb.W(*args,**kwargs)
        if len(out) == 1: return out[0]
        else: return out

    def SkyCoord(self,*args,**kwargs):
        """
        NAME:

           SkyCoord

        PURPOSE:

           return the position as an astropy SkyCoord

        INPUT:

           t - (optional) time at which to get the position (can be Quantity)

           obs=[X,Y,Z] - (optional) position of observer (in kpc; entries can be Quantity) 
                         (default=Object-wide default)
                         OR Orbit object that corresponds to the orbit
                         of the observer
                         Y is ignored and always assumed to be zero

           ro= (Object-wide default) physical scale for distances to use to convert (can be Quantity)

        OUTPUT:

           SkyCoord(t)

        HISTORY:

           2015-06-02 - Written - Bovy (IAS)

        """
        return self._orb.SkyCoord(*args,**kwargs)

    def __call__(self,*args,**kwargs):
        """
        NAME:
 
          __call__

        PURPOSE:

           return the orbit at time t

        INPUT:

           t - desired time (can be Quantity)

           rect - if true, return rectangular coordinates

        OUTPUT:

           an Orbit instance with initial condition set to the 
           phase-space at time t or list of Orbit instances if multiple 
           times are given

        HISTORY:

           2010-07-10 - Written - Bovy (NYU)

        """
        orbSetupKwargs= {'ro':None,
                         'vo':None,
                         'zo':self._orb._zo,
                         'solarmotion':self._orb._solarmotion}
        if self._orb._roSet:
            orbSetupKwargs['ro']= self._orb._ro
        if self._orb._voSet:
            orbSetupKwargs['vo']= self._orb._vo
        thiso= self._orb(*args,**kwargs)
        if len(thiso.shape) == 1: return Orbit(vxvv=thiso,**orbSetupKwargs)
        else: return [Orbit(vxvv=thiso[:,ii],
                            **orbSetupKwargs) for ii in range(thiso.shape[1])]

    def plot(self,*args,**kwargs):
        """
        NAME:

           plot

        PURPOSE:

           plot a previously calculated orbit (with reasonable defaults)

        INPUT:

           d1= first dimension to plot ('x', 'y', 'R', 'vR', 'vT', 'z', 'vz', ...); can also be a user-defined function of time (e.g., lambda t: o.R(t) for R)

           d2= second dimension to plot; can also be a user-defined function of time (e.g., lambda t: o.R(t) for R)

           ro= (Object-wide default) physical scale for distances to use to convert (can be Quantity)

           vo= (Object-wide default) physical scale for velocities to use to convert (can be Quantity)

           use_physical= use to override Object-wide default for using a physical scale for output

           matplotlib.plot inputs+bovy_plot.plot inputs

        OUTPUT:

           sends plot to output device

        HISTORY:

           2010-07-10 - Written - Bovy (NYU)

        """
        return self._orb.plot(*args,**kwargs)

    def plot3d(self,*args,**kwargs):
        """
        NAME:

           plot3d

        PURPOSE:

           plot 3D aspects of an Orbit

        INPUT:

           d1= first dimension to plot ('x', 'y', 'R', 'vR', 'vT', 'z', 'vz', ...); can also be a user-defined function of time (e.g., lambda t: o.R(t) for R)

           d2= second dimension to plot

           d3= third dimension to plot

           ro= (Object-wide default) physical scale for distances to use to convert (can be Quantity)

           vo= (Object-wide default) physical scale for velocities to use to convert (can be Quantity)

           use_physical= use to override Object-wide default for using a physical scale for output

           bovy_plot3d args and kwargs

        OUTPUT:

           plot

        HISTORY:

           2010-07-26 - Written - Bovy (NYU)

           2010-09-22 - Adapted to more general framework - Bovy (NYU)

           2010-01-08 - Adapted to 3D - Bovy (NYU)
        """
        return self._orb.plot3d(*args,**kwargs)

    def plotE(self,*args,**kwargs):
        """
        NAME:

           plotE

        PURPOSE:

           plot E(.) along the orbit

        INPUT:

           pot= Potential instance or list of instances in which the orbit was integrated

           d1= plot Ez vs d1: e.g., 't', 'z', 'R', 'vR', 'vT', 'vz'      

           normed= if set, plot E(t)/E(0) rather than E(t)

           ro= (Object-wide default) physical scale for distances to use to convert (can be Quantity)

           vo= (Object-wide default) physical scale for velocities to use to convert (can be Quantity)

           use_physical= use to override Object-wide default for using a physical scale for output

           +bovy_plot.bovy_plot inputs

        OUTPUT:

           figure to output device

        HISTORY:

           2010-07-10 - Written - Bovy (NYU)

           2014-06-16 - Changed to actually plot E rather than E/E0 - Bovy (IAS)

        """
        if not kwargs.get('pot',None) is None: kwargs['pot']= flatten_potential(kwargs.get('pot'))
        return self._orb.plotE(*args,**kwargs)

    def plotEz(self,*args,**kwargs):
        """
        NAME:

           plotEz

        PURPOSE:

           plot E_z(.) along the orbit

        INPUT:

           pot=  Potential instance or list of instances in which the orbit was integrated

           d1= plot Ez vs d1: e.g., 't', 'z', 'R'

           normed= if set, plot E(t)/E(0) rather than E(t)

           ro= (Object-wide default) physical scale for distances to use to convert (can be Quantity)

           vo= (Object-wide default) physical scale for velocities to use to convert (can be Quantity)

           use_physical= use to override Object-wide default for using a physical scale for output

           +bovy_plot.bovy_plot inputs

        OUTPUT:

           figure to output device

        HISTORY:

           2010-07-10 - Written - Bovy (NYU)

        """
        if not kwargs.get('pot',None) is None: kwargs['pot']= flatten_potential(kwargs.get('pot'))
        return self._orb.plotEz(*args,**kwargs)

    def plotER(self,*args,**kwargs):
        """
        NAME:

           plotER

        PURPOSE:

           plot E_R(.) along the orbit

        INPUT:

           pot=  Potential instance or list of instances in which the orbit was integrated

           d1= plot ER vs d1: e.g., 't', 'z', 'R'

           normed= if set, plot E(t)/E(0) rather than E(t)

           ro= (Object-wide default) physical scale for distances to use to convert (can be Quantity)

           vo= (Object-wide default) physical scale for velocities to use to convert (can be Quantity)

           use_physical= use to override Object-wide default for using a physical scale for output

           +bovy_plot.bovy_plot inputs

        OUTPUT:

           figure to output device

        HISTORY:

           2010-07-10 - Written - Bovy (NYU)

        """
        if not kwargs.get('pot',None) is None: kwargs['pot']= flatten_potential(kwargs.get('pot'))
        return self._orb.plotER(*args,**kwargs)

    def plotEzJz(self,*args,**kwargs):
        """
        NAME:

           plotEzJzt

        PURPOSE:

           plot E_z(t)/sqrt(dens(R)) / (E_z(0)/sqrt(dens(R(0)))) along the orbit (an approximation to the vertical action)

        INPUT:

           pot - Potential instance or list of instances in which the orbit was integrated

           d1= plot Ez vs d1: e.g., 't', 'z', 'R'

           +bovy_plot.bovy_plot inputs

        OUTPUT:

           figure to output device

        HISTORY:

           2010-08-08 - Written - Bovy (NYU)

        """
        if not kwargs.get('pot',None) is None: kwargs['pot']= flatten_potential(kwargs.get('pot'))
        return self._orb.plotEzJz(*args,**kwargs)

    def plotJacobi(self,*args,**kwargs):
        """
        NAME:

           plotJacobi

        PURPOSE:

           plot the Jacobi integral along the orbit

        INPUT:

           OmegaP= pattern speed

           pot= - Potential instance or list of instances in which the orbit 
                 was integrated

           d1= - plot Ez vs d1: e.g., 't', 'z', 'R', 'vR', 'vT', 'vz'      

           normed= if set, plot E(t)/E(0) rather than E(t)

           ro= (Object-wide default) physical scale for distances to use to convert (can be Quantity)

           vo= (Object-wide default) physical scale for velocities to use to convert (can be Quantity)

           use_physical= use to override Object-wide default for using a physical scale for output

           +bovy_plot.bovy_plot inputs

        OUTPUT:

           figure to output device

        HISTORY:

           2011-10-10 - Written - Bovy (IAS)

        """
        if not kwargs.get('pot',None) is None: kwargs['pot']= flatten_potential(kwargs.get('pot'))
        return self._orb.plotJacobi(*args,**kwargs)

    def plotR(self,*args,**kwargs):
        """
        NAME:

           plotR

        PURPOSE:

           plot R(.) along the orbit

        INPUT:

           d1= plot vs d1: e.g., 't', 'z', 'R'

           ro= (Object-wide default) physical scale for distances to use to convert (can be Quantity)

           use_physical= use to override Object-wide default for using a physical scale for output

           bovy_plot.bovy_plot inputs

        OUTPUT:

           figure to output device

        HISTORY:

           2010-07-10 - Written - Bovy (NYU)

        """
        return self._orb.plotR(*args,**kwargs)

    def plotz(self,*args,**kwargs):
        """
        NAME:

           plotz

        PURPOSE:

           plot z(.) along the orbit

        INPUT:

           d1= plot vs d1: e.g., 't', 'z', 'R'

           ro= (Object-wide default) physical scale for distances to use to convert (can be Quantity)

           use_physical= use to override Object-wide default for using a physical scale for output

           bovy_plot.bovy_plot inputs

        OUTPUT:

           figure to output device

        HISTORY:

           2010-07-10 - Written - Bovy (NYU)

        """
        return self._orb.plotz(*args,**kwargs)

    def plotvR(self,*args,**kwargs):
        """
        NAME:

           plotvR

        PURPOSE:

           plot vR(.) along the orbit

        INPUT:

           d1= plot vs d1: e.g., 't', 'z', 'R'

           vo= (Object-wide default) physical scale for velocities to use to convert (can be Quantity)

           bovy_plot.bovy_plot inputs

        OUTPUT:

           figure to output device

        HISTORY:

           2010-07-10 - Written - Bovy (NYU)

        """
        return self._orb.plotvR(*args,**kwargs)

    def plotvT(self,*args,**kwargs):
        """
        NAME:

           plotvT

        PURPOSE:

           plot vT(.) along the orbit

        INPUT:

           d1= plot vs d1: e.g., 't', 'z', 'R'

           vo= (Object-wide default) physical scale for velocities to use to convert (can be Quantity)

           bovy_plot.bovy_plot inputs

        OUTPUT:

           figure to output device

        HISTORY:

           2010-07-10 - Written - Bovy (NYU)

        """
        return self._orb.plotvT(*args,**kwargs)

    def plotphi(self,*args,**kwargs):
        """
        NAME:

           plotphi

        PURPOSE:

           plot \phi(.) along the orbit

        INPUT:

           d1= plot vs d1: e.g., 't', 'z', 'R'

           bovy_plot.bovy_plot inputs

        OUTPUT:

           figure to output device

        HISTORY:

           2010-07-10 - Written - Bovy (NYU)

        """
        return self._orb.plotphi(*args,**kwargs)

    def plotvz(self,*args,**kwargs):
        """
        NAME:

           plotvz

        PURPOSE:

           plot vz(.) along the orbit

        INPUT:
           d1= plot vs d1: e.g., 't', 'z', 'R'

           vo= (Object-wide default) physical scale for velocities to use to convert (can be Quantity)

           bovy_plot.bovy_plot inputs

        OUTPUT:

           figure to output device

        HISTORY:

           2010-07-10 - Written - Bovy (NYU)

        """
        return self._orb.plotvz(*args,**kwargs)

    def plotx(self,*args,**kwargs):
        """
        NAME:

           plotx

        PURPOSE:

           plot x(.) along the orbit

        INPUT:

           d1= plot vs d1: e.g., 't', 'z', 'R'

           ro= (Object-wide default) physical scale for distances to use to convert (can be Quantity)

           use_physical= use to override Object-wide default for using a physical scale for output

           bovy_plot.bovy_plot inputs

        OUTPUT:

           figure to output device

        HISTORY:

           2010-07-21 - Written - Bovy (NYU)

        """
        return self._orb.plotx(*args,**kwargs)

    def plotvx(self,*args,**kwargs):
        """
        NAME:

           plotvx

        PURPOSE:

           plot vx(.) along the orbit

        INPUT:

           d1= plot vs d1: e.g., 't', 'z', 'R'

           vo= (Object-wide default) physical scale for velocities to use to convert (can be Quantity)

           bovy_plot.bovy_plot inputs

        OUTPUT:

           figure to output device

        HISTORY:

           2010-07-21 - Written - Bovy (NYU)

        """
        return self._orb.plotvx(*args,**kwargs)

    def ploty(self,*args,**kwargs):
        """
        NAME:

           ploty

        PURPOSE:

           plot y(.) along the orbit

        INPUT:

           d1= plot vs d1: e.g., 't', 'z', 'R'

           ro= (Object-wide default) physical scale for distances to use to convert (can be Quantity)

           use_physical= use to override Object-wide default for using a physical scale for output

           bovy_plot.bovy_plot inputs

        OUTPUT:

           figure to output device

        HISTORY:

           2010-07-21 - Written - Bovy (NYU)

        """
        return self._orb.ploty(*args,**kwargs)

    def plotvy(self,*args,**kwargs):
        """
        NAME:

           plotvy

        PURPOSE:

           plot vy(.) along the orbit

        INPUT:

           d1= plot vs d1: e.g., 't', 'z', 'R'

           vo= (Object-wide default) physical scale for velocities to use to convert (can be Quantity)

           bovy_plot.bovy_plot inputs

        OUTPUT:

           figure to output device

        HISTORY:

           2010-07-21 - Written - Bovy (NYU)

        """
        return self._orb.plotvy(*args,**kwargs)

    def toPlanar(self):
        """
        NAME:

           toPlanar

        PURPOSE:

           convert a 3D orbit into a 2D orbit

        INPUT:

           (none)

        OUTPUT:

           planar Orbit

        HISTORY:

           2010-11-30 - Written - Bovy (NYU)

        """
        orbSetupKwargs= {'ro':None,
                         'vo':None,
                         'zo':self._orb._zo,
                         'solarmotion':self._orb._solarmotion}
        if self._orb._roSet:
            orbSetupKwargs['ro']= self._orb._ro
        if self._orb._voSet:
            orbSetupKwargs['vo']= self._orb._vo
        if len(self._orb.vxvv) == 6:
            vxvv= [self._orb.vxvv[0],self._orb.vxvv[1],
                   self._orb.vxvv[2],self._orb.vxvv[5]]
        elif len(self._orb.vxvv) == 5:
            vxvv= [self._orb.vxvv[0],self._orb.vxvv[1],self._orb.vxvv[2]]
        else:
            raise AttributeError("planar or linear Orbits do not have the toPlanar attribute")
        return Orbit(vxvv=vxvv,**orbSetupKwargs)

    def toLinear(self):
        """
        NAME:

           toLinear

        PURPOSE:

           convert a 3D orbit into a 1D orbit (z)

        INPUT:

           (none)

        OUTPUT:

           linear Orbit

        HISTORY:

           2010-11-30 - Written - Bovy (NYU)

        """
        orbSetupKwargs= {'ro':None,
                         'vo':None,
                         'zo':self._orb._zo,
                         'solarmotion':self._orb._solarmotion}
        if self._orb._roSet:
            orbSetupKwargs['ro']= self._orb._ro
        if self._orb._voSet:
            orbSetupKwargs['vo']= self._orb._vo
        if len(self._orb.vxvv) == 6 or len(self._orb.vxvv) == 5:
            vxvv= [self._orb.vxvv[3],self._orb.vxvv[4]]
        else:
            raise AttributeError("planar or linear Orbits do not have the toPlanar attribute")
        return Orbit(vxvv=vxvv,**orbSetupKwargs)

    def __add__(self,linOrb):
        """
        NAME:

           __add__

        PURPOSE:

           add a linear orbit and a planar orbit to make a 3D orbit

        INPUT:

           linear or plane orbit instance

        OUTPUT:

           3D orbit

        HISTORY:

           2010-07-21 - Written - Bovy (NYU)

        """
        orbSetupKwargs= {'ro':None,
                         'vo':None,
                         'zo':self._orb._zo,
                         'solarmotion':self._orb._solarmotion}
        if self._orb._roSet:
            orbSetupKwargs['ro']= self._orb._ro
        if self._orb._voSet:
            orbSetupKwargs['vo']= self._orb._vo
        if (not (isinstance(self._orb,planarOrbitTop) and 
                isinstance(linOrb._orb,linearOrbit)) and
            not (isinstance(self._orb,linearOrbit) and 
                 isinstance(linOrb._orb,planarOrbitTop))):
            raise AttributeError("Only planarOrbit+linearOrbit is supported")
        if isinstance(self._orb,planarROrbit):
            return Orbit(vxvv=[self._orb.vxvv[0],self._orb.vxvv[1],
                               self._orb.vxvv[2],
                               linOrb._orb.vxvv[0],linOrb._orb.vxvv[1]],
                         **orbSetupKwargs)
        elif isinstance(self._orb,planarOrbit):
            return Orbit(vxvv=[self._orb.vxvv[0],self._orb.vxvv[1],
                               self._orb.vxvv[2],
                               linOrb._orb.vxvv[0],linOrb._orb.vxvv[1],
                               self._orb.vxvv[3]],
                         **orbSetupKwargs)
        elif isinstance(linOrb._orb,planarROrbit):
            return Orbit(vxvv=[linOrb._orb.vxvv[0],linOrb._orb.vxvv[1],
                               linOrb._orb.vxvv[2],
                               self._orb.vxvv[0],self._orb.vxvv[1]],
                         **orbSetupKwargs)
        elif isinstance(linOrb._orb,planarOrbit):
            return Orbit(vxvv=[linOrb._orb.vxvv[0],linOrb._orb.vxvv[1],
                               linOrb._orb.vxvv[2],
                               self._orb.vxvv[0],self._orb.vxvv[1],
                               linOrb._orb.vxvv[3]],
                         **orbSetupKwargs)

    def animate(self,*args,**kwargs): #pragma: no cover
        """
        NAME:

           animate

        PURPOSE:

           animate a previously calculated orbit (with reasonable defaults)

        INPUT:

           d1= first dimension to plot ('x', 'y', 'R', 'vR', 'vT', 'z', 'vz', ...); can be list with up to three entries for three subplots; each entry can also be a user-defined function of time (e.g., lambda t: o.R(t) for R)

           d2= second dimension to plot; can be list with up to three entries for three subplots; each entry can also be a user-defined function of time (e.g., lambda t: o.R(t) for R)

           width= (600) width of output div in px

           height= (400) height of output div in px

           xlabel= (pre-defined labels) label for the first dimension (or list of labels if d1 is a list); should only have to be specified when using a function as d1 and can then specify as, e.g., [None,'YOUR LABEL',None] if d1 is a list of three xs and the first and last are standard entries)

           ylabel= (pre-defined labels) label for the second dimension (or list of labels if d2 is a list); should only have to be specified when using a function as d2 and can then specify as, e.g., [None,'YOUR LABEL',None] if d1 is a list of three xs and the first and last are standard entries)

           json_filename= (None) if set, save the data necessary for the figure in this filename (e.g.,  json_filename= 'orbit_data/orbit.json'); this path is also used in the output HTML, so needs to be accessible

           ro= (Object-wide default) physical scale for distances to use to convert (can be Quantity)

           vo= (Object-wide default) physical scale for velocities to use to convert (can be Quantity)

           use_physical= use to override Object-wide default for using a physical scale for output

        OUTPUT:

           IPython.display.HTML object with code to animate the orbit; can be directly shown in jupyter notebook or embedded in HTML pages; get a text version of the HTML using the _repr_html_() function

        HISTORY:

           2017-09-17-24 - Written - Bovy (UofT)

        """
        return self._orb.animate(*args,**kwargs)

def _check_integrate_dt(t,dt):
    """Check that the stepszie in t is an integer x dt"""
    if dt is None:
        return True
    mult= round((t[1]-t[0])/dt)
    if nu.fabs(mult*dt-t[1]+t[0]) < 10.**-10.:
        return True
    else:
        return False

def _check_potential_dim(orb,pot):
    from galpy.potential import _dim
    # Don't deal with pot=None here, just dimensionality
    assert pot is None or orb.dim() <= _dim(pot), 'Orbit dimensionality is %i, but potential dimensionality is %i < %i; orbit needs to be of equal or lower dimensionality as the potential; you can reduce the dimensionality---if appropriate---of your orbit with orbit.toPlanar or orbit.toLinear' % (orb.dim(),_dim(pot),orb.dim())

def _check_consistent_units(orb,pot):
    if pot is None: return None
    if isinstance(pot,list):
        if orb._roSet and pot[0]._roSet:
            assert nu.fabs(orb._ro-pot[0]._ro) < 10.**-10., 'Physical conversion for the Orbit object is not consistent with that of the Potential given to it'
        if orb._voSet and pot[0]._voSet:
            assert nu.fabs(orb._vo-pot[0]._vo) < 10.**-10., 'Physical conversion for the Orbit object is not consistent with that of the Potential given to it'
    else:
        if orb._roSet and pot._roSet:
            assert nu.fabs(orb._ro-pot._ro) < 10.**-10., 'Physical conversion for the Orbit object is not consistent with that of the Potential given to it'
        if orb._voSet and pot._voSet:
            assert nu.fabs(orb._vo-pot._vo) < 10.**-10., 'Physical conversion for the Orbit object is not consistent with that of the Potential given to it'
    return None<|MERGE_RESOLUTION|>--- conflicted
+++ resolved
@@ -31,13 +31,8 @@
 class Orbit(object):
     """General orbit class representing an orbit"""
     def __init__(self,vxvv=None,uvw=False,lb=False,
-<<<<<<< HEAD
-                 radec=False,vo=None,ro=None,zo=0.025,
-                 solarmotion='schoenrich'):
-=======
                  radec=False,vo=None,ro=None,zo=None,
                  solarmotion=None):
->>>>>>> 5849c960
         """
         NAME:
 
@@ -58,21 +53,13 @@
 
               3) [ra,dec,d,mu_ra, mu_dec,vlos] in [deg,deg,kpc,mas/yr,mas/yr,km/s] (all J2000.0; mu_ra = mu_ra * cos dec); can be Quantities; ICRS frame
 
-<<<<<<< HEAD
-              3) [ra,dec,d,U,V,W] in [deg,deg,kpc,km/s,km/s,km/s]; can be Quantities
-=======
               4) [ra,dec,d,U,V,W] in [deg,deg,kpc,km/s,km/s,kms]; can be Quantities; ICRS frame
->>>>>>> 5849c960
 
               5) (l,b,d,mu_l, mu_b, vlos) in [deg,deg,kpc,mas/yr,mas/yr,km/s) (all J2000.0; mu_l = mu_l * cos b); can be Quantities
 
-<<<<<<< HEAD
-              5) [l,b,d,U,V,W] in [deg,deg,kpc,km/s,km/s,km/s]; can be Quantities
-
-              6) Unspecified: assumed to be the Sun (equivalent to ``vxvv= [0,0,0,0,0,0]`` and ``radec=True``)
-=======
               6) [l,b,d,U,V,W] in [deg,deg,kpc,km/s,km/s,kms]; can be Quantities
->>>>>>> 5849c960
+
+              7) Unspecified: assumed to be the Sun (equivalent to ``vxvv= [0,0,0,0,0,0]`` and ``radec=True``)
 
            5) and 6) also work when leaving out b and mu_b/W
 
