--- conflicted
+++ resolved
@@ -69,19 +69,11 @@
         if _APY_LOADED and isinstance(r1,units.Quantity):
             r1= r1.to_value(units.kpc)/self._ro
         if _APY_LOADED and isinstance(tform,units.Quantity):
-<<<<<<< HEAD
             tform= tform.to_value(units.Gyr)\
-                /bovy_conversion.time_in_Gyr(self._vo,self._ro)
+                /conversion.time_in_Gyr(self._vo,self._ro)
         if _APY_LOADED and isinstance(tsteady,units.Quantity):
             tsteady= tsteady.to_value(units.Gyr)\
-                /bovy_conversion.time_in_Gyr(self._vo,self._ro)
-=======
-            tform= tform.to(units.Gyr).value\
                 /conversion.time_in_Gyr(self._vo,self._ro)
-        if _APY_LOADED and isinstance(tsteady,units.Quantity):
-            tsteady= tsteady.to(units.Gyr).value\
-                /conversion.time_in_Gyr(self._vo,self._ro)
->>>>>>> 16170068
         if _APY_LOADED and isinstance(twophio,units.Quantity):
             twophio= twophio.to_value(units.km**2/units.s**2)/self._vo**2.
         if _APY_LOADED and isinstance(cp,units.Quantity):
