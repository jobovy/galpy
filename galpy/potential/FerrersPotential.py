--- conflicted
+++ resolved
@@ -75,13 +75,8 @@
         if _APY_LOADED and isinstance(a,units.Quantity):
             a= a.to_value(units.kpc)/self._ro
         if _APY_LOADED and isinstance(omegab,units.Quantity):
-<<<<<<< HEAD
             omegab= omegab.to_value(units.km/units.s/units.kpc)\
-                /bovy_conversion.freq_in_kmskpc(self._vo,self._ro)
-=======
-            omegab= omegab.to(units.km/units.s/units.kpc).value\
                 /conversion.freq_in_kmskpc(self._vo,self._ro)
->>>>>>> 16170068
         if _APY_LOADED and isinstance(pa,units.Quantity):
             pa= pa.to_value(units.rad)
         self.a= a
