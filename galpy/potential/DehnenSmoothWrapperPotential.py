--- conflicted
+++ resolved
@@ -60,19 +60,11 @@
 
         """
         if _APY_LOADED and isinstance(tform,units.Quantity):
-<<<<<<< HEAD
             tform= tform.to_value(units.Gyr)\
-                /bovy_conversion.time_in_Gyr(self._vo,self._ro)
+                /conversion.time_in_Gyr(self._vo,self._ro)
         if _APY_LOADED and isinstance(tsteady,units.Quantity):
             tsteady= tsteady.to_value(units.Gyr)\
-                /bovy_conversion.time_in_Gyr(self._vo,self._ro)
-=======
-            tform= tform.to(units.Gyr).value\
                 /conversion.time_in_Gyr(self._vo,self._ro)
-        if _APY_LOADED and isinstance(tsteady,units.Quantity):
-            tsteady= tsteady.to(units.Gyr).value\
-                /conversion.time_in_Gyr(self._vo,self._ro)
->>>>>>> 16170068
         self._tform= tform
         if tsteady is None:
             self._tsteady= self._tform/2.
