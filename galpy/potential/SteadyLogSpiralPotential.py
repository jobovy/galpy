--- conflicted
+++ resolved
@@ -70,13 +70,8 @@
         if _APY_LOADED and isinstance(A,units.Quantity):
             A= A.to_value(units.km**2/units.s**2)/self._vo**2.
         if _APY_LOADED and isinstance(omegas,units.Quantity):
-<<<<<<< HEAD
             omegas= omegas.to_value(units.km/units.s/units.kpc)\
-                /bovy_conversion.freq_in_kmskpc(self._vo,self._ro)
-=======
-            omegas= omegas.to(units.km/units.s/units.kpc).value\
                 /conversion.freq_in_kmskpc(self._vo,self._ro)
->>>>>>> 16170068
         self._omegas= omegas
         self._A= A
         self._m= m
