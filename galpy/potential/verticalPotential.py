import numpy
from .linearPotential import linearPotential
from .planarPotential import planarPotential
from .Potential import PotentialError, Potential, flatten
from .DissipativeForce import _isDissipative
from ..util import conversion
_APY_LOADED= True
try:
    from astropy import units
except ImportError:
    _APY_LOADED= False
class verticalPotential(linearPotential):
    """Class that represents a vertical potential derived from a 3D Potential:
    phi(z,t;R,phi)= phi(R,z,phi,t)-phi(R,0.,phi,t0)"""
    def __init__(self,Pot,R=1.,phi=None,t0=0.):
        """
        NAME:
           __init__
        PURPOSE:
           Initialize
        INPUT:
           Pot - Potential instance
           R  - Galactocentric radius at which to create the vertical potential
           phi= (None) Galactocentric azimuth at which to create the vertical potential (rad); necessary for 
           t0= (0.) time at which to create the vertical potential
        OUTPUT:
           verticalPotential instance
        HISTORY:
           2010-07-13 - Written - Bovy (NYU)
           2018-10-07 - Added support for non-axi potentials - Bovy (UofT)
           2019-08-19 - Added support for time-dependent potentials - Bovy (UofT)
        """
        linearPotential.__init__(self,amp=1.,ro=Pot._ro,vo=Pot._vo)
        self._Pot= Pot
        self._R= R
        if phi is None:
            if Pot.isNonAxi:
                raise PotentialError("The Potential instance to convert to a verticalPotential is non-axisymmetric, but you did not provide phi")
            self._phi= 0.
        else:
            self._phi= phi
        self._midplanePot= self._Pot(self._R,0.,phi=self._phi,
                                     t=t0,use_physical=False)
        self.hasC= Pot.hasC
        # Also transfer roSet and voSet
        self._roSet= Pot._roSet
        self._voSet= Pot._voSet
        return None

    def _evaluate(self,z,t=0.):
        """
        NAME:
           _evaluate
        PURPOSE:
           evaluate the potential
        INPUT:
           z
           t
        OUTPUT:
          Pot(z,t;R,phi)
        HISTORY:
           2010-07-13 - Written - Bovy (NYU)
        """
        tR= self._R if not hasattr(z,'__len__') else self._R*numpy.ones_like(z)
        tphi= self._phi if not hasattr(z,'__len__') else self._phi*numpy.ones_like(z)
        return self._Pot(tR,z,phi=tphi,t=t,use_physical=False)\
            -self._midplanePot
            
    def _force(self,z,t=0.):
        """
        NAME:
           _force
        PURPOSE:
           evaluate the force
        INPUT:
           z
           t
        OUTPUT:
          F_z(z,t;R,phi)
        HISTORY:
           2010-07-13 - Written - Bovy (NYU)
        """
        tR= self._R if not hasattr(z,'__len__') else self._R*numpy.ones_like(z)
        tphi= self._phi if not hasattr(z,'__len__') else self._phi*numpy.ones_like(z)
        return self._Pot.zforce(tR,z,phi=tphi,t=t,use_physical=False)

def RZToverticalPotential(RZPot,R):
    """
    NAME:

       RZToverticalPotential

    PURPOSE:

       convert a RZPotential to a vertical potential at a given R

    INPUT:

       RZPot - RZPotential instance or list of such instances

       R - Galactocentric radius at which to evaluate the vertical potential (can be Quantity)

    OUTPUT:

       (list of) linearPotential instance(s)

    HISTORY:

       2010-07-21 - Written - Bovy (NYU)

    """
    RZPot= flatten(RZPot)
    if _isDissipative(RZPot):
        raise NotImplementedError("Converting dissipative forces to 1D vertical potentials is currently not supported")
    if _APY_LOADED and isinstance(R,units.Quantity):
        if hasattr(RZPot,'_ro'):
            R= R.to_value(units.kpc)/RZPot._ro
        else:
            R= R.to_value(units.kpc)/RZPot[0]._ro
    if isinstance(RZPot,list):
        out= []
        for pot in RZPot:
            if isinstance(pot,linearPotential):
                out.append(pot)
            elif isinstance(pot,Potential):
                out.append(verticalPotential(pot,R))
            elif isinstance(pot,planarPotential):
                raise PotentialError("Input to 'RZToverticalPotential' cannot be a planarPotential")
            else:
                raise PotentialError("Input to 'RZToverticalPotential' is neither an RZPotential-instance or a list of such instances")
        return out
    elif isinstance(RZPot,Potential):
        return verticalPotential(RZPot,R)
    elif isinstance(RZPot,linearPotential):
        return RZPot
    elif isinstance(RZPot,planarPotential):
        raise PotentialError("Input to 'RZToverticalPotential' cannot be a planarPotential")
    else:
        raise PotentialError("Input to 'RZToverticalPotential' is neither an RZPotential-instance or a list of such instances")

def toVerticalPotential(Pot,R,phi=None,t0=0.):
    """
    NAME:

       toVerticalPotential

    PURPOSE:

       convert a Potential to a vertical potential at a given R: Phi(z,phi,t) = Phi(R,z,phi,t)-Phi(R,0.,phi0,t0) where phi0 and t0 are the phi and t inputs

    INPUT:

       Pot - Potential instance or list of such instances

       R - Galactocentric radius at which to evaluate the vertical potential (can be Quantity)

       phi= (None) Galactocentric azimuth at which to evaluate the vertical potential (can be Quantity); required if Pot is non-axisymmetric

       t0= (0.) time at which to evaluate the vertical potential (can be Quantity)

    OUTPUT:

       (list of) linearPotential instance(s)

    HISTORY:

       2018-10-07 - Written - Bovy (UofT)

    """
    Pot= flatten(Pot)
    if _isDissipative(Pot):
        raise NotImplementedError("Converting dissipative forces to 1D vertical potentials is currently not supported")
    if _APY_LOADED:
        if isinstance(R,units.Quantity):
            if hasattr(Pot,'_ro'):
                R= R.to_value(units.kpc)/Pot._ro
            else:
                R= R.to_value(units.kpc)/Pot[0]._ro
        if isinstance(phi,units.Quantity):
            phi= phi.to_value(units.rad)
        if isinstance(t0,units.Quantity):
            if hasattr(Pot,'_ro'):
<<<<<<< HEAD
                t0= t0.to_value(units.Gyr)/bovy_conversion.time_in_Gyr(Pot._vo,
                                                                       Pot._ro)
            else:
                t0= t0.to_value(units.Gyr)\
                    /bovy_conversion.time_in_Gyr(Pot[0]._vo,Pot[0]._ro)
=======
                t0= t0.to(units.Gyr).value/conversion.time_in_Gyr(Pot._vo,
                                                                       Pot._ro)
            else:
                t0= t0.to(units.Gyr).value\
                    /conversion.time_in_Gyr(Pot[0]._vo,Pot[0]._ro)
>>>>>>> 16170068
    if isinstance(Pot,list):
        out= []
        for pot in Pot:
            if isinstance(pot,linearPotential):
                out.append(pot)
            elif isinstance(pot,Potential):
                out.append(verticalPotential(pot,R,phi=phi,t0=t0))
            elif isinstance(pot,planarPotential):
                raise PotentialError("Input to 'toVerticalPotential' cannot be a planarPotential")
            else:
                raise PotentialError("Input to 'toVerticalPotential' is neither an RZPotential-instance or a list of such instances")
        return out
    elif isinstance(Pot,Potential):
        return verticalPotential(Pot,R,phi=phi,t0=t0)
    elif isinstance(Pot,linearPotential):
        return Pot
    elif isinstance(Pot,planarPotential):
        raise PotentialError("Input to 'toVerticalPotential' cannot be a planarPotential")
    else:
        raise PotentialError("Input to 'toVerticalPotential' is neither an Potential-instance or a list of such instances")
<|MERGE_RESOLUTION|>--- conflicted
+++ resolved
@@ -180,19 +180,10 @@
             phi= phi.to_value(units.rad)
         if isinstance(t0,units.Quantity):
             if hasattr(Pot,'_ro'):
-<<<<<<< HEAD
-                t0= t0.to_value(units.Gyr)/bovy_conversion.time_in_Gyr(Pot._vo,
-                                                                       Pot._ro)
+                t0= t0.to_value(units.Gyr)/conversion.time_in_Gyr(Pot._vo, Pot._ro)
             else:
                 t0= t0.to_value(units.Gyr)\
-                    /bovy_conversion.time_in_Gyr(Pot[0]._vo,Pot[0]._ro)
-=======
-                t0= t0.to(units.Gyr).value/conversion.time_in_Gyr(Pot._vo,
-                                                                       Pot._ro)
-            else:
-                t0= t0.to(units.Gyr).value\
                     /conversion.time_in_Gyr(Pot[0]._vo,Pot[0]._ro)
->>>>>>> 16170068
     if isinstance(Pot,list):
         out= []
         for pot in Pot:
