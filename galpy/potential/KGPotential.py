import numpy
from ..util import conversion
from .linearPotential import linearPotential, _APY_LOADED
if _APY_LOADED:
    from astropy import units
class KGPotential(linearPotential):
    """Class representing the Kuijken & Gilmore (1989) potential

    .. math::

        \Phi(x) = \\mathrm{amp}\\,\\left(K\\,\\left(\\sqrt{x^2+D^2}-D\\right)+F\\,x^2\\right)

    """
    def __init__(self,K=1.15,F=0.03,D=1.8,amp=1.,ro=None,vo=None):
        """
        NAME:

           __init__

        PURPOSE:

           Initialize a KGPotential

        INPUT:

           K= K parameter (= :math:`2\\pi \\Sigma_{\\mathrm{disk}}`; specify either as surface density or directly as force [i.e., including :math:`2\\pi G`]; can be Quantity)

           F= F parameter (= :math:`4\\pi\\rho_{\\mathrm{halo}}`; specify either as density or directly as second potential derivative [i.e., including :math:`4\\pi G`]; can be Quantity)

           D= D parameter (natural units or Quantity length units)

           amp - an overall amplitude

        OUTPUT:

           instance

        HISTORY:

           2010-07-12 - Written - Bovy (NYU)

        """
        linearPotential.__init__(self,amp=amp,ro=ro,vo=vo)
        if _APY_LOADED and isinstance(D,units.Quantity):
            D= D.to_value(units.kpc)/self._ro
        if _APY_LOADED and isinstance(K,units.Quantity):
            try:
                K= K.to(units.pc/units.Myr**2).value\
                    /conversion.force_in_pcMyr2(self._vo,self._ro)
            except units.UnitConversionError: pass
        if _APY_LOADED and isinstance(K,units.Quantity):
            try:
                K= K.to(units.Msun/units.pc**2).value\
                    /conversion.force_in_2piGmsolpc2(self._vo,self._ro)
            except units.UnitConversionError:
                raise units.UnitConversionError("Units for K not understood; should be force or surface density")
        if _APY_LOADED and isinstance(F,units.Quantity):
            try:
<<<<<<< HEAD
                F= F.to_value(units.Msun/units.pc**3)\
                    /bovy_conversion.dens_in_msolpc3(self._vo,self._ro)*4.*numpy.pi
=======
                F= F.to(units.Msun/units.pc**3).value\
                    /conversion.dens_in_msolpc3(self._vo,self._ro)*4.*numpy.pi
>>>>>>> 16170068
            except units.UnitConversionError: pass
        if _APY_LOADED and isinstance(F,units.Quantity):
            try:
                F= F.to(units.km**2/units.s**2/units.kpc**2).value\
                    *ro**2/vo**2
            except units.UnitConversionError:
                raise units.UnitConversionError("Units for F not understood; should be density")
        self._K= K
        self._F= F
        self._D= D
        self._D2= self._D**2.
        self.hasC= True
        
    def _evaluate(self,x,t=0.):
        return self._K*(numpy.sqrt(x**2.+self._D2)-self._D)+self._F*x**2.

    def _force(self,x,t=0.):
        return -x*(self._K/numpy.sqrt(x**2+self._D2)+2.*self._F)<|MERGE_RESOLUTION|>--- conflicted
+++ resolved
@@ -56,13 +56,8 @@
                 raise units.UnitConversionError("Units for K not understood; should be force or surface density")
         if _APY_LOADED and isinstance(F,units.Quantity):
             try:
-<<<<<<< HEAD
                 F= F.to_value(units.Msun/units.pc**3)\
-                    /bovy_conversion.dens_in_msolpc3(self._vo,self._ro)*4.*numpy.pi
-=======
-                F= F.to(units.Msun/units.pc**3).value\
                     /conversion.dens_in_msolpc3(self._vo,self._ro)*4.*numpy.pi
->>>>>>> 16170068
             except units.UnitConversionError: pass
         if _APY_LOADED and isinstance(F,units.Quantity):
             try:
