###############################################################################
#   SoftenedNeedleBarPotential.py: class that implements the softened needle
#                                  bar potential from Long & Murali (1992)
###############################################################################
import hashlib
import numpy
from .Potential import Potential, _APY_LOADED
if _APY_LOADED:
    from astropy import units
from ..util import coords, conversion
class SoftenedNeedleBarPotential(Potential):
    """Class that implements the softened needle bar potential from `Long & Murali (1992) <http://adsabs.harvard.edu/abs/1992ApJ...397...44L>`__

    .. math::

        \\Phi(x,y,z) = \\frac{\\mathrm{amp}}{2a}\\,\\ln\\left(\\frac{x-a+T_-}{x+a+T_+}\\right)

    where

    .. math::

        T_{\\pm} = \\sqrt{(a\\pm x)^2 + y^2+(b+\\sqrt{z^2+c^2})^2}

    For a prolate bar, set :math:`b` to zero.

    """
    def __init__(self,amp=1.,a=4.,b=0.,c=1.,normalize=False,
                 pa=0.4,omegab=1.8,ro=None,vo=None):
        """
        NAME:

           __init__

        PURPOSE:

           initialize a softened-needle bar potential

        INPUT:

           amp - amplitude to be applied to the potential (default: 1); can be a Quantity with units of mass

           a= (4.) Bar half-length (can be Quantity)

           b= (1.) Triaxial softening length (can be Quantity)

           c= (1.) Prolate softening length (can be Quantity)

           pa= (0.4) The position angle of the x axis (rad or Quantity)

           omegab= (1.8) Pattern speed (can be Quantity)

           normalize - if True, normalize such that vc(1.,0.)=1., or, if given as a number, such that the force is this fraction of the force necessary to make vc(1.,0.)=1.

           ro=, vo= distance and velocity scales for translation into internal units (default from configuration file)

        OUTPUT:

           (none)

        HISTORY:

           2016-11-02 - Started - Bovy (UofT)

        """
        Potential.__init__(self,amp=amp,ro=ro,vo=vo,amp_units='mass')
        if _APY_LOADED and isinstance(a,units.Quantity):
            a= a.to_value(units.kpc)/self._ro
        if _APY_LOADED and isinstance(b,units.Quantity):
            b= b.to_value(units.kpc)/self._ro
        if _APY_LOADED and isinstance(c,units.Quantity):
            c= c.to_value(units.kpc)/self._ro
        if _APY_LOADED and isinstance(pa,units.Quantity):
            pa= pa.to_value(units.rad)
        if _APY_LOADED and isinstance(omegab,units.Quantity):
<<<<<<< HEAD
            omegab= omegab.to_value(units.km/units.s/units.kpc)\
                /bovy_conversion.freq_in_kmskpc(self._vo,self._ro)
=======
            omegab= omegab.to(units.km/units.s/units.kpc).value\
                /conversion.freq_in_kmskpc(self._vo,self._ro)
>>>>>>> 16170068
        self._a= a
        self._b= b
        self._c2= c**2.
        self._pa= pa
        self._omegab= omegab
        self._force_hash= None
        self.hasC= True
        self.hasC_dxdv= False
        if normalize or \
                (isinstance(normalize,(int,float)) \
                     and not isinstance(normalize,bool)): #pragma: no cover 
            self.normalize(normalize)
        self.isNonAxi= True
        return None

    def _evaluate(self,R,z,phi=0.,t=0.):
        """
        NAME:
           _evaluate
        PURPOSE:
           evaluate the potential at R,z
        INPUT:
           R - Galactocentric cylindrical radius
           z - vertical height
           phi - azimuth
           t - time
        OUTPUT:
           Phi(R,z)
        HISTORY:
           2016-11-02 - Started - Bovy (UofT)
        """
        x,y,z= self._compute_xyz(R,phi,z,t)
        Tp, Tm= self._compute_TpTm(x,y,z)
        return numpy.log((x-self._a+Tm)/(x+self._a+Tp))/2./self._a

    def _Rforce(self,R,z,phi=0.,t=0.):
        """
        NAME:
           _Rforce
        PURPOSE:
           evaluate the radial force for this potential
        INPUT:
           R - Galactocentric cylindrical radius
           z - vertical height
           phi - azimuth
           t - time
        OUTPUT:
           the radial force
        HISTORY:
           2016-11-02 - Written - Bovy (UofT)
        """
        self._compute_xyzforces(R,z,phi,t)
        return numpy.cos(phi)*self._cached_Fx+numpy.sin(phi)*self._cached_Fy

    def _phiforce(self,R,z,phi=0.,t=0.):
        """
        NAME:
           _phiforce
        PURPOSE:
           evaluate the azimuthal force for this potential
        INPUT:
           R - Galactocentric cylindrical radius
           z - vertical height
           phi - azimuth
           t - time
        OUTPUT:
           the azimuthal force
        HISTORY:
           2016-11-02 - Written - Bovy (UofT)
        """
        self._compute_xyzforces(R,z,phi,t)
        return R*(-numpy.sin(phi)*self._cached_Fx\
                       +numpy.cos(phi)*self._cached_Fy)

    def _zforce(self,R,z,phi=0.,t=0.):
        """
        NAME:
           _zforce
        PURPOSE:
           evaluate the vertical force for this potential
        INPUT:
           R - Galactocentric cylindrical radius
           z - vertical height
           phi - azimuth
           t - time
        OUTPUT:
           the vertical force
        HISTORY:
           2016-11-02 - Written - Bovy (UofT)
        """
        self._compute_xyzforces(R,z,phi,t)
        return self._cached_Fz

    def OmegaP(self):
        """
        NAME:
           OmegaP
        PURPOSE:
           return the pattern speed
        INPUT:
           (none)
        OUTPUT:
           pattern speed
        HISTORY:
           2016-11-02 - Written - Bovy (UofT)
        """
        return self._omegab

    def _compute_xyz(self,R,phi,z,t):
        return coords.cyl_to_rect(R,phi-self._pa-self._omegab*t,z)

    def _compute_TpTm(self,x,y,z):
        secondpart= y**2.+(self._b+numpy.sqrt(self._c2+z**2.))**2.
        return (numpy.sqrt((self._a+x)**2.+secondpart),
                numpy.sqrt((self._a-x)**2.+secondpart))

    def _compute_xyzforces(self,R,z,phi,t):
        # Compute all rectangular forces
        new_hash= hashlib.md5(numpy.array([R,phi,z,t])).hexdigest()
        if new_hash != self._force_hash:
            x,y,z= self._compute_xyz(R,phi,z,t)
            Tp, Tm= self._compute_TpTm(x,y,z)
            Fx= self._xforce_xyz(x,y,z,Tp,Tm)
            Fy= self._yforce_xyz(x,y,z,Tp,Tm)
            Fz= self._zforce_xyz(x,y,z,Tp,Tm)
            self._force_hash= new_hash
            tp= self._pa+self._omegab*t
            cp, sp= numpy.cos(tp), numpy.sin(tp)
            self._cached_Fx= cp*Fx-sp*Fy
            self._cached_Fy= sp*Fx+cp*Fy
            self._cached_Fz= Fz
    def _xforce_xyz(self,x,y,z,Tp,Tm):
        return -2.*x/Tp/Tm/(Tp+Tm)
    def _yforce_xyz(self,x,y,z,Tp,Tm):
        return -y/2./Tp/Tm*(Tp+Tm-4.*x**2./(Tp+Tm))\
            /(y**2.+(self._b+numpy.sqrt(z**2.+self._c2))**2.)
    def _zforce_xyz(self,x,y,z,Tp,Tm):
        zc= numpy.sqrt(z**2.+self._c2)
        return self._yforce_xyz(x,y,z,Tp,Tm)*z/y*(self._b+zc)/zc

    def _dens(self,R,z,phi=0.,t=0.):
        """
        NAME:
           _dens
        PURPOSE:
           evaluate the density for this potential
        INPUT:
           R - Galactocentric cylindrical radius
           z - vertical height
           phi - azimuth
           t - time
        OUTPUT:
           the density
        HISTORY:
           2016-11-04 - Written - Bovy (UofT/CCA)
        """
        x,y,z= self._compute_xyz(R,phi,z,t)
        zc= numpy.sqrt(z**2.+self._c2)
        bzc2= (self._b+zc)**2.
        bigA= self._b*y**2.+(self._b+3.*zc)*bzc2
        bigC= y**2.+bzc2
        return self._c2/24./numpy.pi/self._a/bigC**2./zc**3.\
            *((x+self._a)*(3.*bigA*bigC+(2.*bigA+self._b*bigC)*(x+self._a)**2.)\
                  /(bigC+(x+self._a)**2.)**1.5\
             -(x-self._a)*(3.*bigA*bigC+(2.*bigA+self._b*bigC)*(x-self._a)**2.)\
                  /(bigC+(x-self._a)**2.)**1.5)<|MERGE_RESOLUTION|>--- conflicted
+++ resolved
@@ -72,13 +72,8 @@
         if _APY_LOADED and isinstance(pa,units.Quantity):
             pa= pa.to_value(units.rad)
         if _APY_LOADED and isinstance(omegab,units.Quantity):
-<<<<<<< HEAD
             omegab= omegab.to_value(units.km/units.s/units.kpc)\
-                /bovy_conversion.freq_in_kmskpc(self._vo,self._ro)
-=======
-            omegab= omegab.to(units.km/units.s/units.kpc).value\
                 /conversion.freq_in_kmskpc(self._vo,self._ro)
->>>>>>> 16170068
         self._a= a
         self._b= b
         self._c2= c**2.
