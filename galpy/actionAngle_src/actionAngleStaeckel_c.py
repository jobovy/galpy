import os
import sys
import sysconfig
import warnings
import ctypes
import ctypes.util
import numpy
from numpy.ctypeslib import ndpointer
from galpy.util import galpyWarning
from galpy.orbit_src.integrateFullOrbit import _parse_pot
from galpy.util import bovy_coords
#Find and load the library
_lib= None
outerr= None
PY3= sys.version > '3'
if PY3: #pragma: no cover
    _ext_suffix= sysconfig.get_config_var('EXT_SUFFIX')
else:
    _ext_suffix= '.so'
for path in sys.path:
    try:
        _lib = ctypes.CDLL(os.path.join(path,'galpy_actionAngle_c%s' % _ext_suffix))
    except OSError as e:
        if os.path.exists(os.path.join(path,'galpy_actionAngle_c%s' % _ext_suffix)): #pragma: no cover
            outerr= e
        _lib = None
    else:
        break
if _lib is None: #pragma: no cover
    if not outerr is None:
        warnings.warn("actionAngleStaeckel_c extension module not loaded, because of error '%s' " % outerr,
                      galpyWarning)
    else:
        warnings.warn("actionAngleStaeckel_c extension module not loaded, because galpy_actionAngle_c%s image was not found" % _ext_suffix,
                      galpyWarning)
    _ext_loaded= False
else:
    _ext_loaded= True

def actionAngleStaeckel_c(pot,delta,R,vR,vT,z,vz,u0=None,order=10):
    """
    NAME:
       actionAngleStaeckel_c
    PURPOSE:
       Use C to calculate actions using the Staeckel approximation
    INPUT:
       pot - Potential or list of such instances
       delta - focal length of prolate spheroidal coordinates
       R, vR, vT, z, vz - coordinates (arrays)
       u0= (None) if set, u0 to use
       order= (10) order of Gauss-Legendre integration of the relevant integrals
    OUTPUT:
       (jr,jz,err)
       jr,jz : array, shape (len(R))
       err - non-zero if error occured
    HISTORY:
       2012-12-01 - Written - Bovy (IAS)
    """
    if u0 is None:
        u0, dummy= bovy_coords.Rz_to_uv(R,z,delta=numpy.atleast_1d(delta))
    #Parse the potential
    npot, pot_type, pot_args= _parse_pot(pot,potforactions=True)

    #Parse delta
    delta= numpy.atleast_1d(delta)
    ndelta= len(delta)

    #Set up result arrays
    jr= numpy.empty(len(R))
    jz= numpy.empty(len(R))
    err= ctypes.c_int(0)

    #Set up the C code
    ndarrayFlags= ('C_CONTIGUOUS','WRITEABLE')
    actionAngleStaeckel_actionsFunc= _lib.actionAngleStaeckel_actions
    actionAngleStaeckel_actionsFunc.argtypes= [ctypes.c_int,
                               ndpointer(dtype=numpy.float64,flags=ndarrayFlags),
                               ndpointer(dtype=numpy.float64,flags=ndarrayFlags),
                               ndpointer(dtype=numpy.float64,flags=ndarrayFlags),
                               ndpointer(dtype=numpy.float64,flags=ndarrayFlags),
                               ndpointer(dtype=numpy.float64,flags=ndarrayFlags),
                               ndpointer(dtype=numpy.float64,flags=ndarrayFlags),
                               ctypes.c_int,
                               ndpointer(dtype=numpy.int32,flags=ndarrayFlags),
                               ndpointer(dtype=numpy.float64,flags=ndarrayFlags),
                               ctypes.c_int,
                               ndpointer(dtype=numpy.float64,flags=ndarrayFlags),
                               ctypes.c_int,
                               ndpointer(dtype=numpy.float64,flags=ndarrayFlags),
                               ndpointer(dtype=numpy.float64,flags=ndarrayFlags),
                               ctypes.POINTER(ctypes.c_int)]

    #Array requirements, first store old order
    f_cont= [R.flags['F_CONTIGUOUS'],
             vR.flags['F_CONTIGUOUS'],
             vT.flags['F_CONTIGUOUS'],
             z.flags['F_CONTIGUOUS'],
             vz.flags['F_CONTIGUOUS'],
             u0.flags['F_CONTIGUOUS'],
             delta.flags['F_CONTIGUOUS']]
    R= numpy.require(R,dtype=numpy.float64,requirements=['C','W'])
    vR= numpy.require(vR,dtype=numpy.float64,requirements=['C','W'])
    vT= numpy.require(vT,dtype=numpy.float64,requirements=['C','W'])
    z= numpy.require(z,dtype=numpy.float64,requirements=['C','W'])
    vz= numpy.require(vz,dtype=numpy.float64,requirements=['C','W'])
    u0= numpy.require(u0,dtype=numpy.float64,requirements=['C','W'])
    delta= numpy.require(delta,dtype=numpy.float64,requirements=['C','W'])
    jr= numpy.require(jr,dtype=numpy.float64,requirements=['C','W'])
    jz= numpy.require(jz,dtype=numpy.float64,requirements=['C','W'])

    #Run the C code
    actionAngleStaeckel_actionsFunc(len(R),
                                    R,
                                    vR,
                                    vT,
                                    z,
                                    vz,
                                    u0,
                                    ctypes.c_int(npot),
                                    pot_type,
                                    pot_args,
                                    ctypes.c_int(ndelta),
                                    delta,
                                    ctypes.c_int(order),
                                    jr,
                                    jz,
                                    ctypes.byref(err))

    #Reset input arrays
    if f_cont[0]: R= numpy.asfortranarray(R)
    if f_cont[1]: vR= numpy.asfortranarray(vR)
    if f_cont[2]: vT= numpy.asfortranarray(vT)
    if f_cont[3]: z= numpy.asfortranarray(z)
    if f_cont[4]: vz= numpy.asfortranarray(vz)
    if f_cont[5]: u0= numpy.asfortranarray(u0)
    if f_cont[6]: delta= numpy.asfortranarray(delta)

    return (jr,jz,err.value)

def actionAngleStaeckel_calcu0(E,Lz,pot,delta):
    """
    NAME:
       actionAngleStaeckel_calcu0
    PURPOSE:
       Use C to calculate u0 in the Staeckel approximation
    INPUT:
       E, Lz - energy and angular momentum
       pot - Potential or list of such instances
       delta - focal length of prolate spheroidal coordinates
    OUTPUT:
       (u0,err)
       u0 : array, shape (len(E))
       err - non-zero if error occured
    HISTORY:
       2012-12-03 - Written - Bovy (IAS)
    """
    #Parse the potential
    npot, pot_type, pot_args= _parse_pot(pot,potforactions=True)

    #Set up result arrays
    u0= numpy.empty(len(E))
    err= ctypes.c_int(0)

    #Parse delta
    delta= numpy.atleast_1d(delta)
    ndelta= len(delta)

    #Set up the C code
    ndarrayFlags= ('C_CONTIGUOUS','WRITEABLE')
    actionAngleStaeckel_actionsFunc= _lib.calcu0
    actionAngleStaeckel_actionsFunc.argtypes= [ctypes.c_int,
                               ndpointer(dtype=numpy.float64,flags=ndarrayFlags),
                               ndpointer(dtype=numpy.float64,flags=ndarrayFlags),
                               ctypes.c_int,
                               ndpointer(dtype=numpy.int32,flags=ndarrayFlags),
                               ndpointer(dtype=numpy.float64,flags=ndarrayFlags),
                               ctypes.c_int,
                               ndpointer(dtype=numpy.float64,flags=ndarrayFlags),
                               ndpointer(dtype=numpy.float64,flags=ndarrayFlags),
                               ctypes.POINTER(ctypes.c_int)]

    #Array requirements, first store old order
    f_cont= [E.flags['F_CONTIGUOUS'],
             Lz.flags['F_CONTIGUOUS'],
             delta.flags['F_CONTIGUOUS']]
    E= numpy.require(E,dtype=numpy.float64,requirements=['C','W'])
    Lz= numpy.require(Lz,dtype=numpy.float64,requirements=['C','W'])
    delta= numpy.require(delta,dtype=numpy.float64,requirements=['C','W'])
    u0= numpy.require(u0,dtype=numpy.float64,requirements=['C','W'])

    #Run the C code
    actionAngleStaeckel_actionsFunc(len(E),
                                    E,
                                    Lz,
                                    ctypes.c_int(npot),
                                    pot_type,
                                    pot_args,
                                    ctypes.c_int(ndelta),
                                    delta,
                                    u0,
                                    ctypes.byref(err))

    #Reset input arrays
    if f_cont[0]: E= numpy.asfortranarray(E)
    if f_cont[1]: Lz= numpy.asfortranarray(Lz)
    if f_cont[2]: delta= numpy.asfortranarray(delta)

    return (u0,err.value)

def actionAngleFreqStaeckel_c(pot,delta,R,vR,vT,z,vz,u0=None,order=10):
    """
    NAME:
       actionAngleFreqStaeckel_c
    PURPOSE:
       Use C to calculate actions and frequencies 
       using the Staeckel approximation
    INPUT:
       pot - Potential or list of such instances
       delta - focal length of prolate spheroidal coordinates
       R, vR, vT, z, vz - coordinates (arrays)
       u0= (None) if set, u0 to use
       order= (10) order of Gauss-Legendre integration of the relevant integrals
    OUTPUT:
       (jr,jz,Omegar,Omegaphi,Omegaz,err)
       jr,jz,Omegar,Omegaphi,Omegaz : array, shape (len(R))
       err - non-zero if error occured
    HISTORY:
       2013-08-23 - Written - Bovy (IAS)
    """
    if u0 is None:
        u0, dummy= bovy_coords.Rz_to_uv(R,z,delta=numpy.atleast_1d(delta))
    #Parse the potential
    npot, pot_type, pot_args= _parse_pot(pot,potforactions=True)

    #Parse delta
    delta= numpy.atleast_1d(delta)
    ndelta= len(delta)

    #Set up result arrays
    jr= numpy.empty(len(R))
    jz= numpy.empty(len(R))
    Omegar= numpy.empty(len(R))
    Omegaphi= numpy.empty(len(R))
    Omegaz= numpy.empty(len(R))
    err= ctypes.c_int(0)

    #Set up the C code
    ndarrayFlags= ('C_CONTIGUOUS','WRITEABLE')
    actionAngleStaeckel_actionsFunc= _lib.actionAngleStaeckel_actionsFreqs
    actionAngleStaeckel_actionsFunc.argtypes= [ctypes.c_int,
                               ndpointer(dtype=numpy.float64,flags=ndarrayFlags),
                               ndpointer(dtype=numpy.float64,flags=ndarrayFlags),
                               ndpointer(dtype=numpy.float64,flags=ndarrayFlags),
                               ndpointer(dtype=numpy.float64,flags=ndarrayFlags),
                               ndpointer(dtype=numpy.float64,flags=ndarrayFlags),
                               ndpointer(dtype=numpy.float64,flags=ndarrayFlags),
                               ctypes.c_int,
                               ndpointer(dtype=numpy.int32,flags=ndarrayFlags),
                               ndpointer(dtype=numpy.float64,flags=ndarrayFlags),
                               ctypes.c_int,
                               ndpointer(dtype=numpy.float64,flags=ndarrayFlags),
                               ctypes.c_int,
                               ndpointer(dtype=numpy.float64,flags=ndarrayFlags),
                               ndpointer(dtype=numpy.float64,flags=ndarrayFlags),
                               ndpointer(dtype=numpy.float64,flags=ndarrayFlags),
                               ndpointer(dtype=numpy.float64,flags=ndarrayFlags),
                               ndpointer(dtype=numpy.float64,flags=ndarrayFlags),
                               ctypes.POINTER(ctypes.c_int)]

    #Array requirements, first store old order
    f_cont= [R.flags['F_CONTIGUOUS'],
             vR.flags['F_CONTIGUOUS'],
             vT.flags['F_CONTIGUOUS'],
             z.flags['F_CONTIGUOUS'],
             vz.flags['F_CONTIGUOUS'],
             u0.flags['F_CONTIGUOUS'],
             delta.flags['F_CONTIGUOUS']]
    R= numpy.require(R,dtype=numpy.float64,requirements=['C','W'])
    vR= numpy.require(vR,dtype=numpy.float64,requirements=['C','W'])
    vT= numpy.require(vT,dtype=numpy.float64,requirements=['C','W'])
    z= numpy.require(z,dtype=numpy.float64,requirements=['C','W'])
    vz= numpy.require(vz,dtype=numpy.float64,requirements=['C','W'])
    u0= numpy.require(u0,dtype=numpy.float64,requirements=['C','W'])
    delta= numpy.require(delta,dtype=numpy.float64,requirements=['C','W'])
    jr= numpy.require(jr,dtype=numpy.float64,requirements=['C','W'])
    jz= numpy.require(jz,dtype=numpy.float64,requirements=['C','W'])
    Omegar= numpy.require(Omegar,dtype=numpy.float64,requirements=['C','W'])
    Omegaphi= numpy.require(Omegaphi,dtype=numpy.float64,
                            requirements=['C','W'])
    Omegaz= numpy.require(Omegaz,dtype=numpy.float64,requirements=['C','W'])

    #Run the C code
    actionAngleStaeckel_actionsFunc(len(R),
                                    R,
                                    vR,
                                    vT,
                                    z,
                                    vz,
                                    u0,
                                    ctypes.c_int(npot),
                                    pot_type,
                                    pot_args,
                                    ctypes.c_int(ndelta),
                                    delta,
                                    ctypes.c_int(order),
                                    jr,
                                    jz,
                                    Omegar,
                                    Omegaphi,
                                    Omegaz,
                                    ctypes.byref(err))

    #Reset input arrays
    if f_cont[0]: R= numpy.asfortranarray(R)
    if f_cont[1]: vR= numpy.asfortranarray(vR)
    if f_cont[2]: vT= numpy.asfortranarray(vT)
    if f_cont[3]: z= numpy.asfortranarray(z)
    if f_cont[4]: vz= numpy.asfortranarray(vz)
    if f_cont[5]: u0= numpy.asfortranarray(u0)
    if f_cont[6]: delta= numpy.asfortranarray(delta)

    return (jr,jz,Omegar,Omegaphi,Omegaz,err.value)

def actionAngleFreqAngleStaeckel_c(pot,delta,R,vR,vT,z,vz,phi,
                                   u0=None,order=10):
    """
    NAME:
       actionAngleFreqAngleStaeckel_c
    PURPOSE:
       Use C to calculate actions, frequencies, and angles
       using the Staeckel approximation
    INPUT:
       pot - Potential or list of such instances
       delta - focal length of prolate spheroidal coordinates
       R, vR, vT, z, vz, phi - coordinates (arrays)
       u0= (None) if set, u0 to use
       order= (10) order of Gauss-Legendre integration of the relevant integrals
    OUTPUT:
       (jr,jz,Omegar,Omegaphi,Omegaz,Angler,Anglephi,Anglez,err)
       jr,jz,Omegar,Omegaphi,Omegaz,Angler,Anglephi,Anglez : array, shape (len(R))
       err - non-zero if error occured
    HISTORY:
       2013-08-27 - Written - Bovy (IAS)
    """
    if u0 is None:
        u0, dummy= bovy_coords.Rz_to_uv(R,z,delta=numpy.atleast_1d(delta))
    #Parse the potential
    npot, pot_type, pot_args= _parse_pot(pot,potforactions=True)

    #Parse delta
    delta= numpy.atleast_1d(delta)
    ndelta= len(delta)

    #Set up result arrays
    jr= numpy.empty(len(R))
    jz= numpy.empty(len(R))
    Omegar= numpy.empty(len(R))
    Omegaphi= numpy.empty(len(R))
    Omegaz= numpy.empty(len(R))
    Angler= numpy.empty(len(R))
    Anglephi= numpy.empty(len(R))
    Anglez= numpy.empty(len(R))
    err= ctypes.c_int(0)

    #Set up the C code
    ndarrayFlags= ('C_CONTIGUOUS','WRITEABLE')
    actionAngleStaeckel_actionsFunc= _lib.actionAngleStaeckel_actionsFreqsAngles
    actionAngleStaeckel_actionsFunc.argtypes= [ctypes.c_int,
                               ndpointer(dtype=numpy.float64,flags=ndarrayFlags),
                               ndpointer(dtype=numpy.float64,flags=ndarrayFlags),
                               ndpointer(dtype=numpy.float64,flags=ndarrayFlags),
                               ndpointer(dtype=numpy.float64,flags=ndarrayFlags),
                               ndpointer(dtype=numpy.float64,flags=ndarrayFlags),
                               ndpointer(dtype=numpy.float64,flags=ndarrayFlags),
                               ctypes.c_int,
                               ndpointer(dtype=numpy.int32,flags=ndarrayFlags),
                               ndpointer(dtype=numpy.float64,flags=ndarrayFlags),
                               ctypes.c_int,
                               ndpointer(dtype=numpy.float64,flags=ndarrayFlags),
                               ctypes.c_int,
                               ndpointer(dtype=numpy.float64,flags=ndarrayFlags),
                               ndpointer(dtype=numpy.float64,flags=ndarrayFlags),
                               ndpointer(dtype=numpy.float64,flags=ndarrayFlags),
                               ndpointer(dtype=numpy.float64,flags=ndarrayFlags),
                               ndpointer(dtype=numpy.float64,flags=ndarrayFlags),
                               ndpointer(dtype=numpy.float64,flags=ndarrayFlags),
                               ndpointer(dtype=numpy.float64,flags=ndarrayFlags),
                               ndpointer(dtype=numpy.float64,flags=ndarrayFlags),
                               ctypes.POINTER(ctypes.c_int)]

    #Array requirements, first store old order
    f_cont= [R.flags['F_CONTIGUOUS'],
             vR.flags['F_CONTIGUOUS'],
             vT.flags['F_CONTIGUOUS'],
             z.flags['F_CONTIGUOUS'],
             vz.flags['F_CONTIGUOUS'],
             u0.flags['F_CONTIGUOUS'],
             delta.flags['F_CONTIGUOUS']]
    R= numpy.require(R,dtype=numpy.float64,requirements=['C','W'])
    vR= numpy.require(vR,dtype=numpy.float64,requirements=['C','W'])
    vT= numpy.require(vT,dtype=numpy.float64,requirements=['C','W'])
    z= numpy.require(z,dtype=numpy.float64,requirements=['C','W'])
    vz= numpy.require(vz,dtype=numpy.float64,requirements=['C','W'])
    u0= numpy.require(u0,dtype=numpy.float64,requirements=['C','W'])
    delta= numpy.require(delta,dtype=numpy.float64,requirements=['C','W'])
    jr= numpy.require(jr,dtype=numpy.float64,requirements=['C','W'])
    jz= numpy.require(jz,dtype=numpy.float64,requirements=['C','W'])
    Omegar= numpy.require(Omegar,dtype=numpy.float64,requirements=['C','W'])
    Omegaphi= numpy.require(Omegaphi,dtype=numpy.float64,
                            requirements=['C','W'])
    Omegaz= numpy.require(Omegaz,dtype=numpy.float64,requirements=['C','W'])
    Angler= numpy.require(Angler,dtype=numpy.float64,requirements=['C','W'])
    Anglephi= numpy.require(Anglephi,dtype=numpy.float64,
                            requirements=['C','W'])
    Anglez= numpy.require(Anglez,dtype=numpy.float64,requirements=['C','W'])

    #Run the C code
    actionAngleStaeckel_actionsFunc(len(R),
                                    R,
                                    vR,
                                    vT,
                                    z,
                                    vz,
                                    u0,
                                    ctypes.c_int(npot),
                                    pot_type,
                                    pot_args,
                                    ctypes.c_int(ndelta),
                                    delta,
                                    ctypes.c_int(order),
                                    jr,
                                    jz,
                                    Omegar,
                                    Omegaphi,
                                    Omegaz,
                                    Angler,
                                    Anglephi,
                                    Anglez,
                                    ctypes.byref(err))

    #Reset input arrays
    if f_cont[0]: R= numpy.asfortranarray(R)
    if f_cont[1]: vR= numpy.asfortranarray(vR)
    if f_cont[2]: vT= numpy.asfortranarray(vT)
    if f_cont[3]: z= numpy.asfortranarray(z)
    if f_cont[4]: vz= numpy.asfortranarray(vz)
    if f_cont[5]: u0= numpy.asfortranarray(u0)
    if f_cont[6]: delta= numpy.asfortranarray(delta)
    
    badAngle = Anglephi != 9999.99
    Anglephi[badAngle]= (Anglephi[badAngle] + phi[badAngle] % (2.*numpy.pi)) % (2.*numpy.pi)
    Anglephi[Anglephi < 0.]+= 2.*numpy.pi

    return (jr,jz,Omegar,Omegaphi,Omegaz,Angler,
            Anglephi,Anglez,err.value)

<<<<<<< HEAD
def actionAngleFreqDerivsStaeckel_c(pot,delta,R,vR,vT,z,vz,u0=None):
    """
    NAME:
       actionAngleFreqDerivsStaeckel_c
    PURPOSE:
       Use C to calculate actions, frequencies, and dI3dactions derivatives
       using the Staeckel approximation
=======
def actionAngleUminUmaxVminStaeckel_c(pot,delta,R,vR,vT,z,vz,u0=None):
    """
    NAME:
       actionAngleUminUmaxVminStaeckel_c
    PURPOSE:
       Use C to calculate umin, umax, and vmin using the Staeckel approximation
>>>>>>> b7991898
    INPUT:
       pot - Potential or list of such instances
       delta - focal length of prolate spheroidal coordinates
       R, vR, vT, z, vz - coordinates (arrays)
    OUTPUT:
<<<<<<< HEAD
       (jr,jz,Omegar,Omegaphi,Omegaz,dI3dJr,dI3dLz,dI3dJz,err)
       jr,jz,Omegar,Omegaphi,Omegaz,dI3dJr,dI3dLz,dI3dJz : array, shape (len(R))
       err - non-zero if error occured
    HISTORY:
       2017-12-21 - Written - Bovy (UofT)
    """
    if u0 is None:
        u0, dummy= bovy_coords.Rz_to_uv(R,z,delta=delta)
    #Parse the potential
    npot, pot_type, pot_args= _parse_pot(pot,potforactions=True)

    #Set up result arrays
    jr= numpy.empty(len(R))
    jz= numpy.empty(len(R))
    Omegar= numpy.empty(len(R))
    Omegaphi= numpy.empty(len(R))
    Omegaz= numpy.empty(len(R))
    dI3dJr= numpy.empty(len(R))
    dI3dLz= numpy.empty(len(R))
    dI3dJz= numpy.empty(len(R))
=======
       (umin,umax,vmin,err)
       umin,umax,vmin : array, shape (len(R))
       err - non-zero if error occured
    HISTORY:
       2017-12-12 - Written - Bovy (UofT)
    """
    if u0 is None:
        u0, dummy= bovy_coords.Rz_to_uv(R,z,delta=numpy.atleast_1d(delta))
    #Parse the potential
    npot, pot_type, pot_args= _parse_pot(pot,potforactions=True)

    #Parse delta
    delta= numpy.atleast_1d(delta)
    ndelta= len(delta)

    #Set up result arrays
    umin= numpy.empty(len(R))
    umax= numpy.empty(len(R))
    vmin= numpy.empty(len(R))
>>>>>>> b7991898
    err= ctypes.c_int(0)

    #Set up the C code
    ndarrayFlags= ('C_CONTIGUOUS','WRITEABLE')
<<<<<<< HEAD
    actionAngleStaeckel_actionsFunc= _lib.actionAngleStaeckel_actionsFreqsDerivs
=======
    actionAngleStaeckel_actionsFunc= _lib.actionAngleStaeckel_uminUmaxVmin
>>>>>>> b7991898
    actionAngleStaeckel_actionsFunc.argtypes= [ctypes.c_int,
                               ndpointer(dtype=numpy.float64,flags=ndarrayFlags),
                               ndpointer(dtype=numpy.float64,flags=ndarrayFlags),
                               ndpointer(dtype=numpy.float64,flags=ndarrayFlags),
                               ndpointer(dtype=numpy.float64,flags=ndarrayFlags),
                               ndpointer(dtype=numpy.float64,flags=ndarrayFlags),
                               ndpointer(dtype=numpy.float64,flags=ndarrayFlags),
                               ctypes.c_int,
                               ndpointer(dtype=numpy.int32,flags=ndarrayFlags),
                               ndpointer(dtype=numpy.float64,flags=ndarrayFlags),
<<<<<<< HEAD
                               ctypes.c_double,
                               ndpointer(dtype=numpy.float64,flags=ndarrayFlags),
                               ndpointer(dtype=numpy.float64,flags=ndarrayFlags),
                               ndpointer(dtype=numpy.float64,flags=ndarrayFlags),
                               ndpointer(dtype=numpy.float64,flags=ndarrayFlags),
=======
                               ctypes.c_int,
>>>>>>> b7991898
                               ndpointer(dtype=numpy.float64,flags=ndarrayFlags),
                               ndpointer(dtype=numpy.float64,flags=ndarrayFlags),
                               ndpointer(dtype=numpy.float64,flags=ndarrayFlags),
                               ndpointer(dtype=numpy.float64,flags=ndarrayFlags),
                               ctypes.POINTER(ctypes.c_int)]

    #Array requirements, first store old order
    f_cont= [R.flags['F_CONTIGUOUS'],
             vR.flags['F_CONTIGUOUS'],
             vT.flags['F_CONTIGUOUS'],
             z.flags['F_CONTIGUOUS'],
             vz.flags['F_CONTIGUOUS'],
<<<<<<< HEAD
             u0.flags['F_CONTIGUOUS']]
=======
             u0.flags['F_CONTIGUOUS'],
             delta.flags['F_CONTIGUOUS']]
>>>>>>> b7991898
    R= numpy.require(R,dtype=numpy.float64,requirements=['C','W'])
    vR= numpy.require(vR,dtype=numpy.float64,requirements=['C','W'])
    vT= numpy.require(vT,dtype=numpy.float64,requirements=['C','W'])
    z= numpy.require(z,dtype=numpy.float64,requirements=['C','W'])
    vz= numpy.require(vz,dtype=numpy.float64,requirements=['C','W'])
    u0= numpy.require(u0,dtype=numpy.float64,requirements=['C','W'])
<<<<<<< HEAD
    jr= numpy.require(jr,dtype=numpy.float64,requirements=['C','W'])
    jz= numpy.require(jz,dtype=numpy.float64,requirements=['C','W'])
    Omegar= numpy.require(Omegar,dtype=numpy.float64,requirements=['C','W'])
    Omegaphi= numpy.require(Omegaphi,dtype=numpy.float64,
                            requirements=['C','W'])
    Omegaz= numpy.require(Omegaz,dtype=numpy.float64,requirements=['C','W'])
    dI3dJr= numpy.require(dI3dJr,dtype=numpy.float64,requirements=['C','W'])
    dI3dLz= numpy.require(dI3dLz,dtype=numpy.float64,requirements=['C','W'])
    dI3dJz= numpy.require(dI3dJz,dtype=numpy.float64,requirements=['C','W'])
=======
    delta= numpy.require(delta,dtype=numpy.float64,requirements=['C','W'])
    umin= numpy.require(umin,dtype=numpy.float64,requirements=['C','W'])
    umax= numpy.require(umax,dtype=numpy.float64,requirements=['C','W'])
    vmin= numpy.require(vmin,dtype=numpy.float64,requirements=['C','W'])
>>>>>>> b7991898

    #Run the C code
    actionAngleStaeckel_actionsFunc(len(R),
                                    R,
                                    vR,
                                    vT,
                                    z,
                                    vz,
                                    u0,
                                    ctypes.c_int(npot),
                                    pot_type,
                                    pot_args,
<<<<<<< HEAD
                                    ctypes.c_double(delta),
                                    jr,
                                    jz,
                                    Omegar,
                                    Omegaphi,
                                    Omegaz,
                                    dI3dJr,
                                    dI3dLz,
                                    dI3dJz,
=======
                                    ctypes.c_int(ndelta),
                                    delta,
                                    umin,
                                    umax,
                                    vmin,
>>>>>>> b7991898
                                    ctypes.byref(err))

    #Reset input arrays
    if f_cont[0]: R= numpy.asfortranarray(R)
    if f_cont[1]: vR= numpy.asfortranarray(vR)
    if f_cont[2]: vT= numpy.asfortranarray(vT)
    if f_cont[3]: z= numpy.asfortranarray(z)
    if f_cont[4]: vz= numpy.asfortranarray(vz)
    if f_cont[5]: u0= numpy.asfortranarray(u0)
<<<<<<< HEAD

    return (jr,jz,Omegar,Omegaphi,Omegaz,dI3dJr,dI3dLz,dI3dJz,err.value)
=======
    if f_cont[6]: delta= numpy.asfortranarray(delta)

    return (umin,umax,vmin,err.value)
>>>>>>> b7991898
<|MERGE_RESOLUTION|>--- conflicted
+++ resolved
@@ -454,49 +454,17 @@
     return (jr,jz,Omegar,Omegaphi,Omegaz,Angler,
             Anglephi,Anglez,err.value)
 
-<<<<<<< HEAD
-def actionAngleFreqDerivsStaeckel_c(pot,delta,R,vR,vT,z,vz,u0=None):
-    """
-    NAME:
-       actionAngleFreqDerivsStaeckel_c
-    PURPOSE:
-       Use C to calculate actions, frequencies, and dI3dactions derivatives
-       using the Staeckel approximation
-=======
 def actionAngleUminUmaxVminStaeckel_c(pot,delta,R,vR,vT,z,vz,u0=None):
     """
     NAME:
        actionAngleUminUmaxVminStaeckel_c
     PURPOSE:
        Use C to calculate umin, umax, and vmin using the Staeckel approximation
->>>>>>> b7991898
     INPUT:
        pot - Potential or list of such instances
        delta - focal length of prolate spheroidal coordinates
        R, vR, vT, z, vz - coordinates (arrays)
     OUTPUT:
-<<<<<<< HEAD
-       (jr,jz,Omegar,Omegaphi,Omegaz,dI3dJr,dI3dLz,dI3dJz,err)
-       jr,jz,Omegar,Omegaphi,Omegaz,dI3dJr,dI3dLz,dI3dJz : array, shape (len(R))
-       err - non-zero if error occured
-    HISTORY:
-       2017-12-21 - Written - Bovy (UofT)
-    """
-    if u0 is None:
-        u0, dummy= bovy_coords.Rz_to_uv(R,z,delta=delta)
-    #Parse the potential
-    npot, pot_type, pot_args= _parse_pot(pot,potforactions=True)
-
-    #Set up result arrays
-    jr= numpy.empty(len(R))
-    jz= numpy.empty(len(R))
-    Omegar= numpy.empty(len(R))
-    Omegaphi= numpy.empty(len(R))
-    Omegaz= numpy.empty(len(R))
-    dI3dJr= numpy.empty(len(R))
-    dI3dLz= numpy.empty(len(R))
-    dI3dJz= numpy.empty(len(R))
-=======
        (umin,umax,vmin,err)
        umin,umax,vmin : array, shape (len(R))
        err - non-zero if error occured
@@ -516,16 +484,11 @@
     umin= numpy.empty(len(R))
     umax= numpy.empty(len(R))
     vmin= numpy.empty(len(R))
->>>>>>> b7991898
     err= ctypes.c_int(0)
 
     #Set up the C code
     ndarrayFlags= ('C_CONTIGUOUS','WRITEABLE')
-<<<<<<< HEAD
-    actionAngleStaeckel_actionsFunc= _lib.actionAngleStaeckel_actionsFreqsDerivs
-=======
     actionAngleStaeckel_actionsFunc= _lib.actionAngleStaeckel_uminUmaxVmin
->>>>>>> b7991898
     actionAngleStaeckel_actionsFunc.argtypes= [ctypes.c_int,
                                ndpointer(dtype=numpy.float64,flags=ndarrayFlags),
                                ndpointer(dtype=numpy.float64,flags=ndarrayFlags),
@@ -536,15 +499,7 @@
                                ctypes.c_int,
                                ndpointer(dtype=numpy.int32,flags=ndarrayFlags),
                                ndpointer(dtype=numpy.float64,flags=ndarrayFlags),
-<<<<<<< HEAD
-                               ctypes.c_double,
-                               ndpointer(dtype=numpy.float64,flags=ndarrayFlags),
-                               ndpointer(dtype=numpy.float64,flags=ndarrayFlags),
-                               ndpointer(dtype=numpy.float64,flags=ndarrayFlags),
-                               ndpointer(dtype=numpy.float64,flags=ndarrayFlags),
-=======
-                               ctypes.c_int,
->>>>>>> b7991898
+                               ctypes.c_int,
                                ndpointer(dtype=numpy.float64,flags=ndarrayFlags),
                                ndpointer(dtype=numpy.float64,flags=ndarrayFlags),
                                ndpointer(dtype=numpy.float64,flags=ndarrayFlags),
@@ -557,34 +512,18 @@
              vT.flags['F_CONTIGUOUS'],
              z.flags['F_CONTIGUOUS'],
              vz.flags['F_CONTIGUOUS'],
-<<<<<<< HEAD
-             u0.flags['F_CONTIGUOUS']]
-=======
              u0.flags['F_CONTIGUOUS'],
              delta.flags['F_CONTIGUOUS']]
->>>>>>> b7991898
     R= numpy.require(R,dtype=numpy.float64,requirements=['C','W'])
     vR= numpy.require(vR,dtype=numpy.float64,requirements=['C','W'])
     vT= numpy.require(vT,dtype=numpy.float64,requirements=['C','W'])
     z= numpy.require(z,dtype=numpy.float64,requirements=['C','W'])
     vz= numpy.require(vz,dtype=numpy.float64,requirements=['C','W'])
     u0= numpy.require(u0,dtype=numpy.float64,requirements=['C','W'])
-<<<<<<< HEAD
-    jr= numpy.require(jr,dtype=numpy.float64,requirements=['C','W'])
-    jz= numpy.require(jz,dtype=numpy.float64,requirements=['C','W'])
-    Omegar= numpy.require(Omegar,dtype=numpy.float64,requirements=['C','W'])
-    Omegaphi= numpy.require(Omegaphi,dtype=numpy.float64,
-                            requirements=['C','W'])
-    Omegaz= numpy.require(Omegaz,dtype=numpy.float64,requirements=['C','W'])
-    dI3dJr= numpy.require(dI3dJr,dtype=numpy.float64,requirements=['C','W'])
-    dI3dLz= numpy.require(dI3dLz,dtype=numpy.float64,requirements=['C','W'])
-    dI3dJz= numpy.require(dI3dJz,dtype=numpy.float64,requirements=['C','W'])
-=======
     delta= numpy.require(delta,dtype=numpy.float64,requirements=['C','W'])
     umin= numpy.require(umin,dtype=numpy.float64,requirements=['C','W'])
     umax= numpy.require(umax,dtype=numpy.float64,requirements=['C','W'])
     vmin= numpy.require(vmin,dtype=numpy.float64,requirements=['C','W'])
->>>>>>> b7991898
 
     #Run the C code
     actionAngleStaeckel_actionsFunc(len(R),
@@ -597,7 +536,116 @@
                                     ctypes.c_int(npot),
                                     pot_type,
                                     pot_args,
-<<<<<<< HEAD
+                                    ctypes.c_int(ndelta),
+                                    delta,
+                                    umin,
+                                    umax,
+                                    vmin,
+                                    ctypes.byref(err))
+
+    #Reset input arrays
+    if f_cont[0]: R= numpy.asfortranarray(R)
+    if f_cont[1]: vR= numpy.asfortranarray(vR)
+    if f_cont[2]: vT= numpy.asfortranarray(vT)
+    if f_cont[3]: z= numpy.asfortranarray(z)
+    if f_cont[4]: vz= numpy.asfortranarray(vz)
+    if f_cont[5]: u0= numpy.asfortranarray(u0)
+    if f_cont[6]: delta= numpy.asfortranarray(delta)
+
+    return (umin,umax,vmin,err.value)
+
+def actionAngleFreqDerivsStaeckel_c(pot,delta,R,vR,vT,z,vz,u0=None):
+    """
+    NAME:
+       actionAngleFreqDerivsStaeckel_c
+    PURPOSE:
+       Use C to calculate actions, frequencies, and dI3dactions derivatives
+       using the Staeckel approximation
+    INPUT:
+       pot - Potential or list of such instances
+       delta - focal length of prolate spheroidal coordinates
+       R, vR, vT, z, vz - coordinates (arrays)
+    OUTPUT:
+       (jr,jz,Omegar,Omegaphi,Omegaz,dI3dJr,dI3dLz,dI3dJz,err)
+       jr,jz,Omegar,Omegaphi,Omegaz,dI3dJr,dI3dLz,dI3dJz : array, shape (len(R))
+       err - non-zero if error occured
+    HISTORY:
+       2017-12-21 - Written - Bovy (UofT)
+    """
+    if u0 is None:
+        u0, dummy= bovy_coords.Rz_to_uv(R,z,delta=delta)
+    #Parse the potential
+    npot, pot_type, pot_args= _parse_pot(pot,potforactions=True)
+
+    #Set up result arrays
+    jr= numpy.empty(len(R))
+    jz= numpy.empty(len(R))
+    Omegar= numpy.empty(len(R))
+    Omegaphi= numpy.empty(len(R))
+    Omegaz= numpy.empty(len(R))
+    dI3dJr= numpy.empty(len(R))
+    dI3dLz= numpy.empty(len(R))
+    dI3dJz= numpy.empty(len(R))
+    err= ctypes.c_int(0)
+
+    #Set up the C code
+    ndarrayFlags= ('C_CONTIGUOUS','WRITEABLE')
+    actionAngleStaeckel_actionsFunc= _lib.actionAngleStaeckel_actionsFreqsDerivs
+    actionAngleStaeckel_actionsFunc.argtypes= [ctypes.c_int,
+                               ndpointer(dtype=numpy.float64,flags=ndarrayFlags),
+                               ndpointer(dtype=numpy.float64,flags=ndarrayFlags),
+                               ndpointer(dtype=numpy.float64,flags=ndarrayFlags),
+                               ndpointer(dtype=numpy.float64,flags=ndarrayFlags),
+                               ndpointer(dtype=numpy.float64,flags=ndarrayFlags),
+                               ndpointer(dtype=numpy.float64,flags=ndarrayFlags),
+                               ctypes.c_int,
+                               ndpointer(dtype=numpy.int32,flags=ndarrayFlags),
+                               ndpointer(dtype=numpy.float64,flags=ndarrayFlags),
+                               ctypes.c_double,
+                               ndpointer(dtype=numpy.float64,flags=ndarrayFlags),
+                               ndpointer(dtype=numpy.float64,flags=ndarrayFlags),
+                               ndpointer(dtype=numpy.float64,flags=ndarrayFlags),
+                               ndpointer(dtype=numpy.float64,flags=ndarrayFlags),
+                               ndpointer(dtype=numpy.float64,flags=ndarrayFlags),
+                               ndpointer(dtype=numpy.float64,flags=ndarrayFlags),
+                               ndpointer(dtype=numpy.float64,flags=ndarrayFlags),
+                               ndpointer(dtype=numpy.float64,flags=ndarrayFlags),
+                               ctypes.POINTER(ctypes.c_int)]
+
+    #Array requirements, first store old order
+    f_cont= [R.flags['F_CONTIGUOUS'],
+             vR.flags['F_CONTIGUOUS'],
+             vT.flags['F_CONTIGUOUS'],
+             z.flags['F_CONTIGUOUS'],
+             vz.flags['F_CONTIGUOUS'],
+             u0.flags['F_CONTIGUOUS']]
+    R= numpy.require(R,dtype=numpy.float64,requirements=['C','W'])
+    vR= numpy.require(vR,dtype=numpy.float64,requirements=['C','W'])
+    vT= numpy.require(vT,dtype=numpy.float64,requirements=['C','W'])
+    z= numpy.require(z,dtype=numpy.float64,requirements=['C','W'])
+    vz= numpy.require(vz,dtype=numpy.float64,requirements=['C','W'])
+    u0= numpy.require(u0,dtype=numpy.float64,requirements=['C','W'])
+    jr= numpy.require(jr,dtype=numpy.float64,requirements=['C','W'])
+    jz= numpy.require(jz,dtype=numpy.float64,requirements=['C','W'])
+    Omegar= numpy.require(Omegar,dtype=numpy.float64,requirements=['C','W'])
+    Omegaphi= numpy.require(Omegaphi,dtype=numpy.float64,
+                            requirements=['C','W'])
+    Omegaz= numpy.require(Omegaz,dtype=numpy.float64,requirements=['C','W'])
+    dI3dJr= numpy.require(dI3dJr,dtype=numpy.float64,requirements=['C','W'])
+    dI3dLz= numpy.require(dI3dLz,dtype=numpy.float64,requirements=['C','W'])
+    dI3dJz= numpy.require(dI3dJz,dtype=numpy.float64,requirements=['C','W'])
+
+    #Run the C code
+    actionAngleStaeckel_actionsFunc(len(R),
+                                    R,
+                                    vR,
+                                    vT,
+                                    z,
+                                    vz,
+                                    u0,
+                                    ctypes.c_int(npot),
+                                    pot_type,
+                                    pot_args,
                                     ctypes.c_double(delta),
                                     jr,
                                     jz,
@@ -607,13 +655,6 @@
                                     dI3dJr,
                                     dI3dLz,
                                     dI3dJz,
-=======
-                                    ctypes.c_int(ndelta),
-                                    delta,
-                                    umin,
-                                    umax,
-                                    vmin,
->>>>>>> b7991898
                                     ctypes.byref(err))
 
     #Reset input arrays
@@ -623,11 +664,5 @@
     if f_cont[3]: z= numpy.asfortranarray(z)
     if f_cont[4]: vz= numpy.asfortranarray(vz)
     if f_cont[5]: u0= numpy.asfortranarray(u0)
-<<<<<<< HEAD
 
     return (jr,jz,Omegar,Omegaphi,Omegaz,dI3dJr,dI3dLz,dI3dJz,err.value)
-=======
-    if f_cont[6]: delta= numpy.asfortranarray(delta)
-
-    return (umin,umax,vmin,err.value)
->>>>>>> b7991898
