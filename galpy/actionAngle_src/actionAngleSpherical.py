###############################################################################
#   actionAngle: a Python module to calculate  actions, angles, and frequencies
#
#      class: actionAngleSpherical
#
#      methods:
#             __call__: returns (jr,lz,jz)
#             actionsFreqs: returns (jr,lz,jz,Or,Op,Oz)
#             actionsFreqsAngles: returns (jr,lz,jz,Or,Op,Oz,ar,ap,az)
#
###############################################################################
import copy
import math as m
import numpy as nu
from scipy import integrate, optimize
from galpy.potential import vcirc, epifreq, omegac, _dim
from galpy.potential_src.Potential import _evaluatePotentials
from galpy.potential_src.planarPotential import _evaluateplanarPotentials
from galpy.actionAngle_src.actionAngle import actionAngle, UnboundError
_EPS= 10.**-15.
class actionAngleSpherical(actionAngle):
    """Action-angle formalism for spherical potentials"""
    def __init__(self,*args,**kwargs):
        """
        NAME:

           __init__

        PURPOSE:

           initialize an actionAngleSpherical object

        INPUT:

           pot= a Spherical potential

           ro= distance from vantage point to GC (kpc; can be Quantity)

           vo= circular velocity at ro (km/s; can be Quantity)

           _gamma= (default=0.) replace Lz by Lz+gamma Jz in effective potential when using this class as part of actionAngleAdiabatic

        OUTPUT:

           instance

        HISTORY:

           2013-12-28 - Written - Bovy (IAS)

        """
        actionAngle.__init__(self,
                             ro=kwargs.get('ro',None),vo=kwargs.get('vo',None))
        if not 'pot' in kwargs: #pragma: no cover
            raise IOError("Must specify pot= for actionAngleSpherical")
        self._pot= kwargs['pot']
        #Also store a 'planar' (2D) version of the potential, only potential
        # used in this class
        if _dim(self._pot) == 2:
            self._2dpot= self._pot
        else:
            if isinstance(self._pot,list):
                self._2dpot= [p.toPlanar() for p in self._pot]
            else:
                self._2dpot= self._pot.toPlanar()
        #The following for if we ever implement this code in C
        self._c= False
        ext_loaded= False
        if ext_loaded and (('c' in kwargs and kwargs['c'])
                           or not 'c' in kwargs):
            self._c= True #pragma: no cover
        else:
            self._c= False
        # gamma for when we use this as part of the adiabatic approx.
        self._gamma= kwargs.get('_gamma',0.)
        # Check the units
        self._check_consistent_units()
        return None

    def _evaluate(self,*args,**kwargs):
        """
        NAME:
           __call__ (_evaluate)
        PURPOSE:
           evaluate the actions (jr,lz,jz)
        INPUT:
           Either:
              a) R,vR,vT,z,vz[,phi]:
                 1) floats: phase-space value for single object (phi is optional) (each can be a Quantity)
                 2) numpy.ndarray: [N] phase-space values for N objects (each can be a Quantity)
              b) Orbit instance: initial condition used if that's it, orbit(t) if there is a time given as well as the second argument
           fixed_quad= (False) if True, use n=10 fixed_quad integration
           scipy.integrate.quadrature or .fixed_quad keywords
        OUTPUT:
           (jr,lz,jz)
        HISTORY:
           2013-12-28 - Written - Bovy (IAS)
        """
        fixed_quad= kwargs.pop('fixed_quad',False)
        extra_Jz= kwargs.pop('_Jz',None)
        if len(args) == 5: #R,vR.vT, z, vz
            R,vR,vT, z, vz= args
        elif len(args) == 6: #R,vR.vT, z, vz, phi
            R,vR,vT, z, vz, phi= args
        else:
            self._parse_eval_args(*args)
            R= self._eval_R
            vR= self._eval_vR
            vT= self._eval_vT
            z= self._eval_z
            vz= self._eval_vz
        if isinstance(R,float):
            R= nu.array([R])
            vR= nu.array([vR])
            vT= nu.array([vT])
            z= nu.array([z])
            vz= nu.array([vz])
        if self._c: #pragma: no cover
            pass
        else:
            r= nu.sqrt(R**2.+z**2.)
            vr= (R*vR+z*vz)/r
            Lz= R*vT
            Lx= -z*vT
            Ly= z*vR-R*vz
            L2= Lx*Lx+Ly*Ly+Lz*Lz
            E= _evaluateplanarPotentials(self._2dpot,r)\
                +vR**2./2.+vT**2./2.+vz**2./2.
            L= nu.sqrt(L2)
            vt= L/r
            if self._gamma != 0. and not extra_Jz is None:
                L+= self._gamma*extra_Jz
                E+= L**2./2./r**2.-vt**2./2.
            #Actions
            Jphi= Lz
            Jz= L-nu.fabs(Lz)
            #Jr requires some more work
            Jr= []
            for ii in range(len(r)):
                rperi,rap= self._calc_rperi_rap(r[ii],vr[ii],vt[ii],
                                                E[ii],L[ii])
                Jr.append(self._calc_jr(rperi,rap,E[ii],L[ii],
                                        fixed_quad,**kwargs))
            return (nu.array(Jr),Jphi,Jz)

    def _actionsFreqs(self,*args,**kwargs):
        """
        NAME:
           actionsFreqs (_actionsFreqs)
        PURPOSE:
           evaluate the actions and frequencies (jr,lz,jz,Omegar,Omegaphi,Omegaz)
        INPUT:
           Either:
              a) R,vR,vT,z,vz[,phi]:
                 1) floats: phase-space value for single object (phi is optional) (each can be a Quantity)
                 2) numpy.ndarray: [N] phase-space values for N objects (each can be a Quantity)
              b) Orbit instance: initial condition used if that's it, orbit(t) if there is a time given as well as the second argument
           fixed_quad= (False) if True, use n=10 fixed_quad integration
           scipy.integrate.quadrature or .fixed_quad keywords
        OUTPUT:
            (jr,lz,jz,Omegar,Omegaphi,Omegaz)
        HISTORY:
           2013-12-28 - Written - Bovy (IAS)
        """
        fixed_quad= kwargs.pop('fixed_quad',False)
        if len(args) == 5: #R,vR.vT, z, vz
            R,vR,vT, z, vz= args
        elif len(args) == 6: #R,vR.vT, z, vz, phi
            R,vR,vT, z, vz, phi= args
        else:
            self._parse_eval_args(*args)
            R= self._eval_R
            vR= self._eval_vR
            vT= self._eval_vT
            z= self._eval_z
            vz= self._eval_vz
        if isinstance(R,float):
            R= nu.array([R])
            vR= nu.array([vR])
            vT= nu.array([vT])
            z= nu.array([z])
            vz= nu.array([vz])
        if self._c: #pragma: no cover
            pass
        else:
            r= nu.sqrt(R**2.+z**2.)
            vr= (R*vR+z*vz)/r
            Lz= R*vT
            Lx= -z*vT
            Ly= z*vR-R*vz
            L2= Lx*Lx+Ly*Ly+Lz*Lz
            E= _evaluateplanarPotentials(self._2dpot,r)\
                +vR**2./2.+vT**2./2.+vz**2./2.
            L= nu.sqrt(L2)
            vt= L/r
            #Actions
            Jphi= Lz
            Jz= L-nu.fabs(Lz)
            #Jr requires some more work
            Jr= []
            Or= []
            Op= []
            for ii in range(len(r)):
                rperi,rap= self._calc_rperi_rap(r[ii],vr[ii],vt[ii],
                                                E[ii],L[ii])
                Jr.append(self._calc_jr(rperi,rap,E[ii],L[ii],
                                        fixed_quad,**kwargs))
                #Radial period
                if Jr[-1] < 10.**-9.: #Circular orbit
                    Or.append(epifreq(self._2dpot,r[ii],use_physical=False))
                    Op.append(omegac(self._2dpot,r[ii],use_physical=False))
                    continue
                Rmean= m.exp((m.log(rperi)+m.log(rap))/2.)
                Or.append(self._calc_or(Rmean,rperi,rap,E[ii],L[ii],
                                        fixed_quad,**kwargs))
                Op.append(self._calc_op(Or[-1],Rmean,rperi,rap,E[ii],L[ii],
                                        fixed_quad,**kwargs))
            Op= nu.array(Op)
            Oz= copy.copy(Op)
            Op[vT < 0.]*= -1.
            return (nu.array(Jr),Jphi,Jz,nu.array(Or),Op,Oz)
    
    def _actionsFreqsAngles(self,*args,**kwargs):
        """
        NAME:
           actionsFreqsAngles (_actionsFreqsAngles)
        PURPOSE:
           evaluate the actions, frequencies, and angles
           (jr,lz,jz,Omegar,Omegaphi,Omegaz,ar,ap,az)
        INPUT:
           Either:
              a) R,vR,vT,z,vz[,phi]:
                 1) floats: phase-space value for single object (phi is optional) (each can be a Quantity)
                 2) numpy.ndarray: [N] phase-space values for N objects (each can be a Quantity)
              b) Orbit instance: initial condition used if that's it, orbit(t) if there is a time given as well as the second argument
           fixed_quad= (False) if True, use n=10 fixed_quad integration
           scipy.integrate.quadrature or .fixed_quad keywords
        OUTPUT:
            (jr,lz,jz,Omegar,Omegaphi,Omegaz,ar,aphi,az)
        HISTORY:
           2013-12-29 - Written - Bovy (IAS)
        """
        fixed_quad= kwargs.pop('fixed_quad',False)
        if len(args) == 5: #R,vR.vT, z, vz pragma: no cover
            raise IOError("You need to provide phi when calculating angles")
        elif len(args) == 6: #R,vR.vT, z, vz, phi
            R,vR,vT, z, vz, phi= args
        else:
            self._parse_eval_args(*args)
            R= self._eval_R
            vR= self._eval_vR
            vT= self._eval_vT
            z= self._eval_z
            vz= self._eval_vz
            phi= self._eval_phi
        if isinstance(R,float):
            R= nu.array([R])
            vR= nu.array([vR])
            vT= nu.array([vT])
            z= nu.array([z])
            vz= nu.array([vz])
            phi= nu.array([phi])
        if self._c: #pragma: no cover
            pass
        else:
            r= nu.sqrt(R**2.+z**2.)
            vr= (R*vR+z*vz)/r
            vtheta= (z*vR-R*vz)/r
            Lz= R*vT
            Lx= -z*vT
            Ly= z*vR-R*vz
            L2= Lx*Lx+Ly*Ly+Lz*Lz
            E= _evaluateplanarPotentials(self._2dpot,r)\
                +vR**2./2.+vT**2./2.+vz**2./2.
            L= nu.sqrt(L2)
            vt= L/r
            #Actions
            Jphi= Lz
            Jz= L-nu.fabs(Lz)
            #Jr requires some more work
            Jr= []
            Or= []
            Op= []
            ar= []
            az= []
            #Calculate the longitude of the ascending node
            asc= self._calc_long_asc(z,R,vtheta,phi,Lz,L)
            for ii in range(len(r)):
                rperi,rap= self._calc_rperi_rap(r[ii],vr[ii],vt[ii],
                                                E[ii],L[ii])
                Jr.append(self._calc_jr(rperi,rap,E[ii],L[ii],
                                        fixed_quad,**kwargs))
                #Radial period
                Rmean= m.exp((m.log(rperi)+m.log(rap))/2.)
                if Jr[-1] < 10.**-9.: #Circular orbit
                    Or.append(epifreq(self._2dpot,r[ii],use_physical=False))
                    Op.append(omegac(self._2dpot,r[ii],use_physical=False))
                else:
                    Or.append(self._calc_or(Rmean,rperi,rap,E[ii],L[ii],
                                            fixed_quad,**kwargs))
                    Op.append(self._calc_op(Or[-1],Rmean,rperi,rap,E[ii],L[ii],
                                            fixed_quad,**kwargs))
                #Angles
                ar.append(self._calc_angler(Or[-1],r[ii],Rmean,rperi,rap,
                                            E[ii],L[ii],
                                            vr[ii],fixed_quad,**kwargs))
                az.append(self._calc_anglez(Or[-1],Op[-1],ar[-1],
<<<<<<< HEAD
                                            z[ii],axiR[ii],
                                            Rmean,rperi,rap,E,L,Lz[ii],
                                            axivR[ii],axivz[ii],phi[ii],
=======
                                            z[ii],r[ii],
                                            Rmean,rperi,rap,E[ii],L[ii],Lz[ii],
                                            vr[ii],vtheta[ii],phi[ii],
>>>>>>> e20e2403
                                            fixed_quad,**kwargs))
            Op= nu.array(Op)
            Oz= copy.copy(Op)
            Op[vT < 0.]*= -1.
            ap= copy.copy(asc)
            ar= nu.array(ar)
            az= nu.array(az)
            ap[vT < 0.]-= az[vT < 0.]
            ap[vT >= 0.]+= az[vT >= 0.]
            ar= ar % (2.*nu.pi)
            ap= ap % (2.*nu.pi)
            az= az % (2.*nu.pi)
            return (nu.array(Jr),Jphi,Jz,nu.array(Or),Op,Oz,
                    ar,ap,az)
    
    def _EccZmaxRperiRap(self,*args,**kwargs):
        """
        NAME:
           EccZmaxRperiRap (_EccZmaxRperiRap)
        PURPOSE:
           evaluate the eccentricity, maximum height above the plane, peri- and apocenter for a spherical potential
        INPUT:
           Either:
              a) R,vR,vT,z,vz[,phi]:
                 1) floats: phase-space value for single object (phi is optional) (each can be a Quantity)
                 2) numpy.ndarray: [N] phase-space values for N objects (each can be a Quantity)
              b) Orbit instance: initial condition used if that's it, orbit(t) if there is a time given as well as the second argument
        OUTPUT:
           (e,zmax,rperi,rap)
        HISTORY:
           2017-12-22 - Written - Bovy (UofT)
        """
<<<<<<< HEAD
=======
        extra_Jz= kwargs.pop('_Jz',None)
>>>>>>> e20e2403
        if len(args) == 5: #R,vR.vT, z, vz
            R,vR,vT, z, vz= args
        elif len(args) == 6: #R,vR.vT, z, vz, phi
            R,vR,vT, z, vz, phi= args
        else:
            self._parse_eval_args(*args)
            R= self._eval_R
            vR= self._eval_vR
            vT= self._eval_vT
            z= self._eval_z
            vz= self._eval_vz
        if isinstance(R,float):
            R= nu.array([R])
            vR= nu.array([vR])
            vT= nu.array([vT])
            z= nu.array([z])
            vz= nu.array([vz])
        if self._c: #pragma: no cover
            pass
        else:
<<<<<<< HEAD
=======
            r= nu.sqrt(R**2.+z**2.)
            vr= (R*vR+z*vz)/r
>>>>>>> e20e2403
            Lz= R*vT
            Lx= -z*vT
            Ly= z*vR-R*vz
            L2= Lx*Lx+Ly*Ly+Lz*Lz
            L= nu.sqrt(L2)
<<<<<<< HEAD
            #Set up an actionAngleAxi object for EL and rap/rperi calculations
            axiR= nu.sqrt(R**2.+z**2.)
            axivT= L/axiR
            axivR= (R*vR+z*vz)/axiR
            rperi, rap= [], []
            for ii in range(len(axiR)):
                axiaA= actionAngleAxi(axiR[ii],axivR[ii],axivT[ii],
                                      pot=self._2dpot)
                trperi,trap= axiaA.calcRapRperi()
=======
            E= _evaluateplanarPotentials(self._2dpot,r)\
                +vR**2./2.+vT**2./2.+vz**2./2.
            vt= L/r
            if self._gamma != 0. and not extra_Jz is None:
                L+= self._gamma*extra_Jz
                E+= L**2./2./r**2.-vt**2./2.
            rperi, rap= [], []
            for ii in range(len(r)):
                trperi,trap= self._calc_rperi_rap(r[ii],vr[ii],vt[ii],
                                                  E[ii],L[ii])
>>>>>>> e20e2403
                rperi.append(trperi)
                rap.append(trap)
            rperi= nu.array(rperi)
            rap= nu.array(rap)
            return ((rap-rperi)/(rap+rperi),rap*nu.sqrt(1.-Lz**2./L2),
                    rperi,rap)
<<<<<<< HEAD
=======
        
    def _calc_rperi_rap(self,r,vr,vt,E,L):
        if vr == 0. \
            and m.fabs(vt-vcirc(self._2dpot,r,use_physical=False)) < _EPS:
            #We are on a circular orbit
            rperi= r
            rap = r
        elif vr == 0. and vt > vcirc(self._2dpot,r,use_physical=False):
            #We are exactly at pericenter
            rperi= r
            if self._gamma != 0.:
                startsign= _rapRperiAxiEq(r+10.**-8.,E,L,self._2dpot)
                startsign/= m.fabs(startsign)
            else: startsign= 1.
            rend= _rapRperiAxiFindStart(r,E,L,self._2dpot,rap=True,
                                        startsign=startsign)
            rap= optimize.brentq(_rapRperiAxiEq,rperi+0.00001,rend,
                                 args=(E,L,self._2dpot))
        elif vr == 0. and vt < vcirc(self._2dpot,r,use_physical=False):
            #We are exactly at apocenter
            rap= r
            if self._gamma != 0.:
                startsign= _rapRperiAxiEq(r-10.**-8.,E,L,self._2dpot)
                startsign/= m.fabs(startsign)
            else: startsign= 1.
            rstart= _rapRperiAxiFindStart(r,E,L,self._2dpot,startsign=startsign)
            if rstart == 0.: rperi= 0.
            else:
                rperi= optimize.brentq(_rapRperiAxiEq,rstart,rap-0.000001,
                                       args=(E,L,self._2dpot))
        else:
            if self._gamma != 0.:
                startsign= _rapRperiAxiEq(r,E,L,self._2dpot)
                startsign/= m.fabs(startsign)
            else:
                startsign= 1.
            rstart= _rapRperiAxiFindStart(r,E,L,self._2dpot,startsign=startsign)
            if rstart == 0.: rperi= 0.
            else: 
                try:
                    rperi= optimize.brentq(_rapRperiAxiEq,rstart,r,
                                           (E,L,self._2dpot),
                                           maxiter=200)
                except RuntimeError: #pragma: no cover
                    raise UnboundError("Orbit seems to be unbound")
            rend= _rapRperiAxiFindStart(r,E,L,self._2dpot,rap=True,
                                        startsign=startsign)
            rap= optimize.brentq(_rapRperiAxiEq,r,rend,
                                 (E,L,self._2dpot))
        return (rperi,rap)
>>>>>>> e20e2403

    def _calc_jr(self,rperi,rap,E,L,fixed_quad,**kwargs):
        if fixed_quad:
            return integrate.fixed_quad(_JrSphericalIntegrand,
                                        rperi,rap,
                                        args=(E,L,self._2dpot),
                                        n=10,
                                        **kwargs)[0]/nu.pi
        else:
            return (nu.array(integrate.quad(_JrSphericalIntegrand,
                                            rperi,rap,
                                            args=(E,L,self._2dpot),
                                            **kwargs)))[0]/nu.pi
    def _calc_or(self,Rmean,rperi,rap,E,L,fixed_quad,**kwargs):
        Tr= 0.
        if Rmean > rperi and not fixed_quad:
            Tr+= nu.array(integrate.quadrature(_TrSphericalIntegrandSmall,
                                               0.,m.sqrt(Rmean-rperi),
                                               args=(E,L,self._2dpot,
                                                     rperi),
                                               **kwargs))[0]
        elif Rmean > rperi and fixed_quad:
            Tr+= integrate.fixed_quad(_TrSphericalIntegrandSmall,
                                      0.,m.sqrt(Rmean-rperi),
                                      args=(E,L,self._2dpot,
                                            rperi),
                                      n=10,**kwargs)[0]
        if Rmean < rap and not fixed_quad:
            Tr+= nu.array(integrate.quadrature(_TrSphericalIntegrandLarge,
                                               0.,m.sqrt(rap-Rmean),
                                               args=(E,L,self._2dpot,
                                                     rap),
                                               **kwargs))[0]
        elif Rmean < rap and fixed_quad:
            Tr+= integrate.fixed_quad(_TrSphericalIntegrandLarge,
                                      0.,m.sqrt(rap-Rmean),
                                      args=(E,L,self._2dpot,
                                            rap),
                                      n=10,**kwargs)[0]
        Tr= 2.*Tr
        return 2.*nu.pi/Tr

    def _calc_op(self,Or,Rmean,rperi,rap,E,L,fixed_quad,**kwargs):
        #Azimuthal period
        I= 0.
        if Rmean > rperi and not fixed_quad:
            I+= nu.array(integrate.quadrature(_ISphericalIntegrandSmall,
                                              0.,m.sqrt(Rmean-rperi),
                                              args=(E,L,self._2dpot,
                                                    rperi),
                                              **kwargs))[0]
        elif Rmean > rperi and fixed_quad:
            I+= integrate.fixed_quad(_ISphericalIntegrandSmall,
                                     0.,m.sqrt(Rmean-rperi),
                                     args=(E,L,self._2dpot,rperi),
                                     n=10,**kwargs)[0]
        if Rmean < rap and not fixed_quad:
            I+= nu.array(integrate.quadrature(_ISphericalIntegrandLarge,
                                              0.,m.sqrt(rap-Rmean),
                                              args=(E,L,self._2dpot,
                                                    rap),
                                              **kwargs))[0]
        elif Rmean < rap and fixed_quad:
            I+= integrate.fixed_quad(_ISphericalIntegrandLarge,
                                     0.,m.sqrt(rap-Rmean),
                                     args=(E,L,self._2dpot,rap),
                                     n=10,**kwargs)[0]
        I*= 2*L
        return I*Or/2./nu.pi

    def _calc_long_asc(self,z,R,vtheta,phi,Lz,L):
        i= nu.arccos(Lz/L)
        sinu= z/R/nu.tan(i)
        pindx= (sinu > 1.)*nu.isfinite(sinu)
        sinu[pindx]= 1.
        pindx= (sinu < -1.)*nu.isfinite(sinu)
        sinu[pindx]= -1.           
        u= nu.arcsin(sinu)
        vzindx= vtheta > 0.
        u[vzindx]= nu.pi-u[vzindx]
        # For non-inclined orbits, we set Omega=0 by convention
        u[True^nu.isfinite(u)]= phi[True^nu.isfinite(u)]        
        return phi-u
    
    def _calc_angler(self,Or,r,Rmean,rperi,rap,E,L,vr,fixed_quad,**kwargs):
        if r < Rmean:
            if r > rperi and not fixed_quad:
                wr= Or*integrate.quadrature(_TrSphericalIntegrandSmall,
                                            0.,m.sqrt(r-rperi),
                                            args=(E,L,self._2dpot,rperi),
                                            **kwargs)[0]
            elif r > rperi and fixed_quad:
                wr= Or*integrate.fixed_quad(_TrSphericalIntegrandSmall,
                                            0.,m.sqrt(r-rperi),
                                            args=(E,L,self._2dpot,rperi),
                                            n=10,**kwargs)[0]
            else:
                wr= 0.
            if vr < 0.: wr= 2*m.pi-wr
        else:
            if r < rap and not fixed_quad:
                wr= Or*integrate.quadrature(_TrSphericalIntegrandLarge,
                                            0.,m.sqrt(rap-r),
                                            args=(E,L,self._2dpot,rap),
                                            **kwargs)[0]
            elif r < rap and fixed_quad:
                wr= Or*integrate.fixed_quad(_TrSphericalIntegrandLarge,
                                            0.,m.sqrt(rap-r),
                                            args=(E,L,self._2dpot,rap),
                                            n=10,**kwargs)[0]
            else:
                wr= m.pi
            if vr < 0.:
                wr= m.pi+wr
            else:
                wr= m.pi-wr
        return wr
        
<<<<<<< HEAD
    def _calc_anglez(self,Or,Op,ar,z,r,Rmean,rperi,rap,E,L,Lz,vr,axivz,phi,
=======
    def _calc_anglez(self,Or,Op,ar,z,r,Rmean,rperi,rap,E,L,Lz,vr,vtheta,phi,
>>>>>>> e20e2403
                     fixed_quad,**kwargs):
        #First calculate psi
        i= nu.arccos(Lz/L)
        sinpsi= z/r/nu.sin(i)
        if nu.isfinite(sinpsi):
            if sinpsi > 1.:
                sinpsi= 1.
            elif sinpsi < -1.:
                sinpsi= -1.
            psi= nu.arcsin(sinpsi)
<<<<<<< HEAD
            if axivz > 0.: psi= nu.pi-psi
=======
            if vtheta > 0.: psi= nu.pi-psi
>>>>>>> e20e2403
        else:
            psi= phi
        psi= psi % (2.*nu.pi)
        #Calculate dSr/dL
        dpsi= Op/Or*2.*nu.pi #this is the full I integral
        if r < Rmean:
            if not fixed_quad:
                wz= L*integrate.quadrature(_ISphericalIntegrandSmall,
                                           0.,m.sqrt(r-rperi),
                                           args=(E,L,self._2dpot,
                                                 rperi),
                                           **kwargs)[0]
            elif fixed_quad:
                wz= L*integrate.fixed_quad(_ISphericalIntegrandSmall,
                                           0.,m.sqrt(r-rperi),
                                           args=(E,L,self._2dpot,
                                                 rperi),
                                           n=10,**kwargs)[0]
            if vr < 0.: wz= dpsi-wz
        else:
            if not fixed_quad:
                wz= L*integrate.quadrature(_ISphericalIntegrandLarge,
                                           0.,m.sqrt(rap-r),
                                           args=(E,L,self._2dpot,
                                                 rap),
                                           **kwargs)[0]
            elif fixed_quad:
                wz= L*integrate.fixed_quad(_ISphericalIntegrandLarge,
                                           0.,m.sqrt(rap-r),
                                           args=(E,L,self._2dpot,
                                                 rap),
                                           n=10,**kwargs)[0]
            if vr < 0.:
                wz= dpsi/2.+wz
            else:
                wz= dpsi/2.-wz
        #Add everything
        wz= -wz+psi+Op/Or*ar
        return wz

def _JrSphericalIntegrand(r,E,L,pot):
    """The J_r integrand"""
    return nu.sqrt(2.*(E-_evaluateplanarPotentials(pot,r))-L**2./r**2.)

def _TrSphericalIntegrandSmall(t,E,L,pot,rperi):
    r= rperi+t**2.#part of the transformation
    return 2.*t/_JrSphericalIntegrand(r,E,L,pot)

def _TrSphericalIntegrandLarge(t,E,L,pot,rap):
    r= rap-t**2.#part of the transformation
    return 2.*t/_JrSphericalIntegrand(r,E,L,pot)

def _ISphericalIntegrandSmall(t,E,L,pot,rperi):
    r= rperi+t**2.#part of the transformation
    return 2.*t/_JrSphericalIntegrand(r,E,L,pot)/r**2.

def _ISphericalIntegrandLarge(t,E,L,pot,rap):
    r= rap-t**2.#part of the transformation
    return 2.*t/_JrSphericalIntegrand(r,E,L,pot)/r**2.

def _rapRperiAxiEq(R,E,L,pot):
    """The vr=0 equation that needs to be solved to find apo- and pericenter"""
    return E-_evaluateplanarPotentials(pot,R)-L**2./2./R**2.

def _rapRperiAxiFindStart(R,E,L,pot,rap=False,startsign=1.):
    """
    NAME:
       _rapRperiAxiFindStart
    PURPOSE:
       Find adequate start or end points to solve for rap and rperi
    INPUT:
       R - Galactocentric radius
       E - energy
       L - angular momentum
       pot - potential
       rap - if True, find the rap end-point
       startsign= set to -1 if the function is not positive (due to gamma in the modified adiabatic approximation)
    OUTPUT:
       rstart or rend
    HISTORY:
       2010-12-01 - Written - Bovy (NYU)
    """
    if rap:
        rtry= 2.*R
    else:
        rtry= R/2.
    while startsign*_rapRperiAxiEq(rtry,E,L,pot) > 0. \
            and rtry > 0.000000001:
        if rap:
            if rtry > 100.: #pragma: no cover
                raise UnboundError("Orbit seems to be unbound")
            rtry*= 2.
        else:
            rtry/= 2.
    if rtry < 0.000000001: return 0.
    return rtry
<|MERGE_RESOLUTION|>--- conflicted
+++ resolved
@@ -305,15 +305,9 @@
                                             E[ii],L[ii],
                                             vr[ii],fixed_quad,**kwargs))
                 az.append(self._calc_anglez(Or[-1],Op[-1],ar[-1],
-<<<<<<< HEAD
-                                            z[ii],axiR[ii],
-                                            Rmean,rperi,rap,E,L,Lz[ii],
-                                            axivR[ii],axivz[ii],phi[ii],
-=======
                                             z[ii],r[ii],
                                             Rmean,rperi,rap,E[ii],L[ii],Lz[ii],
                                             vr[ii],vtheta[ii],phi[ii],
->>>>>>> e20e2403
                                             fixed_quad,**kwargs))
             Op= nu.array(Op)
             Oz= copy.copy(Op)
@@ -346,10 +340,7 @@
         HISTORY:
            2017-12-22 - Written - Bovy (UofT)
         """
-<<<<<<< HEAD
-=======
         extra_Jz= kwargs.pop('_Jz',None)
->>>>>>> e20e2403
         if len(args) == 5: #R,vR.vT, z, vz
             R,vR,vT, z, vz= args
         elif len(args) == 6: #R,vR.vT, z, vz, phi
@@ -370,27 +361,13 @@
         if self._c: #pragma: no cover
             pass
         else:
-<<<<<<< HEAD
-=======
             r= nu.sqrt(R**2.+z**2.)
             vr= (R*vR+z*vz)/r
->>>>>>> e20e2403
             Lz= R*vT
             Lx= -z*vT
             Ly= z*vR-R*vz
             L2= Lx*Lx+Ly*Ly+Lz*Lz
             L= nu.sqrt(L2)
-<<<<<<< HEAD
-            #Set up an actionAngleAxi object for EL and rap/rperi calculations
-            axiR= nu.sqrt(R**2.+z**2.)
-            axivT= L/axiR
-            axivR= (R*vR+z*vz)/axiR
-            rperi, rap= [], []
-            for ii in range(len(axiR)):
-                axiaA= actionAngleAxi(axiR[ii],axivR[ii],axivT[ii],
-                                      pot=self._2dpot)
-                trperi,trap= axiaA.calcRapRperi()
-=======
             E= _evaluateplanarPotentials(self._2dpot,r)\
                 +vR**2./2.+vT**2./2.+vz**2./2.
             vt= L/r
@@ -401,15 +378,12 @@
             for ii in range(len(r)):
                 trperi,trap= self._calc_rperi_rap(r[ii],vr[ii],vt[ii],
                                                   E[ii],L[ii])
->>>>>>> e20e2403
                 rperi.append(trperi)
                 rap.append(trap)
             rperi= nu.array(rperi)
             rap= nu.array(rap)
             return ((rap-rperi)/(rap+rperi),rap*nu.sqrt(1.-Lz**2./L2),
                     rperi,rap)
-<<<<<<< HEAD
-=======
         
     def _calc_rperi_rap(self,r,vr,vt,E,L):
         if vr == 0. \
@@ -460,7 +434,6 @@
             rap= optimize.brentq(_rapRperiAxiEq,r,rend,
                                  (E,L,self._2dpot))
         return (rperi,rap)
->>>>>>> e20e2403
 
     def _calc_jr(self,rperi,rap,E,L,fixed_quad,**kwargs):
         if fixed_quad:
@@ -579,11 +552,7 @@
                 wr= m.pi-wr
         return wr
         
-<<<<<<< HEAD
-    def _calc_anglez(self,Or,Op,ar,z,r,Rmean,rperi,rap,E,L,Lz,vr,axivz,phi,
-=======
     def _calc_anglez(self,Or,Op,ar,z,r,Rmean,rperi,rap,E,L,Lz,vr,vtheta,phi,
->>>>>>> e20e2403
                      fixed_quad,**kwargs):
         #First calculate psi
         i= nu.arccos(Lz/L)
@@ -594,11 +563,7 @@
             elif sinpsi < -1.:
                 sinpsi= -1.
             psi= nu.arcsin(sinpsi)
-<<<<<<< HEAD
-            if axivz > 0.: psi= nu.pi-psi
-=======
             if vtheta > 0.: psi= nu.pi-psi
->>>>>>> e20e2403
         else:
             psi= phi
         psi= psi % (2.*nu.pi)
