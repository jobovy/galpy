/*
  C code for the adiabatic approximation
*/
#include <stdio.h>
#include <stdlib.h>
#include <stdbool.h>
#include <math.h>
#include <gsl/gsl_math.h>
#include <gsl/gsl_errno.h>
#include <gsl/gsl_roots.h>
#include <gsl/gsl_min.h>
#include <gsl/gsl_integration.h>
#ifdef _OPENMP
#include <omp.h>
#endif
#define CHUNKSIZE 10
//Potentials
#include <galpy_potentials.h>
#include <integrateFullOrbit.h>
#include <actionAngle.h>
#ifndef M_PI
#define M_PI 3.14159265358979323846
#endif
//Macros to export functions in DLL on different OS
#if defined(_WIN32)
#define EXPORT __declspec(dllexport)
#elif defined(__GNUC__)
#define EXPORT __attribute__((visibility("default")))
#else
// Just do nothing?
#define EXPORT
#endif
/*
  Structure Declarations
*/
struct JRAdiabaticArg{
  double ER;
  double Lz22;
  int nargs;
  struct potentialArg * actionAngleArgs;
};
struct JzAdiabaticArg{
  double Ez;
  double R;
  int nargs;
  struct potentialArg * actionAngleArgs;
};
/*
  Function Declarations
*/
<<<<<<< HEAD
void actionAngleAdiabatic_RperiRapZmax(int,double *,double *,double *,double *,
				       double *,int,int *,double *,double,
				       double *,double *,double *,int *);
void actionAngleAdiabatic_actions(int,double *,double *,double *,double *,
=======
EXPORT void actionAngleAdiabatic_RperiRapZmax(int,double *,double *,double *,double *,
				       double *,int,int *,double *,double,
				       double *,double *,double *,int *);
EXPORT void actionAngleAdiabatic_actions(int,double *,double *,double *,double *,
>>>>>>> 8388041b
				 double *,int,int *,double *,double,
				 double *,double *,int *);
void calcJRAdiabatic(int,double *,double *,double *,double *,double *,
		     int,struct potentialArg *,int);
void calcJzAdiabatic(int,double *,double *,double *,double *,int,
		     struct potentialArg *,int);
void calcRapRperi(int,double *,double *,double *,double *,double *,
		  int,struct potentialArg *);
void calcZmax(int,double *,double *,double *,double *,int,
	      struct potentialArg *);
double JRAdiabaticIntegrandSquared(double,void *);
double JRAdiabaticIntegrand(double,void *);
double JzAdiabaticIntegrandSquared(double,void *);
double JzAdiabaticIntegrand(double,void *);
double evaluateVerticalPotentials(double, double,int, struct potentialArg *);
/*
  Actual functions, inlines first
*/
inline void calcEREzL(int ndata,
		      double *R,
		      double *vR,
		      double *vT,
		      double *z,
		      double *vz,
		      double *ER,
		      double *Ez,
		      double *Lz,
		      int nargs,
		      struct potentialArg * actionAngleArgs){
  int ii;
  UNUSED int chunk= CHUNKSIZE;
#pragma omp parallel for schedule(static,chunk) private(ii)
  for (ii=0; ii < ndata; ii++){
    *(ER+ii)= evaluatePotentials(*(R+ii),0.,
				 nargs,actionAngleArgs)
      + 0.5 * *(vR+ii) * *(vR+ii)
      + 0.5 * *(vT+ii) * *(vT+ii);
    *(Ez+ii)= evaluateVerticalPotentials(*(R+ii),*(z+ii),
					 nargs,actionAngleArgs)     
      + 0.5 * *(vz+ii) * *(vz+ii);
    *(Lz+ii)= *(R+ii) * *(vT+ii);
  }
}
/*
  MAIN FUNCTIONS
 */
void actionAngleAdiabatic_RperiRapZmax(int ndata,
				       double *R,
				       double *vR,
				       double *vT,
				       double *z,
				       double *vz,
				       int npot,
				       int * pot_type,
				       double * pot_args,
				       double gamma,
				       double *rperi,
				       double *rap,
				       double *zmax,
				       int * err){
  int ii;
  //Set up the potentials
  struct potentialArg * actionAngleArgs= (struct potentialArg *) malloc ( npot * sizeof (struct potentialArg) );
<<<<<<< HEAD
  parse_leapFuncArgs_Full(npot,actionAngleArgs,&pot_type,&pot_args);
=======
  parse_actionAngleArgs(npot,actionAngleArgs,&pot_type,&pot_args,false);
>>>>>>> 8388041b
  //ER, Ez, Lz
  double *ER= (double *) malloc ( ndata * sizeof(double) );
  double *Ez= (double *) malloc ( ndata * sizeof(double) );
  double *Lz= (double *) malloc ( ndata * sizeof(double) );
  calcEREzL(ndata,R,vR,vT,z,vz,ER,Ez,Lz,npot,actionAngleArgs);
  //Calculate peri and apocenters
  double *jz= (double *) malloc ( ndata * sizeof(double) );
  calcZmax(ndata,zmax,z,R,Ez,npot,actionAngleArgs);
  calcJzAdiabatic(ndata,jz,zmax,R,Ez,npot,actionAngleArgs,10);
  //Adjust planar effective potential for gamma
  UNUSED int chunk= CHUNKSIZE;
#pragma omp parallel for schedule(static,chunk) private(ii)
  for (ii=0; ii < ndata; ii++){
    *(Lz+ii)= fabs( *(Lz+ii) ) + gamma * *(jz+ii);
    *(ER+ii)+= 0.5 * *(Lz+ii) * *(Lz+ii) / *(R+ii) / *(R+ii) 
      - 0.5 * *(vT+ii) * *(vT+ii);
  }
  calcRapRperi(ndata,rperi,rap,R,ER,Lz,npot,actionAngleArgs);
  free_potentialArgs(npot,actionAngleArgs);
  free(actionAngleArgs);
  free(ER);
  free(Ez);
  free(Lz);
  free(jz);
}
void actionAngleAdiabatic_actions(int ndata,
				  double *R,
				  double *vR,
				  double *vT,
				  double *z,
				  double *vz,
				  int npot,
				  int * pot_type,
				  double * pot_args,
				  double gamma,
				  double *jr,
				  double *jz,
				  int * err){
  int ii;
  //Set up the potentials
  struct potentialArg * actionAngleArgs= (struct potentialArg *) malloc ( npot * sizeof (struct potentialArg) );
  parse_leapFuncArgs_Full(npot,actionAngleArgs,&pot_type,&pot_args);
  //ER, Ez, Lz
  double *ER= (double *) malloc ( ndata * sizeof(double) );
  double *Ez= (double *) malloc ( ndata * sizeof(double) );
  double *Lz= (double *) malloc ( ndata * sizeof(double) );
  calcEREzL(ndata,R,vR,vT,z,vz,ER,Ez,Lz,npot,actionAngleArgs);
  //Calculate peri and apocenters
  double *rperi= (double *) malloc ( ndata * sizeof(double) );
  double *rap= (double *) malloc ( ndata * sizeof(double) );
  double *zmax= (double *) malloc ( ndata * sizeof(double) );
  calcZmax(ndata,zmax,z,R,Ez,npot,actionAngleArgs);
  calcJzAdiabatic(ndata,jz,zmax,R,Ez,npot,actionAngleArgs,10);
  //Adjust planar effective potential for gamma
  UNUSED int chunk= CHUNKSIZE;
#pragma omp parallel for schedule(static,chunk) private(ii)
  for (ii=0; ii < ndata; ii++){
    *(Lz+ii)= fabs( *(Lz+ii) ) + gamma * *(jz+ii);
    *(ER+ii)+= 0.5 * *(Lz+ii) * *(Lz+ii) / *(R+ii) / *(R+ii) 
      - 0.5 * *(vT+ii) * *(vT+ii);
  }
  calcRapRperi(ndata,rperi,rap,R,ER,Lz,npot,actionAngleArgs);
  calcJRAdiabatic(ndata,jr,rperi,rap,ER,Lz,npot,actionAngleArgs,10);
  free_potentialArgs(npot,actionAngleArgs);
  free(actionAngleArgs);
  free(ER);
  free(Ez);
  free(Lz);
  free(rperi);
  free(rap);
  free(zmax);
}
void calcJRAdiabatic(int ndata,
		     double * jr,
		     double * rperi,
		     double * rap,
		     double * ER,
		     double * Lz,
		     int nargs,
		     struct potentialArg * actionAngleArgs,
		     int order){
  int ii, tid, nthreads;
#ifdef _OPENMP
  nthreads = omp_get_max_threads();
#else
  nthreads = 1;
#endif
  gsl_function * JRInt= (gsl_function *) malloc ( nthreads * sizeof(gsl_function) );
  struct JRAdiabaticArg * params= (struct JRAdiabaticArg *) malloc ( nthreads * sizeof (struct JRAdiabaticArg) );
  for (tid=0; tid < nthreads; tid++){
    (params+tid)->nargs= nargs;
    (params+tid)->actionAngleArgs= actionAngleArgs;
  }
  //Setup integrator
  gsl_integration_glfixed_table * T= gsl_integration_glfixed_table_alloc (order);
  UNUSED int chunk= CHUNKSIZE;
#pragma omp parallel for schedule(static,chunk)				\
  private(tid,ii)							\
  shared(jr,rperi,rap,JRInt,params,T,ER,Lz)
  for (ii=0; ii < ndata; ii++){
#ifdef _OPENMP
    tid= omp_get_thread_num();
#else
    tid = 0;
#endif
    if ( *(rperi+ii) == -9999.99 || *(rap+ii) == -9999.99 ){
      *(jr+ii)= 9999.99;
      continue;
    }
    if ( (*(rap+ii) - *(rperi+ii)) / *(rap+ii) < 0.000001 ){//circular
      *(jr+ii) = 0.;
      continue;
    }
    //Setup function
    (params+tid)->ER= *(ER+ii);
    (params+tid)->Lz22= 0.5 * *(Lz+ii) * *(Lz+ii);
    (JRInt+tid)->function = &JRAdiabaticIntegrand;
    (JRInt+tid)->params = params+tid;
    //Integrate
    *(jr+ii)= gsl_integration_glfixed (JRInt+tid,*(rperi+ii),*(rap+ii),T)
      * sqrt(2.) / M_PI;
  }
  free(JRInt);
  free(params);
  gsl_integration_glfixed_table_free ( T );
}
void calcJzAdiabatic(int ndata,
		     double * jz,
		     double * zmax,
		     double * R,
		     double * Ez,
		     int nargs,
		     struct potentialArg * actionAngleArgs,
		     int order){
  int ii, tid, nthreads;
#ifdef _OPENMP
  nthreads = omp_get_max_threads();
#else
  nthreads = 1;
#endif
  gsl_function * JzInt= (gsl_function *) malloc ( nthreads * sizeof(gsl_function) );
  struct JzAdiabaticArg * params= (struct JzAdiabaticArg *) malloc ( nthreads * sizeof (struct JzAdiabaticArg) );
  for (tid=0; tid < nthreads; tid++){
    (params+tid)->nargs= nargs;
    (params+tid)->actionAngleArgs= actionAngleArgs;
  }
  //Setup integrator
  gsl_integration_glfixed_table * T= gsl_integration_glfixed_table_alloc (order);
  UNUSED int chunk= CHUNKSIZE;
#pragma omp parallel for schedule(static,chunk)				\
  private(tid,ii)							\
  shared(jz,zmax,JzInt,params,T,Ez,R)
  for (ii=0; ii < ndata; ii++){
#ifdef _OPENMP
    tid= omp_get_thread_num();
#else
    tid = 0;
#endif
    if ( *(zmax+ii) == -9999.99 ){
      *(jz+ii)= 9999.99;
      continue;
    }
    if ( *(zmax+ii) < 0.000001 ){//circular
      *(jz+ii) = 0.;
      continue;
    }
    //Setup function
    (params+tid)->Ez= *(Ez+ii);
    (params+tid)->R= *(R+ii);
    (JzInt+tid)->function = &JzAdiabaticIntegrand;
    (JzInt+tid)->params = params+tid;
    //Integrate
    *(jz+ii)= gsl_integration_glfixed (JzInt+tid,0.,*(zmax+ii),T)
      * 2 * sqrt(2.) / M_PI;
  }
  free(JzInt);
  free(params);
  gsl_integration_glfixed_table_free ( T );
}
void calcRapRperi(int ndata,
		  double * rperi,
		  double * rap,
		  double * R,
		  double * ER,
		  double * Lz,
		  int nargs,
		  struct potentialArg * actionAngleArgs){
  int ii, tid, nthreads;
#ifdef _OPENMP
  nthreads = omp_get_max_threads();
#else
  nthreads = 1;
#endif
  double peps, meps;
  gsl_function * JRRoot= (gsl_function *) malloc ( nthreads * sizeof(gsl_function) );
  struct JRAdiabaticArg * params= (struct JRAdiabaticArg *) malloc ( nthreads * sizeof (struct JRAdiabaticArg) );
  //Setup solver
  int status;
  int iter, max_iter = 100;
  const gsl_root_fsolver_type *T;
  double R_lo, R_hi;
  struct pragmasolver *s= (struct pragmasolver *) malloc ( nthreads * sizeof (struct pragmasolver) );
  T = gsl_root_fsolver_brent;
  for (tid=0; tid < nthreads; tid++){
    (params+tid)->nargs= nargs;
    (params+tid)->actionAngleArgs= actionAngleArgs;
    (s+tid)->s= gsl_root_fsolver_alloc (T);
  }
  UNUSED int chunk= CHUNKSIZE;
  gsl_set_error_handler_off();
#pragma omp parallel for schedule(static,chunk)				\
  private(tid,ii,iter,status,R_lo,R_hi,meps,peps)			\
  shared(rperi,rap,JRRoot,params,s,R,ER,Lz,max_iter)
  for (ii=0; ii < ndata; ii++){
#ifdef _OPENMP
    tid= omp_get_thread_num();
#else
    tid = 0;
#endif
    //Setup function
    (params+tid)->ER= *(ER+ii);
    (params+tid)->Lz22= 0.5 * *(Lz+ii) * *(Lz+ii);
    (JRRoot+tid)->params = params+tid;
    (JRRoot+tid)->function = &JRAdiabaticIntegrandSquared;
    //Find starting points for minimum
    if ( fabs(GSL_FN_EVAL(JRRoot+tid,*(R+ii))) < 0.0000001){ //we are at rap or rperi
      peps= GSL_FN_EVAL(JRRoot+tid,*(R+ii)+0.0000001);
      meps= GSL_FN_EVAL(JRRoot+tid,*(R+ii)-0.0000001);
      if ( fabs(peps) < 0.00000001 && fabs(meps) < 0.00000001 && peps*meps >= 0.) {//circular
	*(rperi+ii) = *(R+ii);
	*(rap+ii) = *(R+ii);
      }
      else if ( peps < 0. && meps > 0. ) {//umax
	*(rap+ii)= *(R+ii);
	R_lo= 0.9 * (*(R+ii) - 0.0000001);
	R_hi= *(R+ii) - 0.00000001;
	while ( GSL_FN_EVAL(JRRoot+tid,R_lo) >= 0. && R_lo > 0.000000001){
	  R_hi= R_lo; //this makes sure that brent evaluates using previous
	  R_lo*= 0.9;
	}
	//Find root
	status = gsl_root_fsolver_set ((s+tid)->s, JRRoot+tid, R_lo, R_hi);
	if (status == GSL_EINVAL) {
	  *(rperi+ii) = 0.;//Assume zero if below 0.000000001
	  continue;
	}
	iter= 0;
	do
	  {
	    iter++;
	    status = gsl_root_fsolver_iterate ((s+tid)->s);
	    R_lo = gsl_root_fsolver_x_lower ((s+tid)->s);
	    R_hi = gsl_root_fsolver_x_upper ((s+tid)->s);
	    status = gsl_root_test_interval (R_lo, R_hi,
					     9.9999999999999998e-13,
					     4.4408920985006262e-16);
	  }
	while (status == GSL_CONTINUE && iter < max_iter);
	// LCOV_EXCL_START
	if (status == GSL_EINVAL) {//Shouldn't ever get here
	  *(rperi+ii) = -9999.99;
	  *(rap+ii) = -9999.99;
	  continue;
	}
	// LCOV_EXCL_STOP
	*(rperi+ii) = gsl_root_fsolver_root ((s+tid)->s);
      }
      else if ( peps > 0. && meps < 0. ){//umin
	*(rperi+ii)= *(R+ii);
	R_lo= *(R+ii) + 0.0000001;
	R_hi= 1.1 * (*(R+ii) + 0.0000001);
	while ( GSL_FN_EVAL(JRRoot+tid,R_hi) >= 0. && R_hi < 37.5) {
	  R_lo= R_hi; //this makes sure that brent evaluates using previous
	  R_hi*= 1.1;
	}
	//Find root
	status = gsl_root_fsolver_set ((s+tid)->s, JRRoot+tid, R_lo, R_hi);
	if (status == GSL_EINVAL) {
	  *(rperi+ii) = -9999.99;
	  *(rap+ii) = -9999.99;
	  continue;
	}
	iter= 0;
	do
	  {
	    iter++;
	    status = gsl_root_fsolver_iterate ((s+tid)->s);
	    R_lo = gsl_root_fsolver_x_lower ((s+tid)->s);
	    R_hi = gsl_root_fsolver_x_upper ((s+tid)->s);
	    status = gsl_root_test_interval (R_lo, R_hi,
					     9.9999999999999998e-13,
					     4.4408920985006262e-16);
	  }
	while (status == GSL_CONTINUE && iter < max_iter);
	// LCOV_EXCL_START
	if (status == GSL_EINVAL) {//Shouldn't ever get here 
	  *(rperi+ii) = -9999.99;
	  *(rap+ii) = -9999.99;
	  continue;
	}
	// LCOV_EXCL_STOP
	*(rap+ii) = gsl_root_fsolver_root ((s+tid)->s);
      }
    }
    else {
      R_lo= 0.9 * *(R+ii);
      R_hi= *(R+ii);
      while ( GSL_FN_EVAL(JRRoot+tid,R_lo) >= 0. && R_lo > 0.000000001){
	R_hi= R_lo; //this makes sure that brent evaluates using previous
	R_lo*= 0.9;
      }
      R_hi= (R_lo < 0.9 * *(R+ii)) ? R_lo / 0.9 / 0.9: *(R+ii);
      //Find root
      status = gsl_root_fsolver_set ((s+tid)->s, JRRoot+tid, R_lo, R_hi);
      if (status == GSL_EINVAL) {
	*(rperi+ii) = 0.;//Assume zero if below 0.000000001
      } else {
	iter= 0;
	do
	  {
	    iter++;
	    status = gsl_root_fsolver_iterate ((s+tid)->s);
	    R_lo = gsl_root_fsolver_x_lower ((s+tid)->s);
	    R_hi = gsl_root_fsolver_x_upper ((s+tid)->s);
	    status = gsl_root_test_interval (R_lo, R_hi,
					     9.9999999999999998e-13,
					     4.4408920985006262e-16);
	  }
	while (status == GSL_CONTINUE && iter < max_iter);
	// LCOV_EXCL_START
	if (status == GSL_EINVAL) {//Shouldn't ever get here
	  *(rperi+ii) = -9999.99;
	  *(rap+ii) = -9999.99;
	  continue;
	}
	// LCOV_EXCL_STOP
	*(rperi+ii) = gsl_root_fsolver_root ((s+tid)->s);
      }
      //Find starting points for maximum
      R_lo= *(R+ii);
      R_hi= 1.1 * *(R+ii);
      while ( GSL_FN_EVAL(JRRoot+tid,R_hi) > 0. && R_hi < 37.5) {
	R_lo= R_hi; //this makes sure that brent evaluates using previous
	R_hi*= 1.1;
      }
      R_lo= (R_hi > 1.1 * *(R+ii)) ? R_hi / 1.1 / 1.1: *(R+ii);
      //Find root
      status = gsl_root_fsolver_set ((s+tid)->s, JRRoot+tid, R_lo, R_hi);
      if (status == GSL_EINVAL) {
	*(rperi+ii) = -9999.99;
	*(rap+ii) = -9999.99;
	continue;
      }
      iter= 0;
      do
	{
	  iter++;
	  status = gsl_root_fsolver_iterate ((s+tid)->s);
	  R_lo = gsl_root_fsolver_x_lower ((s+tid)->s);
	  R_hi = gsl_root_fsolver_x_upper ((s+tid)->s);
	  status = gsl_root_test_interval (R_lo, R_hi,
					   9.9999999999999998e-13,
					   4.4408920985006262e-16);
	}
      while (status == GSL_CONTINUE && iter < max_iter);
      // LCOV_EXCL_START
      if (status == GSL_EINVAL) {//Shouldn't ever get here 
	*(rperi+ii) = -9999.99;
	*(rap+ii) = -9999.99;
	continue;
      }
      // LCOV_EXCL_STOP
      *(rap+ii) = gsl_root_fsolver_root ((s+tid)->s);
    }
  }
  gsl_set_error_handler (NULL);
  for (tid=0; tid < nthreads; tid++)
    gsl_root_fsolver_free( (s+tid)->s);
  free(s);
  free(JRRoot);
  free(params);
}
void calcZmax(int ndata,
	      double * zmax,
	      double * z,
	      double * R,
	      double * Ez,
	      int nargs,
	      struct potentialArg * actionAngleArgs){
  int ii, tid, nthreads;
#ifdef _OPENMP
  nthreads = omp_get_max_threads();
#else
  nthreads = 1;
#endif
  gsl_function * JzRoot= (gsl_function *) malloc ( nthreads * sizeof(gsl_function) );
  struct JzAdiabaticArg * params= (struct JzAdiabaticArg *) malloc ( nthreads * sizeof (struct JzAdiabaticArg) );
  //Setup solver
  int status;
  int iter, max_iter = 100;
  const gsl_root_fsolver_type *T;
  double z_lo, z_hi;
  struct pragmasolver *s= (struct pragmasolver *) malloc ( nthreads * sizeof (struct pragmasolver) );
  T = gsl_root_fsolver_brent;
  for (tid=0; tid < nthreads; tid++){
    (params+tid)->nargs= nargs;
    (params+tid)->actionAngleArgs= actionAngleArgs;
    (s+tid)->s= gsl_root_fsolver_alloc (T);
  }
  UNUSED int chunk= CHUNKSIZE;
  gsl_set_error_handler_off();
#pragma omp parallel for schedule(static,chunk)				\
  private(tid,ii,iter,status,z_lo,z_hi)				\
  shared(zmax,JzRoot,params,s,z,Ez,R,max_iter)
  for (ii=0; ii < ndata; ii++){
#ifdef _OPENMP
    tid= omp_get_thread_num();
#else
    tid = 0;
#endif
    //Setup function
    (params+tid)->Ez= *(Ez+ii);
    (params+tid)->R= *(R+ii);
    (JzRoot+tid)->function = &JzAdiabaticIntegrandSquared;
    (JzRoot+tid)->params = params+tid;
    //Find starting points for minimum
    if ( fabs(GSL_FN_EVAL(JzRoot+tid,*(z+ii))) < 0.0000001){ //we are at zmax
      *(zmax+ii)= fabs( *(z+ii) );
    }
    else {
      z_lo= fabs ( *(z+ii) );
      z_hi= ( *(z+ii) == 0. ) ? 0.1: 1.1 * fabs( *(z+ii) );
      while ( GSL_FN_EVAL(JzRoot+tid,z_hi) >= 0. && z_hi < 37.5) {
	z_lo= z_hi; //this makes sure that brent evaluates using previous
	z_hi*= 1.1;
      }
      //Find root
      status = gsl_root_fsolver_set ((s+tid)->s, JzRoot+tid, z_lo, z_hi);
      if (status == GSL_EINVAL) {
	*(zmax+ii) = -9999.99;
	continue;
      }
      iter= 0;
      do
	{
	  iter++;
	  status = gsl_root_fsolver_iterate ((s+tid)->s);
	  z_lo = gsl_root_fsolver_x_lower ((s+tid)->s);
	  z_hi = gsl_root_fsolver_x_upper ((s+tid)->s);
	  status = gsl_root_test_interval (z_lo, z_hi,
					   9.9999999999999998e-13,
					   4.4408920985006262e-16);
	}
      while (status == GSL_CONTINUE && iter < max_iter);
      // LCOV_EXCL_START
      if (status == GSL_EINVAL) {//Shouldn't ever get here
	*(zmax+ii) = -9999.99;
	continue;
      }
      // LCOV_EXCL_STOP
      *(zmax+ii) = gsl_root_fsolver_root ((s+tid)->s);
    }
  }
  gsl_set_error_handler (NULL);
  for (tid=0; tid < nthreads; tid++)
    gsl_root_fsolver_free( (s+tid)->s);
  free(s);
  free(JzRoot);
  free(params);
}
double JRAdiabaticIntegrand(double R,
			   void * p){
  return sqrt(JRAdiabaticIntegrandSquared(R,p));
}
double JRAdiabaticIntegrandSquared(double R,
				  void * p){
  struct JRAdiabaticArg * params= (struct JRAdiabaticArg *) p;
  return params->ER - evaluatePotentials(R,0.,params->nargs,params->actionAngleArgs) - params->Lz22 / R / R;
}
double JzAdiabaticIntegrand(double z,
			    void * p){
  return sqrt(JzAdiabaticIntegrandSquared(z,p));
}
double JzAdiabaticIntegrandSquared(double z,
				   void * p){
  struct JzAdiabaticArg * params= (struct JzAdiabaticArg *) p;
  return params->Ez - evaluateVerticalPotentials(params->R,z,
						 params->nargs,
						 params->actionAngleArgs);
}
double evaluateVerticalPotentials(double R, double z,
				  int nargs, 
				  struct potentialArg * actionAngleArgs){
  return evaluatePotentials(R,z,nargs,actionAngleArgs)
    -evaluatePotentials(R,0.,nargs,actionAngleArgs);
}<|MERGE_RESOLUTION|>--- conflicted
+++ resolved
@@ -48,17 +48,10 @@
 /*
   Function Declarations
 */
-<<<<<<< HEAD
-void actionAngleAdiabatic_RperiRapZmax(int,double *,double *,double *,double *,
-				       double *,int,int *,double *,double,
-				       double *,double *,double *,int *);
-void actionAngleAdiabatic_actions(int,double *,double *,double *,double *,
-=======
 EXPORT void actionAngleAdiabatic_RperiRapZmax(int,double *,double *,double *,double *,
 				       double *,int,int *,double *,double,
 				       double *,double *,double *,int *);
 EXPORT void actionAngleAdiabatic_actions(int,double *,double *,double *,double *,
->>>>>>> 8388041b
 				 double *,int,int *,double *,double,
 				 double *,double *,int *);
 void calcJRAdiabatic(int,double *,double *,double *,double *,double *,
@@ -122,11 +115,7 @@
   int ii;
   //Set up the potentials
   struct potentialArg * actionAngleArgs= (struct potentialArg *) malloc ( npot * sizeof (struct potentialArg) );
-<<<<<<< HEAD
   parse_leapFuncArgs_Full(npot,actionAngleArgs,&pot_type,&pot_args);
-=======
-  parse_actionAngleArgs(npot,actionAngleArgs,&pot_type,&pot_args,false);
->>>>>>> 8388041b
   //ER, Ez, Lz
   double *ER= (double *) malloc ( ndata * sizeof(double) );
   double *Ez= (double *) malloc ( ndata * sizeof(double) );
