--- conflicted
+++ resolved
@@ -870,30 +870,6 @@
             if use_physical and not vo is None and not ro is None:
                 fac= []
                 u= []
-<<<<<<< HEAD
-                if 'call' in quantity or 'xv' in quantity:
-                    fac.extend([ro,vo,vo,ro,vo,1.])
-                    if _APY_UNITS:
-                        u.extend([units.kpc,units.km/units.s,
-                                  units.km/units.s,units.kpc,units.km/units.s,
-                                  units.rad])
-                if 'Freqs' in quantity:
-                    FreqsFac= freq_in_Gyr(vo,ro)
-                    fac.extend([FreqsFac,FreqsFac,FreqsFac])
-                    if _APY_UNITS:
-                        Freqsu= units.Gyr**-1.
-                        u.extend([Freqsu,Freqsu,Freqsu])
-                out= method(*args,**kwargs)
-                if _APY_UNITS:
-                    newOut= ()
-                    for ii in range(len(out)):
-                        newOut= newOut+(units.Quantity(out[ii]*fac[ii],
-                                                       unit=u[ii]),)
-                else:
-                    newOut= ()
-                    for ii in range(len(out)):
-                        newOut= newOut+(out[ii]*fac[ii],)
-=======
                 out= method(*args,**kwargs)
                 if 'call' in quantity or 'xv' in quantity:
                     if 'xv' in quantity and len(out) < 4: # 1D system
@@ -934,7 +910,6 @@
                             newOut= newOut+(out[ii]*fac[ii],)
                     except TypeError: # Happens when out == scalar
                         newOut= out*fac[0]
->>>>>>> 12978b14
                 return newOut
             else:
                 return method(*args,**kwargs)
