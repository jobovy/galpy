--- conflicted
+++ resolved
@@ -1091,21 +1091,10 @@
         # Parse t
         if _APY_LOADED and isinstance(t,units.Quantity):
             self._integrate_t_asQuantity= True
-<<<<<<< HEAD
-            t= t.to_value(units.Gyr)\
-                /bovy_conversion.time_in_Gyr(self._vo,self._ro)
+            t= t.to_value(units.Gyr) / bovy_conversion.time_in_Gyr(self._vo,self._ro)
         else: self._integrate_t_asQuantity= False
-        if _APY_LOADED and not dt is None and isinstance(dt,units.Quantity):
-            dt= dt.to_value(units.Gyr)\
-                /bovy_conversion.time_in_Gyr(self._vo,self._ro)
-=======
-            t= t.to(units.Gyr).value\
-                /conversion.time_in_Gyr(self._vo,self._ro)
-        else: self._integrate_t_asQuantity= False
-        if _APY_LOADED and not dt is None and isinstance(dt,units.Quantity):
-            dt= dt.to(units.Gyr).value\
-                /conversion.time_in_Gyr(self._vo,self._ro)
->>>>>>> 16170068
+        if _APY_LOADED and dt is not None and isinstance(dt,units.Quantity):
+            dt= dt.to_value(units.Gyr) / conversion.time_in_Gyr(self._vo,self._ro)
         from ..potential import MWPotential
         if pot == MWPotential:
             warnings.warn("Use of MWPotential as a Milky-Way-like potential is deprecated; galpy.potential.MWPotential2014, a potential fit to a large variety of dynamical constraints (see Bovy 2015), is the preferred Milky-Way-like potential in galpy",
@@ -1287,21 +1276,10 @@
         # Parse t
         if _APY_LOADED and isinstance(t,units.Quantity):
             self._integrate_t_asQuantity= True
-<<<<<<< HEAD
-            t= t.to_value(units.Gyr)\
-                /bovy_conversion.time_in_Gyr(self._vo,self._ro)
+            t= t.to_value(units.Gyr) / conversion.time_in_Gyr(self._vo,self._ro)
         else: self._integrate_t_asQuantity= False
-        if _APY_LOADED and not dt is None and isinstance(dt,units.Quantity):
-            dt= dt.to_value(units.Gyr)\
-                /bovy_conversion.time_in_Gyr(self._vo,self._ro)
-=======
-            t= t.to(units.Gyr).value\
-                /conversion.time_in_Gyr(self._vo,self._ro)
-        else: self._integrate_t_asQuantity= False
-        if _APY_LOADED and not dt is None and isinstance(dt,units.Quantity):
-            dt= dt.to(units.Gyr).value\
-                /conversion.time_in_Gyr(self._vo,self._ro)
->>>>>>> 16170068
+        if _APY_LOADED and dt is not None and isinstance(dt,units.Quantity):
+            dt= dt.to_value(units.Gyr) / conversion.time_in_Gyr(self._vo,self._ro)
         # Parse dxdv
         dxdv= numpy.array(dxdv)
         if dxdv.ndim > 1:
@@ -1843,13 +1821,8 @@
             OmegaP= kwargs.pop('OmegaP')
         if _APY_LOADED:
             if isinstance(OmegaP,units.Quantity):
-<<<<<<< HEAD
                 OmegaP = OmegaP.to_value(units.km/units.s/units.kpc) \
-                    /bovy_conversion.freq_in_kmskpc(self._vo,self._ro)
-=======
-                OmegaP = OmegaP.to(units.km/units.s/units.kpc).value \
                     /conversion.freq_in_kmskpc(self._vo,self._ro)
->>>>>>> 16170068
         #Make sure you are not using physical coordinates
         old_physical= kwargs.get('use_physical',None)
         kwargs['use_physical']= False
@@ -2894,13 +2867,8 @@
         else:
             out= args[0]
             if _APY_LOADED and isinstance(out,units.Quantity):
-<<<<<<< HEAD
                 out= out.to_value(units.Gyr)\
-                    /bovy_conversion.time_in_Gyr(self._vo,self._ro)
-=======
-                out= out.to(units.Gyr).value\
                     /conversion.time_in_Gyr(self._vo,self._ro)
->>>>>>> 16170068
             return out
 
     @physical_conversion('position')
@@ -4406,13 +4374,8 @@
             and (len(t) == len(self.t)) \
             and numpy.all(t == self.t)
         if _APY_LOADED and isinstance(t,units.Quantity):
-<<<<<<< HEAD
             t= t.to_value(units.Gyr)\
-                /bovy_conversion.time_in_Gyr(self._vo,self._ro)
-=======
-            t= t.to(units.Gyr).value\
                 /conversion.time_in_Gyr(self._vo,self._ro)
->>>>>>> 16170068
             # Need to re-evaluate now that t has changed...
             t_exact_integration_times= hasattr(t,'__len__') \
                 and (len(t) == len(self.t)) \
