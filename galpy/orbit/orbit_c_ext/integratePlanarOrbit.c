--- conflicted
+++ resolved
@@ -15,17 +15,6 @@
 #ifndef M_PI
 #define M_PI 3.14159265358979323846
 #endif
-<<<<<<< HEAD
-//OpenMP
-#if defined(_OPENMP)
-#include <omp.h>
-#else
-typedef int omp_int_t;
-inline omp_int_t omp_get_thread_num() { return 0;}
-inline omp_int_t omp_get_max_threads() { return 1;}
-#endif
-=======
->>>>>>> e1e36085
 #ifndef ORBITS_CHUNKSIZE
 #define ORBITS_CHUNKSIZE 1
 #endif
