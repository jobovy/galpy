#A 'Binney' quasi-isothermal DF
import math
import warnings
import numpy
from scipy import optimize, interpolate, integrate
from galpy import potential
from galpy import actionAngle
from galpy.actionAngle import actionAngleIsochrone
from galpy.potential import IsochronePotential
from galpy.orbit import Orbit
from galpy.df_src.df import df, _APY_LOADED
from galpy.util import galpyWarning
from galpy.util.bovy_conversion import physical_conversion, \
    potential_physical_input, actionAngle_physical_input, _APY_UNITS
if _APY_LOADED:
    from astropy import units
_NSIGMA=4
_DEFAULTNGL=10
_DEFAULTNGL2=20
class quasiisothermaldf(df):
    """Class that represents a 'Binney' quasi-isothermal DF"""
    def __init__(self,hr,sr,sz,hsr,hsz,pot=None,aA=None,
                 cutcounter=False,
                 _precomputerg=True,_precomputergrmax=None,
                 _precomputergnLz=51,
                 refr=1.,lo=10./220./8.,
                 ro=None,vo=None):
        """
        NAME:

           __init__

        PURPOSE:

           Initialize a quasi-isothermal DF

        INPUT:

           hr - radial scale length (can be Quantity)

           sr - radial velocity dispersion at the solar radius (can be Quantity)

           sz - vertical velocity dispersion at the solar radius (can be Quantity)

           hsr - radial-velocity-dispersion scale length (can be Quantity)

           hsz - vertial-velocity-dispersion scale length (can be Quantity)

           pot= Potential instance or list thereof

           aA= actionAngle instance used to convert (x,v) to actions [must be an instance of an actionAngle class that computes (J,Omega,angle) for a given (x,v)]

           cutcounter= if True, set counter-rotating stars' DF to zero

           refr= reference radius for dispersions (can be different from ro) (can be Quantity)

           lo= reference angular momentum below where there are significant numbers of retrograde stars (can be Quantity)

           ro= distance from vantage point to GC (kpc; can be Quantity)

           vo= circular velocity at ro (km/s; can be Quantity)

        OTHER INPUTS:

           _precomputerg= if True (default), pre-compute the rL(L)

           _precomputergrmax= if set, this is the maximum R for which to pre-compute rg (default: 5*hr)

           _precomputergnLz if set, number of Lz to pre-compute rg for (default: 51)

        OUTPUT:

           object

        HISTORY:

           2012-07-25 - Started - Bovy (IAS@MPIA)

        """
        df.__init__(self,ro=ro,vo=vo)
        if _APY_LOADED and isinstance(hr,units.Quantity):
            hr= hr.to(units.kpc).value/self._ro
        if _APY_LOADED and isinstance(sr,units.Quantity):
            sr= sr.to(units.km/units.s).value/self._vo
        if _APY_LOADED and isinstance(sz,units.Quantity):
            sz= sz.to(units.km/units.s).value/self._vo
        if _APY_LOADED and isinstance(hsr,units.Quantity):
            hsr= hsr.to(units.kpc).value/self._ro
        if _APY_LOADED and isinstance(hsz,units.Quantity):
            hsz= hsz.to(units.kpc).value/self._ro
        if _APY_LOADED and isinstance(refr,units.Quantity):
            refr= refr.to(units.kpc).value/self._ro
        if _APY_LOADED and isinstance(lo,units.Quantity):
            lo= lo.to(units.kpc*units.km/units.s).value/self._ro/self._vo
        self._hr= hr
        self._sr= sr
        self._sz= sz
        self._hsr= hsr
        self._hsz= hsz
        self._refr= refr
        self._lo= lo
        self._lnsr= math.log(self._sr)
        self._lnsz= math.log(self._sz)
        if pot is None:
            raise IOError("pot= must be set")
        self._pot= pot
        if aA is None:
            raise IOError("aA= must be set")
        self._aA= aA
        if not self._aA._pot == self._pot:
            if not isinstance(self._aA,actionAngleIsochrone):
                raise IOError("Potential in aA does not appear to be the same as given potential pot")
            elif isinstance(self._pot,IsochronePotential) and \
                    not self._aA.b == self._pot.b and \
                    not self._aA.amp == self._pot._amp:
                raise IOError("Potential in aA does not appear to be the same as given potential pot")
        self._cutcounter= cutcounter
        if _precomputerg:
            if _precomputergrmax is None:
                _precomputergrmax= 5*self._hr
            self._precomputergrmax= _precomputergrmax
            self._precomputergnLz= _precomputergnLz
            self._precomputergLzmin= 0.01
            self._precomputergLzmax= self._precomputergrmax\
                *potential.vcirc(self._pot,self._precomputergrmax)
            self._precomputergLzgrid= numpy.linspace(self._precomputergLzmin,self._precomputergLzmax,self._precomputergnLz)
            self._rls= numpy.array([potential.rl(self._pot,l) for l in self._precomputergLzgrid])
            #Spline interpolate
            self._rgInterp= interpolate.InterpolatedUnivariateSpline(self._precomputergLzgrid,self._rls,k=3)
        else:
            self._precomputergrmax= 0.
            self._rgInterp= None
            self._rls= None
            self._precomputergnr= None
            self._precomputergLzgrid= None
            self._precomputergLzmin= \
                numpy.finfo(numpy.dtype(numpy.float64)).max
            self._precomputergLzmax= \
                numpy.finfo(numpy.dtype(numpy.float64)).min
        self._precomputerg= _precomputerg
        self._glxdef, self._glwdef= \
            numpy.polynomial.legendre.leggauss(_DEFAULTNGL)
        self._glxdef2, self._glwdef2= \
            numpy.polynomial.legendre.leggauss(_DEFAULTNGL2)
        self._glxdef12, self._glwdef12= \
            numpy.polynomial.legendre.leggauss(_DEFAULTNGL//2)
        return None

    @physical_conversion('phasespacedensity',pop=True)
    def __call__(self,*args,**kwargs):
        """
        NAME:

           __call__

        PURPOSE:

           return the DF

        INPUT:

           Either:

              a)(jr,lz,jz) tuple; each can be a Quantity
                 where:
                    jr - radial action
                    lz - z-component of angular momentum
                    jz - vertical action

              b) R,vR,vT,z,vz

              c) Orbit instance: initial condition used if that's it, orbit(t)
                 if there is a time given as well

           log= if True, return the natural log

           +scipy.integrate.quadrature kwargs

           func= function of (jr,lz,jz) to multiply f with (useful for moments)

        OUTPUT:

           value of DF

        HISTORY:

           2012-07-25 - Written - Bovy (IAS@MPIA)

        NOTE:

           For Miyamoto-Nagai/adiabatic approximation this seems to take 
           about 30 ms / evaluation in the extended Solar neighborhood
           For a MWPotential/adiabatic approximation this takes about 
           50 ms / evaluation in the extended Solar neighborhood

           For adiabatic-approximation grid this seems to take 
           about 0.67 to 0.75 ms / evaluation in the extended Solar 
           neighborhood (includes some out of the grid)

           up to 200x faster when called with vector R,vR,vT,z,vz

        """
        #First parse log
        log= kwargs.pop('log',False)
        _return_actions= kwargs.pop('_return_actions',False)
        _return_freqs= kwargs.pop('_return_freqs',False)
        _func= kwargs.pop('func',None)
        if 'rg' in kwargs:
            thisrg= kwargs.pop('rg')
            kappa= kwargs.pop('kappa')
            nu= kwargs.pop('nu')
            Omega= kwargs.pop('Omega')
        else:
            thisrg= None
            kappa= None
            nu= None
            Omega= None
        #First parse args
        if len(args) == 1 and not isinstance(args[0],Orbit): #(jr,lz,jz)
            jr,lz,jz= args[0]
            if _APY_LOADED and isinstance(jr,units.Quantity):
                jr= jr.to(units.kpc*units.km/units.s).value/self._ro/self._vo
            if _APY_LOADED and isinstance(lz,units.Quantity):
                lz= lz.to(units.kpc*units.km/units.s).value/self._ro/self._vo
            if _APY_LOADED and isinstance(jz,units.Quantity):
                jz= jz.to(units.kpc*units.km/units.s).value/self._ro/self._vo
        else:
            #Use self._aA to calculate the actions
            try:
                jr,lz,jz= self._aA(*args,use_physical=False,**kwargs)
            except actionAngle.UnboundError:
                if log: return -numpy.finfo(numpy.dtype(numpy.float64)).max
                else: return 0.
            #if isinstance(jr,(list,numpy.ndarray)) and len(jr) > 1: jr= jr[0]
            #if isinstance(jz,(list,numpy.ndarray)) and len(jz) > 1: jz= jz[0]
        if not isinstance(lz,numpy.ndarray) and self._cutcounter and lz < 0.:
            if log: return -numpy.finfo(numpy.dtype(numpy.float64)).max
            else: return 0.
        #First calculate rg
        if thisrg is None:
            thisrg= self._rg(lz)
            #Then calculate the epicycle and vertical frequencies
            kappa, nu= self._calc_epifreq(thisrg), self._calc_verticalfreq(thisrg)
            Omega= numpy.fabs(lz)/thisrg/thisrg
        #calculate surface-densities and sigmas
        lnsurfmass= (self._refr-thisrg)/self._hr
        lnsr= self._lnsr+(self._refr-thisrg)/self._hsr
        lnsz= self._lnsz+(self._refr-thisrg)/self._hsz
        #Calculate func
        if not _func is None:
            if log:
                funcTerm= numpy.log(_func(jr,lz,jz))
            else:
                funcFactor= _func(jr,lz,jz)
        #Calculate fsr
        else:
            if log:
                funcTerm= 0.
            else:
                funcFactor= 1.            
        if log:
            lnfsr= numpy.log(Omega)+lnsurfmass-2.*lnsr-math.log(math.pi)\
                -numpy.log(kappa)\
                +numpy.log(1.+numpy.tanh(lz/self._lo))\
                -kappa*jr*numpy.exp(-2.*lnsr)
            lnfsz= numpy.log(nu)-math.log(2.*math.pi)\
                -2.*lnsz-nu*jz*numpy.exp(-2.*lnsz)
            out= lnfsr+lnfsz+funcTerm
            if isinstance(lz,numpy.ndarray):
                out[numpy.isnan(out)]= -numpy.finfo(numpy.dtype(numpy.float64)).max
                if self._cutcounter: out[(lz < 0.)]= -numpy.finfo(numpy.dtype(numpy.float64)).max
            elif numpy.isnan(out): out= -numpy.finfo(numpy.dtype(numpy.float64)).max
        else:
            srm2= numpy.exp(-2.*lnsr)
            fsr= Omega*numpy.exp(lnsurfmass)*srm2/math.pi/kappa\
                *(1.+numpy.tanh(lz/self._lo))\
                *numpy.exp(-kappa*jr*srm2)
            szm2= numpy.exp(-2.*lnsz)
            fsz= nu/2./math.pi*szm2*numpy.exp(-nu*jz*szm2)
            out= fsr*fsz*funcFactor
            if isinstance(lz,numpy.ndarray):
                out[numpy.isnan(out)]= 0.
                if self._cutcounter: out[(lz < 0.)]= 0.
            elif numpy.isnan(out): out= 0.
        if _return_actions and _return_freqs:
            return (out,jr,lz,jz,thisrg,kappa,nu,Omega)
        elif _return_actions:
            return (out,jr,lz,jz)
        elif _return_freqs:
            return (out,thisrg,kappa,nu,Omega)
        else:
            return out

    @potential_physical_input
    @physical_conversion('position',pop=True)
    def estimate_hr(self,R,z=0.,dR=10.**-8.,**kwargs):
        """
        NAME:

           estimate_hr

        PURPOSE:

           estimate the exponential scale length at R

        INPUT:

           R - Galactocentric radius (can be Quantity)

           z= height (default: 0 pc) (can be Quantity)

           dR- range in R to use (can be Quantity)

           density kwargs

        OUTPUT:

           estimated hR

        HISTORY:

           2012-09-11 - Written - Bovy (IAS)

           2013-01-28 - Re-written - Bovy

        """
        Rs= [R-dR/2.,R+dR/2.]
        if z is None:
            sf= numpy.array([self.surfacemass_z(r,use_physical=False,
                                                **kwargs) for r in Rs])
        else:
            sf= numpy.array([self.density(r,z,use_physical=False,
                                          **kwargs) for r in Rs])
        lsf= numpy.log(sf)
        return -dR/(lsf[1]-lsf[0])

    @potential_physical_input
    @physical_conversion('position',pop=True)
    def estimate_hz(self,R,z,dz=10.**-8.,**kwargs):
        """
        NAME:

           estimate_hz

        PURPOSE:

           estimate the exponential scale height at R

        INPUT:

           R - Galactocentric radius (can be Quantity)

           dz - z range to use (can be Quantity)

           density kwargs

        OUTPUT:

           estimated hz

        HISTORY:

           2012-08-30 - Written - Bovy (IAS)

           2013-01-28 - Re-written - Bovy

        """
        if z == 0.:
            zs= [z,z+dz]
        else:
            zs= [z-dz/2.,z+dz/2.]
        sf= numpy.array([self.density(R,zz,use_physical=False,
                                      **kwargs) for zz in zs])
        lsf= numpy.log(sf)
        return -dz/(lsf[1]-lsf[0])

    @potential_physical_input
    @physical_conversion('position',pop=True)
    def estimate_hsr(self,R,z=0.,dR=10.**-8.,**kwargs):
        """
        NAME:

           estimate_hsr

        PURPOSE:

           estimate the exponential scale length of the radial dispersion at R

        INPUT:

           R - Galactocentric radius (can be Quantity)

           z= height (default: 0 pc) (can be Quantity)

           dR- range in R to use (can be Quantity)

           density kwargs

        OUTPUT:

           estimated hsR

        HISTORY:

           2013-03-08 - Written - Bovy (IAS)

        """
        Rs= [R-dR/2.,R+dR/2.]
        sf= numpy.array([self.sigmaR2(r,z,use_physical=False,
                                      **kwargs) for r in Rs])
        lsf= numpy.log(sf)/2.
        return -dR/(lsf[1]-lsf[0])

    @potential_physical_input
    @physical_conversion('position',pop=True)
    def estimate_hsz(self,R,z=0.,dR=10.**-8.,**kwargs):
        """
        NAME:

           estimate_hsz

        PURPOSE:

           estimate the exponential scale length of the vertical dispersion at R

        INPUT:

           R - Galactocentric radius (can be Quantity)

           z= height (default: 0 pc) (can be Quantity)

           dR- range in R to use (can be Quantity)

           density kwargs

        OUTPUT:

           estimated hsz

        HISTORY:

           2013-03-08 - Written - Bovy (IAS)

        """
        Rs= [R-dR/2.,R+dR/2.]
        sf= numpy.array([self.sigmaz2(r,z,use_physical=False,
                                      **kwargs) for r in Rs])
        lsf= numpy.log(sf)/2.
        return -dR/(lsf[1]-lsf[0])

    @potential_physical_input
    @physical_conversion('numbersurfacedensity',pop=True)
    def surfacemass_z(self,R,nz=7,zmax=1.,fixed_quad=True,fixed_order=8,
                      **kwargs):
        """
        NAME:

           surfacemass_z

        PURPOSE:

           calculate the vertically-integrated surface density

        INPUT:

           R - Galactocentric radius (can be Quantity)

           fixed_quad= if True (default), use Gauss-Legendre integration

           fixed_order= (20), order of GL integration to use

           nz= number of zs to use to estimate

           zmax= maximum z to use (can be Quantity)

           density kwargs

        OUTPUT:

           \Sigma(R)

        HISTORY:

           2012-08-30 - Written - Bovy (IAS)

        """
        if fixed_quad:
            return 2.*integrate.fixed_quad(lambda x: self.density(R*numpy.ones(fixed_order),x,use_physical=False),
                                           0.,.5,n=fixed_order)[0]
        zs= numpy.linspace(0.,zmax,nz)
        sf= numpy.array([self.density(R,z,use_physical=False,
                                      **kwargs) for z in zs])
        lsf= numpy.log(sf)
        #Interpolate
        lsfInterp= interpolate.UnivariateSpline(zs,
                                                lsf,
                                                k=3)
        #Integrate
        return 2.*integrate.quad((lambda x: numpy.exp(lsfInterp(x))),
                                 0.,1.)[0]

    def vmomentdensity(self,*args,**kwargs):
        """
        NAME:

           vmomentdensity

        PURPOSE:

           calculate the an arbitrary moment of the velocity distribution 
           at R times the density

        INPUT:

           R - radius at which to calculate the moment(/ro)

           n - vR^n

           m - vT^m

           o - vz^o

        OPTIONAL INPUT:

           nsigma - number of sigma to integrate the velocities over (when doing explicit numerical integral)

           mc= if True, calculate using Monte Carlo integration

           nmc= if mc, use nmc samples

           gl= use Gauss-Legendre

           _returngl= if True, return the evaluated DF

           _return_actions= if True, return the evaluated actions (does not work with _returngl currently)

           _return_freqs= if True, return the evaluated frequencies and rg (does not work with _returngl currently)

        OUTPUT:

           <vR^n vT^m  x density> at R,z (no support for units)

        HISTORY:

           2012-08-06 - Written - Bovy (IAS@MPIA)

        """
        use_physical= kwargs.pop('use_physical',True)
        ro= kwargs.pop('ro',None)
        if ro is None and hasattr(self,'_roSet') and self._roSet:
            ro= self._ro
        if _APY_LOADED and isinstance(ro,units.Quantity):
            ro= ro.to(units.kpc).value
        vo= kwargs.pop('vo',None)
        if vo is None and hasattr(self,'_voSet') and self._voSet:
            vo= self._vo
        if _APY_LOADED and isinstance(vo,units.Quantity):
            vo= vo.to(units.km/units.s).value
        if use_physical and not vo is None and not ro is None:
            fac= vo**(args[2]+args[3]+args[4])/ro**3
            if _APY_UNITS:
                u= 1/units.kpc**3*(units.km/units.s)**(args[2]+args[3]+args[4])
            out= self._vmomentdensity(*args,**kwargs)
            if _APY_UNITS:
                return units.Quantity(out*fac,unit=u)
            else:
                return out*fac
        else:
            return self._vmomentdensity(*args,**kwargs)  

    def _vmomentdensity(self,R,z,n,m,o,nsigma=None,mc=False,nmc=10000,
                       _returnmc=False,_vrs=None,_vts=None,_vzs=None,
                       _rawgausssamples=False,
                       gl=False,ngl=_DEFAULTNGL,_returngl=False,_glqeval=None,
                       _return_actions=False,_jr=None,_lz=None,_jz=None,
                       _return_freqs=False,
                       _rg=None,_kappa=None,_nu=None,_Omega=None,
                       _sigmaR1=None,_sigmaz1=None,
                       **kwargs):
        """Non-physical version of vmomentdensity, otherwise the same"""
        if isinstance(R,numpy.ndarray):
            return numpy.array([self._vmomentdensity(r,zz,n,m,o,nsigma=nsigma,
                                                    mc=mc,nmc=nmc,
                                                    gl=gl,ngl=ngl,**kwargs) for r,zz in zip(R,z)])
        if isinstance(self._aA,(actionAngle.actionAngleAdiabatic,
                                actionAngle.actionAngleAdiabaticGrid)):
            if n % 2 == 1. or o % 2 == 1.:
                return 0. #we know this must be the case
        if nsigma == None:
            nsigma= _NSIGMA
        if _sigmaR1 is None:
            sigmaR1= self._sr*numpy.exp((self._refr-R)/self._hsr)
        else:
            sigmaR1= _sigmaR1
        if _sigmaz1 is None:
            sigmaz1= self._sz*numpy.exp((self._refr-R)/self._hsz)
        else:
            sigmaz1= _sigmaz1
        thisvc= potential.vcirc(self._pot,R,use_physical=False)
        #Use the asymmetric drift equation to estimate va
        gamma= numpy.sqrt(0.5)
        va= sigmaR1**2./2./thisvc\
            *(gamma**2.-1. #Assume close to flat rotation curve, sigphi2/sigR2 =~ 0.5
               +R*(1./self._hr+2./self._hsr))
        if math.fabs(va) > sigmaR1: va = 0.#To avoid craziness near the center
        if gl:
            if ngl % 2 == 1:
                raise ValueError("ngl must be even")
            if not _glqeval is None and ngl != _glqeval.shape[0]:
                _glqeval= None
            #Use Gauss-Legendre integration for all
            if ngl == _DEFAULTNGL:
                glx, glw= self._glxdef, self._glwdef
                glx12, glw12= self._glxdef12, self._glwdef12
            elif ngl == _DEFAULTNGL2:
                glx, glw= self._glxdef2, self._glwdef2
                glx12, glw12= self._glxdef, self._glwdef
            else:
                glx, glw= numpy.polynomial.legendre.leggauss(ngl)
                glx12, glw12= numpy.polynomial.legendre.leggauss(ngl//2)
            #Evaluate everywhere
            if isinstance(self._aA,(actionAngle.actionAngleAdiabatic,
                                    actionAngle.actionAngleAdiabaticGrid)):
                vRgl= nsigma*sigmaR1/2.*(glx+1.)
                vzgl= nsigma*sigmaz1/2.*(glx+1.)
                vRglw= glw
                vzglw= glw
            else:
                vRgl= nsigma*sigmaR1/2.*(glx12+1.)
                #vRgl= 1.5/2.*(glx12+1.)
                vRgl= list(vRgl)
                vRgl.extend(-nsigma*sigmaR1/2.*(glx12+1.))
                #vRgl.extend(-1.5/2.*(glx12+1.))
                vRgl= numpy.array(vRgl)
                vzgl= nsigma*sigmaz1/2.*(glx12+1.)
                #vzgl= 1.5/2.*(glx12+1.)
                vzgl= list(vzgl)
                vzgl.extend(-nsigma*sigmaz1/2.*(glx12+1.))
                #vzgl.extend(-1.5/2.*(glx12+1.))
                vzgl= numpy.array(vzgl)
                vRglw= glw12
                vRglw= list(vRglw)
                vRglw.extend(glw12)
                vRglw= numpy.array(vRglw)
                vzglw= glw12
                vzglw= list(vzglw)
                vzglw.extend(glw12)
                vzglw= numpy.array(vzglw)
            if 'vTmax' in kwargs: vTmax = kwargs['vTmax']
            else:                 vTmax = 1.5
            vTgl= vTmax/2.*(glx+1.)
            #Tile everything
            vTgl= numpy.tile(vTgl,(ngl,ngl,1)).T
            vRgl= numpy.tile(numpy.reshape(vRgl,(1,ngl)).T,(ngl,1,ngl))
            vzgl= numpy.tile(vzgl,(ngl,ngl,1))
            vTglw= numpy.tile(glw,(ngl,ngl,1)).T #also tile weights
            vRglw= numpy.tile(numpy.reshape(vRglw,(1,ngl)).T,(ngl,1,ngl))
            vzglw= numpy.tile(vzglw,(ngl,ngl,1))
            #evaluate
            if _glqeval is None and _jr is None:
                logqeval, jr, lz, jz, rg, kappa, nu, Omega= self(R+numpy.zeros(ngl*ngl*ngl),
                                           vRgl.flatten(),
                                           vTgl.flatten(),
                                           z+numpy.zeros(ngl*ngl*ngl),
                                           vzgl.flatten(),
                                           log=True,
                                           _return_actions=True,
                                           _return_freqs=True,
                                           use_physical=False)
                logqeval= numpy.reshape(logqeval,(ngl,ngl,ngl))
            elif not _jr is None and _rg is None:
                logqeval, jr, lz, jz, rg, kappa, nu, Omega= self((_jr,_lz,_jz),
                                                                 log=True,
                                                                 _return_actions=True,
                                                                 _return_freqs=True,
                                                                 use_physical=False)
                logqeval= numpy.reshape(logqeval,(ngl,ngl,ngl))
            elif not _jr is None and not _rg is None:
                logqeval, jr, lz, jz, rg, kappa, nu, Omega= self((_jr,_lz,_jz),
                                           rg=_rg,kappa=_kappa,nu=_nu,
                                           Omega=_Omega,
                                           log=True,
                                           _return_actions=True,
                                           _return_freqs=True,
                                           use_physical=False)
                logqeval= numpy.reshape(logqeval,(ngl,ngl,ngl))
            else:
                logqeval= _glqeval
            if _returngl:
                return (numpy.sum(numpy.exp(logqeval)*vRgl**n*vTgl**m*vzgl**o
                                  *vTglw*vRglw*vzglw)*sigmaR1*sigmaz1*0.125*vTmax*nsigma**2,
                        logqeval)
            elif _return_actions and _return_freqs:
                return (numpy.sum(numpy.exp(logqeval)*vRgl**n*vTgl**m*vzgl**o
                                  *vTglw*vRglw*vzglw)*sigmaR1*sigmaz1*0.125*vTmax*nsigma**2,
                        jr,lz,jz,
                        rg,kappa,nu,Omega)
            elif _return_actions:
                return (numpy.sum(numpy.exp(logqeval)*vRgl**n*vTgl**m*vzgl**o
                                  *vTglw*vRglw*vzglw)*sigmaR1*sigmaz1*0.125*vTmax*nsigma**2,
                        jr,lz,jz)
            else:
                return numpy.sum(numpy.exp(logqeval)*vRgl**n*vTgl**m*vzgl**o
                                 *vTglw*vRglw*vzglw*sigmaR1*sigmaz1*0.125*vTmax*nsigma**2)
        elif mc:
            mvT= (thisvc-va)/gamma/sigmaR1
            if _vrs is None:
                vrs= numpy.random.normal(size=nmc)
            else:
                vrs= _vrs
            if _vts is None:
                vts= numpy.random.normal(size=nmc)+mvT
            else:
                if _rawgausssamples:
                    vts= _vts+mvT
                else:
                    vts= _vts
            if _vzs is None:
                vzs= numpy.random.normal(size=nmc)
            else:
                vzs= _vzs
            Is= _vmomentsurfaceMCIntegrand(vzs,vrs,vts,numpy.ones(nmc)*R,
                                           numpy.ones(nmc)*z,
                                           self,sigmaR1,gamma,sigmaz1,mvT,
                                           n,m,o)
            if _returnmc:
                if _rawgausssamples:
                    return (numpy.mean(Is)*sigmaR1**(2.+n+m)*gamma**(1.+m)*sigmaz1**(1.+o),
                        vrs,vts-mvT,vzs)
                else:
                    return (numpy.mean(Is)*sigmaR1**(2.+n+m)*gamma**(1.+m)*sigmaz1**(1.+o),
                            vrs,vts,vzs)
            else:
                return numpy.mean(Is)*sigmaR1**(2.+n+m)*gamma**(1.+m)*sigmaz1**(1.+o)
        else: #pragma: no cover because this is too slow; a warning is shown
            warnings.warn("Calculations using direct numerical integration using tplquad is not recommended and extremely slow; it has also not been carefully tested",galpyWarning)
            return integrate.tplquad(_vmomentsurfaceIntegrand,
                                     1./gamma*(thisvc-va)/sigmaR1-nsigma,
                                     1./gamma*(thisvc-va)/sigmaR1+nsigma,
                                     lambda x: 0., lambda x: nsigma,
                                     lambda x,y: 0., lambda x,y: nsigma,
                                     (R,z,self,sigmaR1,gamma,sigmaz1,n,m,o),
                                     **kwargs)[0]*sigmaR1**(2.+n+m)*gamma**(1.+m)*sigmaz1**(1.+o)
        
    def jmomentdensity(self,*args,**kwargs):
        """
        NAME:

           jmomentdensity
        PURPOSE:

           calculate the an arbitrary moment of an action
           of the velocity distribution 
           at R times the surfacmass
        INPUT:

           R - radius at which to calculate the moment(/ro)

           n - jr^n

           m - lz^m

           o - jz^o

        OPTIONAL INPUT:

           nsigma - number of sigma to integrate the velocities over (when doing explicit numerical integral)

           mc= if True, calculate using Monte Carlo integration

           nmc= if mc, use nmc samples

        OUTPUT:

           <jr^n lz^m jz^o  x density> at R (no support for units)

        HISTORY:

           2012-08-09 - Written - Bovy (IAS@MPIA)

        """
        use_physical= kwargs.pop('use_physical',True)
        ro= kwargs.pop('ro',None)
        if ro is None and hasattr(self,'_roSet') and self._roSet:
            ro= self._ro
        if _APY_LOADED and isinstance(ro,units.Quantity):
            ro= ro.to(units.kpc).value
        vo= kwargs.pop('vo',None)
        if vo is None and hasattr(self,'_voSet') and self._voSet:
            vo= self._vo
        if _APY_LOADED and isinstance(vo,units.Quantity):
            vo= vo.to(units.km/units.s).value
        if use_physical and not vo is None and not ro is None:
            fac= (ro*vo)**(args[2]+args[3]+args[4])/ro**3
            if _APY_UNITS:
                u= 1/units.kpc**3*(units.kpc*units.km/units.s)**(args[2]+args[3]+args[4])
            out= self._jmomentdensity(*args,**kwargs)
            if _APY_UNITS:
                return units.Quantity(out*fac,unit=u)
            else:
                return out*fac
        else:
            return self._jmomentdensity(*args,**kwargs)  

    def _jmomentdensity(self,R,z,n,m,o,nsigma=None,mc=True,nmc=10000,
                       _returnmc=False,_vrs=None,_vts=None,_vzs=None,
                       **kwargs):
        """Non-physical version of jmomentdensity, otherwise the same"""
        if nsigma == None:
            nsigma= _NSIGMA
        sigmaR1= self._sr*numpy.exp((self._refr-R)/self._hsr)
        sigmaz1= self._sz*numpy.exp((self._refr-R)/self._hsz)
        thisvc= potential.vcirc(self._pot,R,use_physical=False)
        #Use the asymmetric drift equation to estimate va
        gamma= numpy.sqrt(0.5)
        va= sigmaR1**2./2./thisvc\
            *(gamma**2.-1. #Assume close to flat rotation curve, sigphi2/sigR2 =~ 0.5
               +R*(1./self._hr+2./self._hsr))
        if math.fabs(va) > sigmaR1: va = 0.#To avoid craziness near the center
        if mc:
            mvT= (thisvc-va)/gamma/sigmaR1
            if _vrs is None:
                vrs= numpy.random.normal(size=nmc)
            else:
                vrs= _vrs
            if _vts is None:
                vts= numpy.random.normal(size=nmc)+mvT
            else:
                vts= _vts
            if _vzs is None:
                vzs= numpy.random.normal(size=nmc)
            else:
                vzs= _vzs
            Is= _jmomentsurfaceMCIntegrand(vzs,vrs,vts,numpy.ones(nmc)*R,numpy.ones(nmc)*z,self,sigmaR1,gamma,sigmaz1,mvT,n,m,o)
            if _returnmc:
                return (numpy.mean(Is)*sigmaR1**2.*gamma*sigmaz1,
                        vrs,vts,vzs)
            else:
                return numpy.mean(Is)*sigmaR1**2.*gamma*sigmaz1
        else: #pragma: no cover because this is too slow; a warning is shown
            warnings.warn("Calculations using direct numerical integration using tplquad is not recommended and extremely slow; it has also not been carefully tested",galpyWarning)
            return integrate.tplquad(_jmomentsurfaceIntegrand,
                                     1./gamma*(thisvc-va)/sigmaR1-nsigma,
                                     1./gamma*(thisvc-va)/sigmaR1+nsigma,
                                     lambda x: 0., lambda x: nsigma,
                                     lambda x,y: 0., lambda x,y: nsigma,
                                     (R,z,self,sigmaR1,gamma,sigmaz1,n,m,o),
                                     **kwargs)[0]*sigmaR1**2.*gamma*sigmaz1
        
    @potential_physical_input
    @physical_conversion('numberdensity',pop=True)
    def density(self,R,z,nsigma=None,mc=False,nmc=10000,
                gl=True,ngl=_DEFAULTNGL,**kwargs):
        """
        NAME:

           density

        PURPOSE:

           calculate the density at R,z by marginalizing over velocity

        INPUT:

           R - radius at which to calculate the density (can be Quantity)

           z - height at which to calculate the density (can be Quantity)

        OPTIONAL INPUT:

           nsigma - number of sigma to integrate the velocities over

           scipy.integrate.tplquad kwargs epsabs and epsrel

           mc= if True, calculate using Monte Carlo integration

           nmc= if mc, use nmc samples

           gl= if True, calculate using Gauss-Legendre integration

           ngl= if gl, use ngl-th order Gauss-Legendre integration for each dimension

        OUTPUT:

           density at (R,z)

        HISTORY:

           2012-07-26 - Written - Bovy (IAS@MPIA)

        """
        return self._vmomentdensity(R,z,0.,0.,0.,
                                   nsigma=nsigma,mc=mc,nmc=nmc,
                                   gl=gl,ngl=ngl,
                                   **kwargs)
    
    @potential_physical_input
    @physical_conversion('velocity2',pop=True)
    def sigmaR2(self,R,z,nsigma=None,mc=False,nmc=10000,
                gl=True,ngl=_DEFAULTNGL,**kwargs):
        """
        NAME:

           sigmaR2

        PURPOSE:

           calculate sigma_R^2 by marginalizing over velocity

        INPUT:

           R - radius at which to calculate this (can be Quantity)

           z - height at which to calculate this (can be Quantity)

        OPTIONAL INPUT:

           nsigma - number of sigma to integrate the velocities over

           scipy.integrate.tplquad kwargs epsabs and epsrel

           mc= if True, calculate using Monte Carlo integration

           nmc= if mc, use nmc samples

           gl= if True, calculate using Gauss-Legendre integration

           ngl= if gl, use ngl-th order Gauss-Legendre integration for each dimension

        OUTPUT:

           sigma_R^2

        HISTORY:

           2012-07-30 - Written - Bovy (IAS@MPIA)

        """
        if mc:
            surfmass, vrs, vts, vzs= self._vmomentdensity(R,z,0.,0.,0.,
                                                             nsigma=nsigma,mc=mc,nmc=nmc,_returnmc=True,
                                                             **kwargs)
            return self._vmomentdensity(R,z,2.,0.,0.,
                                                             nsigma=nsigma,mc=mc,nmc=nmc,_returnmc=False,
                                           _vrs=vrs,_vts=vts,_vzs=vzs,
                                                             **kwargs)/surfmass
        elif gl:
            surfmass, glqeval= self._vmomentdensity(R,z,0.,0.,0.,
                                                       gl=gl,ngl=ngl,
                                                       _returngl=True,
                                                       **kwargs)
            return self._vmomentdensity(R,z,2.,0.,0.,
                                           ngl=ngl,gl=gl,
                                           _glqeval=glqeval,
                                           **kwargs)/surfmass
        else: #pragma: no cover because this is too slow; a warning is shown
            return (self._vmomentdensity(R,z,2.,0.,0.,
                                           nsigma=nsigma,mc=mc,nmc=nmc,
                                           **kwargs)/
                    self._vmomentdensity(R,z,0.,0.,0.,
                                            nsigma=nsigma,mc=mc,nmc=nmc,
                                            **kwargs))
        
    @potential_physical_input
    @physical_conversion('velocity2',pop=True)
    def sigmaRz(self,R,z,nsigma=None,mc=False,nmc=10000,
                gl=True,ngl=_DEFAULTNGL,**kwargs):
        """
        NAME:

           sigmaRz

        PURPOSE:

           calculate sigma_RZ^2 by marginalizing over velocity

        INPUT:

           R - radius at which to calculate this (can be Quantity)

           z - height at which to calculate this (can be Quantity)

        OPTIONAL INPUT:

           nsigma - number of sigma to integrate the velocities over

           scipy.integrate.tplquad kwargs epsabs and epsrel

           mc= if True, calculate using Monte Carlo integration

           nmc= if mc, use nmc samples

           gl= if True, calculate using Gauss-Legendre integration

           ngl= if gl, use ngl-th order Gauss-Legendre integration for each dimension

        OUTPUT:

           sigma_Rz^2

        HISTORY:

           2012-07-30 - Written - Bovy (IAS@MPIA)

        """
        if mc:
            surfmass, vrs, vts, vzs= self._vmomentdensity(R,z,0.,0.,0.,
                                                             nsigma=nsigma,mc=mc,nmc=nmc,_returnmc=True,
                                                             **kwargs)
            return self._vmomentdensity(R,z,1.,0.,1.,
                                                             nsigma=nsigma,mc=mc,nmc=nmc,_returnmc=False,
                                           _vrs=vrs,_vts=vts,_vzs=vzs,
                                                             **kwargs)/surfmass
        elif gl:
            surfmass, glqeval= self._vmomentdensity(R,z,0.,0.,0.,
                                                       gl=gl,ngl=ngl,
                                                       _returngl=True,
                                                       **kwargs)
            return self._vmomentdensity(R,z,1.,0.,1.,
                                           ngl=ngl,gl=gl,
                                           _glqeval=glqeval,
                                           **kwargs)/surfmass
        else: #pragma: no cover because this is too slow; a warning is shown
            return (self._vmomentdensity(R,z,1.,0.,1.,
                                           nsigma=nsigma,mc=mc,nmc=nmc,
                                           **kwargs)/
                    self._vmomentdensity(R,z,0.,0.,0.,
                                            nsigma=nsigma,mc=mc,nmc=nmc,
                                            **kwargs))
        
    @potential_physical_input
    @physical_conversion('angle_deg',pop=True)
    def tilt(self,R,z,nsigma=None,mc=False,nmc=10000,
             gl=True,ngl=_DEFAULTNGL,**kwargs):
        """
        NAME:

           tilt

        PURPOSE:

           calculate the tilt of the velocity ellipsoid by marginalizing over velocity

        INPUT:

           R - radius at which to calculate this (can be Quantity)

           z - height at which to calculate this (can be Quantity)

        OPTIONAL INPUT:

           nsigma - number of sigma to integrate the velocities over

           scipy.integrate.tplquad kwargs epsabs and epsrel

           mc= if True, calculate using Monte Carlo integration

           nmc= if mc, use nmc samples

           gl= if True, calculate using Gauss-Legendre integration

           ngl= if gl, use ngl-th order Gauss-Legendre integration for each dimension

        OUTPUT:

           tilt in degree

        HISTORY:

           2012-12-23 - Written - Bovy (IAS)

        """
        if mc:
            surfmass, vrs, vts, vzs= self._vmomentdensity(R,z,0.,0.,0.,
                                                             nsigma=nsigma,mc=mc,nmc=nmc,_returnmc=True,
                                                             **kwargs)
            tsigmar2= self._vmomentdensity(R,z,2.,0.,0.,
                                              nsigma=nsigma,mc=mc,nmc=nmc,_returnmc=False,
                                              _vrs=vrs,_vts=vts,_vzs=vzs,
                                              **kwargs)/surfmass
            tsigmaz2= self._vmomentdensity(R,z,0.,0.,2.,
                                              nsigma=nsigma,mc=mc,nmc=nmc,_returnmc=False,
                                              _vrs=vrs,_vts=vts,_vzs=vzs,
                                              **kwargs)/surfmass
            tsigmarz= self._vmomentdensity(R,z,1.,0.,1.,
                                              nsigma=nsigma,mc=mc,nmc=nmc,_returnmc=False,
                                              _vrs=vrs,_vts=vts,_vzs=vzs,
                                              **kwargs)/surfmass
            return 0.5*numpy.arctan(2.*tsigmarz/(tsigmar2-tsigmaz2))/numpy.pi*180.
        elif gl:
            surfmass, glqeval= self._vmomentdensity(R,z,0.,0.,0.,
                                                       gl=gl,ngl=ngl,
                                                       _returngl=True,
                                                       **kwargs)
            tsigmar2= self._vmomentdensity(R,z,2.,0.,0.,
                                             ngl=ngl,gl=gl,
                                             _glqeval=glqeval,
                                             **kwargs)/surfmass
            tsigmaz2= self._vmomentdensity(R,z,0.,0.,2.,
                                              ngl=ngl,gl=gl,
                                              _glqeval=glqeval,
                                              **kwargs)/surfmass
            tsigmarz= self._vmomentdensity(R,z,1.,0.,1.,
                                              ngl=ngl,gl=gl,
                                              _glqeval=glqeval,
                                              **kwargs)/surfmass
            return 0.5*numpy.arctan(2.*tsigmarz/(tsigmar2-tsigmaz2))/numpy.pi*180.
        else:
            raise NotImplementedError("Use either mc=True or gl=True")
        
    @potential_physical_input
    @physical_conversion('velocity2',pop=True)
    def sigmaz2(self,R,z,nsigma=None,mc=False,nmc=10000,
                gl=True,ngl=_DEFAULTNGL,**kwargs):
        """
        NAME:

           sigmaz2

        PURPOSE:

           calculate sigma_z^2 by marginalizing over velocity

        INPUT:

           R - radius at which to calculate this (can be Quantity)

           z - height at which to calculate this (can be Quantity)

        OPTIONAL INPUT:

           nsigma - number of sigma to integrate the velocities over

           scipy.integrate.tplquad kwargs epsabs and epsrel

           mc= if True, calculate using Monte Carlo integration

           nmc= if mc, use nmc samples

           gl= if True, calculate using Gauss-Legendre integration

           ngl= if gl, use ngl-th order Gauss-Legendre integration for each dimension

        OUTPUT:

           sigma_z^2

        HISTORY:

           2012-07-30 - Written - Bovy (IAS@MPIA)

        """
        if mc:
            surfmass, vrs, vts, vzs= self._vmomentdensity(R,z,0.,0.,0.,
                                                             nsigma=nsigma,mc=mc,nmc=nmc,_returnmc=True,
                                                             **kwargs)
            return self._vmomentdensity(R,z,0.,0.,2.,
                                           nsigma=nsigma,mc=mc,nmc=nmc,_returnmc=False,
                                           _vrs=vrs,_vts=vts,_vzs=vzs,
                                                             **kwargs)/surfmass
        elif gl:
            surfmass, glqeval= self._vmomentdensity(R,z,0.,0.,0.,
                                                       gl=gl,ngl=ngl,
                                                       _returngl=True,
                                                       **kwargs)
            return self._vmomentdensity(R,z,0.,0.,2.,
                                           ngl=ngl,gl=gl,
                                           _glqeval=glqeval,
                                           **kwargs)/surfmass
        else: #pragma: no cover because this is too slow; a warning is shown
            return (self._vmomentdensity(R,z,0.,0.,2.,
                                           nsigma=nsigma,mc=mc,nmc=nmc,
                                           **kwargs)/
                    self._vmomentdensity(R,z,0.,0.,0.,
                                            nsigma=nsigma,mc=mc,nmc=nmc,
                                            **kwargs))
        
    @potential_physical_input
    @physical_conversion('velocity',pop=True)
    def meanvT(self,R,z,nsigma=None,mc=False,nmc=10000,
                gl=True,ngl=_DEFAULTNGL,**kwargs):
        """
        NAME:

           meanvT

        PURPOSE:

           calculate the mean rotational velocity by marginalizing over velocity 

        INPUT:

           R - radius at which to calculate this (can be Quantity)

           z - height at which to calculate this (can be Quantity)

        OPTIONAL INPUT:

           nsigma - number of sigma to integrate the velocities over

           scipy.integrate.tplquad kwargs epsabs and epsrel

           mc= if True, calculate using Monte Carlo integration

           nmc= if mc, use nmc samples

           gl= if True, calculate using Gauss-Legendre integration

           ngl= if gl, use ngl-th order Gauss-Legendre integration for each dimension

        OUTPUT:

           meanvT

        HISTORY:

           2012-07-30 - Written - Bovy (IAS@MPIA)

        """
        if mc:
            surfmass, vrs, vts, vzs= self._vmomentdensity(R,z,0.,0.,0.,
                                                             nsigma=nsigma,mc=mc,nmc=nmc,_returnmc=True,
                                                             **kwargs)
            return self._vmomentdensity(R,z,0.,1.,0.,
                                                             nsigma=nsigma,mc=mc,nmc=nmc,_returnmc=False,
                                           _vrs=vrs,_vts=vts,_vzs=vzs,
                                                             **kwargs)/surfmass
        elif gl:
            surfmass, glqeval= self._vmomentdensity(R,z,0.,0.,0.,
                                                       gl=gl,ngl=ngl,
                                                       _returngl=True,
                                                       **kwargs)
            return self._vmomentdensity(R,z,0.,1.,0.,
                                           ngl=ngl,gl=gl,
                                           _glqeval=glqeval,
                                           **kwargs)/surfmass
        else: #pragma: no cover because this is too slow; a warning is shown
            return (self._vmomentdensity(R,z,0.,1.,0.,
                                           nsigma=nsigma,mc=mc,nmc=nmc,
                                           **kwargs)/
                    self._vmomentdensity(R,z,0.,0.,0.,
                                            nsigma=nsigma,mc=mc,nmc=nmc,
                                            **kwargs))
        
    @potential_physical_input
    @physical_conversion('velocity',pop=True)
    def meanvR(self,R,z,nsigma=None,mc=False,nmc=10000,
               gl=True,ngl=_DEFAULTNGL,**kwargs):
        """
        NAME:

           meanvR

        PURPOSE:

           calculate the mean radial velocity by marginalizing over velocity

        INPUT:

           R - radius at which to calculate this (can be Quantity)

           z - height at which to calculate this (can be Quantity)

        OPTIONAL INPUT:

           nsigma - number of sigma to integrate the velocities over

           scipy.integrate.tplquad kwargs epsabs and epsrel

           mc= if True, calculate using Monte Carlo integration

           nmc= if mc, use nmc samples

           gl= if True, calculate using Gauss-Legendre integration

           ngl= if gl, use ngl-th order Gauss-Legendre integration for each dimension

        OUTPUT:

           meanvR

        HISTORY:

           2012-12-23 - Written - Bovy (IAS)

        """
        if mc:
            surfmass, vrs, vts, vzs= self._vmomentdensity(R,z,0.,0.,0.,
                                                             nsigma=nsigma,mc=mc,nmc=nmc,_returnmc=True,
                                                             **kwargs)
            return self._vmomentdensity(R,z,1.,0.,0.,
                                           nsigma=nsigma,mc=mc,nmc=nmc,_returnmc=False,
                                           _vrs=vrs,_vts=vts,_vzs=vzs,
                                                             **kwargs)/surfmass
        elif gl:
            surfmass, glqeval= self._vmomentdensity(R,z,0.,0.,0.,
                                                       gl=gl,ngl=ngl,
                                                       _returngl=True,
                                                       **kwargs)
            return self._vmomentdensity(R,z,1.,0.,0.,
                                           ngl=ngl,gl=gl,
                                           _glqeval=glqeval,
                                           **kwargs)/surfmass
        else: #pragma: no cover because this is too slow; a warning is shown
            return (self._vmomentdensity(R,z,1.,0.,0.,
                                           nsigma=nsigma,mc=mc,nmc=nmc,
                                           **kwargs)/
                    self._vmomentdensity(R,z,0.,0.,0.,
                                            nsigma=nsigma,mc=mc,nmc=nmc,
                                            **kwargs))
        
    @potential_physical_input
    @physical_conversion('velocity',pop=True)
    def meanvz(self,R,z,nsigma=None,mc=False,nmc=10000,
               gl=True,ngl=_DEFAULTNGL,**kwargs):
        """
        NAME:

           meanvz

        PURPOSE:

           calculate the mean vertical velocity by marginalizing over velocity

        INPUT:

           R - radius at which to calculate this (can be Quantity)

           z - height at which to calculate this (can be Quantity)

        OPTIONAL INPUT:

           nsigma - number of sigma to integrate the velocities over

           scipy.integrate.tplquad kwargs epsabs and epsrel

           mc= if True, calculate using Monte Carlo integration

           nmc= if mc, use nmc samples

           gl= if True, calculate using Gauss-Legendre integration

           ngl= if gl, use ngl-th order Gauss-Legendre integration for each dimension

        OUTPUT:

           meanvz

        HISTORY:

           2012-12-23 - Written - Bovy (IAS)

        """
        if mc:
            surfmass, vrs, vts, vzs= self._vmomentdensity(R,z,0.,0.,0.,
                                                             nsigma=nsigma,mc=mc,nmc=nmc,_returnmc=True,
                                                             **kwargs)
            return self._vmomentdensity(R,z,0.,0.,1.,
                                                             nsigma=nsigma,mc=mc,nmc=nmc,_returnmc=False,
                                           _vrs=vrs,_vts=vts,_vzs=vzs,
                                                             **kwargs)/surfmass
        elif gl:
            surfmass, glqeval= self._vmomentdensity(R,z,0.,0.,0.,
                                                       gl=gl,ngl=ngl,
                                                       _returngl=True,
                                                       **kwargs)
            return self._vmomentdensity(R,z,0.,0.,1.,
                                           ngl=ngl,gl=gl,
                                           _glqeval=glqeval,
                                           **kwargs)/surfmass
        else: #pragma: no cover because this is too slow; a warning is shown
            return (self._vmomentdensity(R,z,0.,0.,1.,
                                           nsigma=nsigma,mc=mc,nmc=nmc,
                                           **kwargs)/
                    self._vmomentdensity(R,z,0.,0.,0.,
                                            nsigma=nsigma,mc=mc,nmc=nmc,
                                            **kwargs))
        
    @potential_physical_input
    @physical_conversion('velocity2',pop=True)
    def sigmaT2(self,R,z,nsigma=None,mc=False,nmc=10000,
                gl=True,ngl=_DEFAULTNGL,**kwargs):
        """
        NAME:

           sigmaT2

        PURPOSE:

           calculate sigma_T^2 by marginalizing over velocity

        INPUT:

           R - radius at which to calculate this (can be Quantity)

           z - height at which to calculate this (can be Quantity)

        OPTIONAL INPUT:

           nsigma - number of sigma to integrate the velocities over

           scipy.integrate.tplquad kwargs epsabs and epsrel

           mc= if True, calculate using Monte Carlo integration

           nmc= if mc, use nmc samples

           gl= if True, calculate using Gauss-Legendre integration

           ngl= if gl, use ngl-th order Gauss-Legendre integration for each dimension

        OUTPUT:

           sigma_T^2

        HISTORY:

           2012-07-30 - Written - Bovy (IAS@MPIA)

        """
        if mc:
            surfmass, vrs, vts, vzs= self._vmomentdensity(R,z,0.,0.,0.,
                                                             nsigma=nsigma,mc=mc,nmc=nmc,_returnmc=True,
                                                             **kwargs)
            mvt= self._vmomentdensity(R,z,0.,1.,0.,
                                                             nsigma=nsigma,mc=mc,nmc=nmc,_returnmc=False,
                                           _vrs=vrs,_vts=vts,_vzs=vzs,
                                                             **kwargs)/surfmass
            return self._vmomentdensity(R,z,0.,2.,0.,
                                           nsigma=nsigma,mc=mc,nmc=nmc,_returnmc=False,
                                           _vrs=vrs,_vts=vts,_vzs=vzs,
                                           **kwargs)/surfmass\
                                           -mvt**2.
        elif gl:
            surfmass, glqeval= self._vmomentdensity(R,z,0.,0.,0.,
                                                       gl=gl,ngl=ngl,
                                                       _returngl=True,
                                                       **kwargs)
            mvt= self._vmomentdensity(R,z,0.,1.,0.,
                                         ngl=ngl,gl=gl,
                                         _glqeval=glqeval,
                                         **kwargs)/surfmass
            return self._vmomentdensity(R,z,0.,2.,0.,
                                           ngl=ngl,gl=gl,
                                           _glqeval=glqeval,
                                           **kwargs)/surfmass-mvt**2.

        else: #pragma: no cover because this is too slow; a warning is shown
            surfmass= self._vmomentdensity(R,z,0.,0.,0.,
                                              nsigma=nsigma,mc=mc,nmc=nmc,
                                              **kwargs)
            return (self._vmomentdensity(R,z,0.,2.,0.,
                                           nsigma=nsigma,mc=mc,nmc=nmc,
                                           **kwargs)/surfmass\
                        -(self._vmomentdensity(R,z,0.,2.,0.,
                                           nsigma=nsigma,mc=mc,nmc=nmc,
                                           **kwargs)/surfmass)**2.)

    @potential_physical_input
    @physical_conversion('action',pop=True)
    def meanjr(self,R,z,nsigma=None,mc=True,nmc=10000,**kwargs):
        """
        NAME:

           meanjr

        PURPOSE:

           calculate the mean radial action by marginalizing over velocity

        INPUT:

           R - radius at which to calculate this (can be Quantity)

           z - height at which to calculate this (can be Quantity)

        OPTIONAL INPUT:

           nsigma - number of sigma to integrate the velocities over

           scipy.integrate.tplquad kwargs epsabs and epsrel

           mc= if True, calculate using Monte Carlo integration

           nmc= if mc, use nmc samples

        OUTPUT:

           meanjr

        HISTORY:

           2012-08-09 - Written - Bovy (IAS@MPIA)

        """
        if mc:
            surfmass, vrs, vts, vzs= self._vmomentdensity(R,z,0.,0.,0.,
                                                             nsigma=nsigma,mc=mc,nmc=nmc,_returnmc=True,
                                                             **kwargs)
            return self._jmomentdensity(R,z,1.,0.,0.,
                                           nsigma=nsigma,mc=mc,nmc=nmc,_returnmc=False,
                                           _vrs=vrs,_vts=vts,_vzs=vzs,
                                                             **kwargs)/surfmass
        else: #pragma: no cover because this is too slow; a warning is shown
            return (self._jmomentdensity(R,z,1.,0.,0.,
                                           nsigma=nsigma,mc=mc,nmc=nmc,
                                           **kwargs)/
                    self._vmomentdensity(R,z,0.,0.,0.,
                                            nsigma=nsigma,mc=mc,nmc=nmc,
                                            **kwargs))
        
    @potential_physical_input
    @physical_conversion('action',pop=True)
    def meanlz(self,R,z,nsigma=None,mc=True,nmc=10000,**kwargs):
        """
        NAME:

           meanlz

        PURPOSE:

           calculate the mean angular momemtum by marginalizing over velocity

        INPUT:

           R - radius at which to calculate this (can be Quantity)

           z - height at which to calculate this (can be Quantity)

        OPTIONAL INPUT:

           nsigma - number of sigma to integrate the velocities over

           scipy.integrate.tplquad kwargs epsabs and epsrel

           mc= if True, calculate using Monte Carlo integration

           nmc= if mc, use nmc samples

        OUTPUT:

           meanlz

        HISTORY:

           2012-08-09 - Written - Bovy (IAS@MPIA)

        """
        if mc:
            surfmass, vrs, vts, vzs= self._vmomentdensity(R,z,0.,0.,0.,
                                                             nsigma=nsigma,mc=mc,nmc=nmc,_returnmc=True,
                                                             **kwargs)
            return self._jmomentdensity(R,z,0.,1.,0.,
                                           nsigma=nsigma,mc=mc,nmc=nmc,_returnmc=False,
                                           _vrs=vrs,_vts=vts,_vzs=vzs,
                                                             **kwargs)/surfmass
        else: #pragma: no cover because this is too slow; a warning is shown
            return (self._jmomentdensity(R,z,0.,1.,0.,
                                           nsigma=nsigma,mc=mc,nmc=nmc,
                                           **kwargs)/
                    self._vmomentdensity(R,z,0.,0.,0.,
                                            nsigma=nsigma,mc=mc,nmc=nmc,
                                            **kwargs))
        
    @potential_physical_input
    @physical_conversion('action',pop=True)
    def meanjz(self,R,z,nsigma=None,mc=True,nmc=10000,**kwargs):
        """
        NAME:

           meanjz

        PURPOSE:

           calculate the mean vertical action by marginalizing over velocity

        INPUT:

           R - radius at which to calculate this (can be Quantity)

           z - height at which to calculate this (can be Quantity)

        OPTIONAL INPUT:

           nsigma - number of sigma to integrate the velocities over

           scipy.integrate.tplquad kwargs epsabs and epsrel

           mc= if True, calculate using Monte Carlo integration

           nmc= if mc, use nmc samples

        OUTPUT:

           meanjz

        HISTORY:

           2012-08-09 - Written - Bovy (IAS@MPIA)

        """
        if mc:
            surfmass, vrs, vts, vzs= self._vmomentdensity(R,z,0.,0.,0.,
                                                             nsigma=nsigma,mc=mc,nmc=nmc,_returnmc=True,
                                                             **kwargs)
            return self._jmomentdensity(R,z,0.,0.,1.,
                                           nsigma=nsigma,mc=mc,nmc=nmc,_returnmc=False,
                                           _vrs=vrs,_vts=vts,_vzs=vzs,
                                                             **kwargs)/surfmass
        else: #pragma: no cover because this is too slow; a warning is shown
            return (self._jmomentdensity(R,z,0.,0.,1.,
                                           nsigma=nsigma,mc=mc,nmc=nmc,
                                           **kwargs)/
                    self._vmomentdensity(R,z,0.,0.,0.,
                                            nsigma=nsigma,mc=mc,nmc=nmc,
                                            **kwargs))
        
    @potential_physical_input
    def sampleV(self,R,z,n=1):
        """
        NAME:

           sampleV

        PURPOSE:

           sample a radial, azimuthal, and vertical velocity at R,z

        INPUT:

           R - Galactocentric distance (can be Quantity)

           z - height (can be Quantity)

           n= number of distances to sample

        OUTPUT:

           list of samples

        HISTORY:

           2012-12-17 - Written - Bovy (IAS)

        """
        #Determine the maximum of the velocity distribution
        maxVR= 0.
        maxVz= 0.
        maxVT= optimize.fmin_powell((lambda x: -self(R,0.,x,z,0.,log=True,
                                                     use_physical=False)),
                                    1.)
        logmaxVD= self(R,maxVR,maxVT,z,maxVz,log=True,use_physical=False)
        #Now rejection-sample
        vRs= []
        vTs= []
        vzs= []
        while len(vRs) < n:
            nmore= n-len(vRs)+1
            #sample
            propvR= numpy.random.normal(size=nmore)*2.*self._sr
            propvT= numpy.random.normal(size=nmore)*2.*self._sr+maxVT
            propvz= numpy.random.normal(size=nmore)*2.*self._sz
            VDatprop= self(R+numpy.zeros(nmore),
                           propvR,propvT,z+numpy.zeros(nmore),
                           propvz,log=True,use_physical=False)-logmaxVD
            VDatprop-= -0.5*(propvR**2./4./self._sr**2.+propvz**2./4./self._sz**2.\
                                 +(propvT-maxVT)**2./4./self._sr**2.)
            VDatprop= numpy.reshape(VDatprop,(nmore))
            indx= (VDatprop > numpy.log(numpy.random.random(size=nmore))) #accept
            vRs.extend(list(propvR[indx]))
            vTs.extend(list(propvT[indx]))
            vzs.extend(list(propvz[indx]))
        out= numpy.empty((n,3))
        out[:,0]= vRs[0:n]
        out[:,1]= vTs[0:n]
        out[:,2]= vzs[0:n]
        if _APY_UNITS and self._voSet:
            return units.Quantity(out*self._vo,unit=units.km/units.s)
        else:
            return out

<<<<<<< HEAD
    def pvR(self,vR,R,z,gl=True,ngl=_DEFAULTNGL2,nsigma=4.,vTmax=1.5):
=======
    @actionAngle_physical_input
    @physical_conversion('phasespacedensityvelocity2',pop=True)
    def pvR(self,vR,R,z,gl=True,ngl=_DEFAULTNGL2):
>>>>>>> 16da8719
        """
        NAME:

           pvR

        PURPOSE:

           calculate the marginalized vR probability at this location (NOT normalized by the density)

        INPUT:

           vR - radial velocity (can be Quantity)

           R - radius (can be Quantity)

           z - height (can be Quantity)

           gl - use Gauss-Legendre integration (True, currently the only option)

           ngl - order of Gauss-Legendre integration

           nsigma - limits +/-(nsigma*sigma_z(R)) for integration over vz

           vTmax - upper limit for integration over vT

        OUTPUT:

           p(vR,R,z)

        HISTORY:

           2012-12-22 - Written - Bovy (IAS)

        """
        sigmaz1= self._sz*numpy.exp((self._refr-R)/self._hsz)
        if gl:
            if ngl % 2 == 1:
                raise ValueError("ngl must be even")
            #Use Gauss-Legendre integration for all
            if ngl == _DEFAULTNGL:
                glx, glw= self._glxdef, self._glwdef
                glx12, glw12= self._glxdef12, self._glwdef12
            elif ngl == _DEFAULTNGL2:
                glx, glw= self._glxdef2, self._glwdef2
                glx12, glw12= self._glxdef, self._glwdef
            else:
                glx, glw= numpy.polynomial.legendre.leggauss(ngl)
                glx12, glw12= numpy.polynomial.legendre.leggauss(ngl//2)
            #Evaluate everywhere
            if isinstance(self._aA,(actionAngle.actionAngleAdiabatic,
                                    actionAngle.actionAngleAdiabaticGrid)):
                vzgl= nsigma*sigmaz1/2.*(glx+1.)
                vzglw= glw
                vzfac= nsigma*sigmaz1  #2 x integration over [0,nsigma*sigmaz1]
            else:
                vzgl= nsigma*sigmaz1/2.*(glx12+1.)
                vzgl= list(vzgl)
                vzgl.extend(-nsigma*sigmaz1/2.*(glx12+1.))
                vzgl= numpy.array(vzgl)
                vzglw= glw12
                vzglw= list(vzglw)
                vzglw.extend(glw12)
                vzglw= numpy.array(vzglw)
                vzfac = 0.5*nsigma*sigmaz1   #integration over [-nsigma*sigmaz1,0] and [0,nsigma*sigmaz1]
            vTgl= vTmax/2.*(glx+1.)
            vTfac= 0.5 * vTmax  #integration over [0.,vTmax]
            #Tile everything
            vTgl= numpy.tile(vTgl,(ngl,1)).T
            vzgl= numpy.tile(vzgl,(ngl,1))
            vTglw= numpy.tile(glw,(ngl,1)).T #also tile weights
            vzglw= numpy.tile(vzglw,(ngl,1))
            #evaluate
            logqeval= numpy.reshape(self(R+numpy.zeros(ngl*ngl),
                                         vR+numpy.zeros(ngl*ngl),
                                         vTgl.flatten(),
                                         z+numpy.zeros(ngl*ngl),
                                         vzgl.flatten(),
                                         log=True,
                                         use_physical=False),
                                    (ngl,ngl))
            #Note to Jo: Please check, how and if you want to take care for the integration range!!!!!!!!!!!!!!!!!!!!!!!!!!!!!!!!
            return numpy.sum(numpy.exp(logqeval)*vTglw*vzglw*vzfac)*vTfac

<<<<<<< HEAD
    def pvT(self,vT,R,z,gl=True,ngl=_DEFAULTNGL2,nsigma=4.):
=======
    @actionAngle_physical_input
    @physical_conversion('phasespacedensityvelocity2',pop=True)
    def pvT(self,vT,R,z,gl=True,ngl=_DEFAULTNGL2):
>>>>>>> 16da8719
        """
        NAME:

           pvT

        PURPOSE:

           calculate the marginalized vT probability at this location (NOT normalized by the density)

        INPUT:

           vT - tangential velocity (can be Quantity)

           R - radius (can be Quantity)

           z - height (can be Quantity)

           gl - use Gauss-Legendre integration (True, currently the only option)

           ngl - order of Gauss-Legendre integration

           nsigma - limits +/-(nsigma*sigma(R)) for integration over vz & vR

        OUTPUT:

           p(vT,R,z)

        HISTORY:

           2012-12-22 - Written - Bovy (IAS)

        """
        sigmaR1= self._sr*numpy.exp((self._refr-R)/self._hsr)
        sigmaz1= self._sz*numpy.exp((self._refr-R)/self._hsz)
        if gl:
            if ngl % 2 == 1:
                raise ValueError("ngl must be even")
            #Use Gauss-Legendre integration for all
            if ngl == _DEFAULTNGL:
                glx, glw= self._glxdef, self._glwdef
                glx12, glw12= self._glxdef12, self._glwdef12
            elif ngl == _DEFAULTNGL2:
                glx, glw= self._glxdef2, self._glwdef2
                glx12, glw12= self._glxdef, self._glwdef
            else:
                glx, glw= numpy.polynomial.legendre.leggauss(ngl)
                glx12, glw12= numpy.polynomial.legendre.leggauss(ngl//2)
            #Evaluate everywhere
            if isinstance(self._aA,(actionAngle.actionAngleAdiabatic,
                                    actionAngle.actionAngleAdiabaticGrid)):
                vRgl= nsigma*sigmaR1/2.*(glx+1.)
                vzgl= nsigma*sigmaz1/2.*(glx+1.)
                vRglw= glw
                vzglw= glw
                vRfac= nsigma*sigmaR1  #2 x integration over [0,nsigma*sigmaR1]
                vzfac= nsigma*sigmaz1  #2 x integration over [0,nsigma*sigmaz1]
            else:
                vRgl= nsigma*sigmaR1/2.*(glx12+1.)
                vRgl= list(vRgl)
                vRgl.extend(-nsigma*sigmaR1/2.*(glx12+1.))
                vRgl= numpy.array(vRgl)
                vzgl= nsigma*sigmaz1/2.*(glx12+1.)
                vzgl= list(vzgl)
                vzgl.extend(-nsigma*sigmaz1/2.*(glx12+1.))
                vzgl= numpy.array(vzgl)
                vRglw= glw12
                vRglw= list(vRglw)
                vRglw.extend(glw12)
                vRglw= numpy.array(vRglw)
                vzglw= glw12
                vzglw= list(vzglw)
                vzglw.extend(glw12)
                vzglw= numpy.array(vzglw)
                vRfac = 0.5*nsigma*sigmaR1   #integration over [-nsigma*sigmaR1,0] and [0,nsigma*sigmaR1]
                vzfac = 0.5*nsigma*sigmaz1   #integration over [-nsigma*sigmaz1,0] and [0,nsigma*sigmaz1]
            #Tile everything
            vRgl= numpy.tile(vRgl,(ngl,1)).T
            vzgl= numpy.tile(vzgl,(ngl,1))
            vRglw= numpy.tile(vRglw,(ngl,1)).T #also tile weights
            vzglw= numpy.tile(vzglw,(ngl,1))
            #evaluate
            logqeval= numpy.reshape(self(R+numpy.zeros(ngl*ngl),
                                         vRgl.flatten(),
                                         vT+numpy.zeros(ngl*ngl),
                                         z+numpy.zeros(ngl*ngl),
                                         vzgl.flatten(),
                                         log=True,
                                         use_physical=False),
                                    (ngl,ngl))
            #Note to Jo: Please check, how and if you want to take care for the integration range!!!!!!!!!!!!!!!!!!!!!!!!!!!!!!!!
            return numpy.sum(numpy.exp(logqeval)*vRglw*vzglw*vRfac*vzfac)

    @actionAngle_physical_input
    @physical_conversion('phasespacedensityvelocity2',pop=True)
    def pvz(self,vz,R,z,gl=True,ngl=_DEFAULTNGL2,
            nsigma=4.,vTmax=1.5,
            _return_actions=False,_jr=None,_lz=None,_jz=None,
            _return_freqs=False,
            _rg=None,_kappa=None,_nu=None,_Omega=None,
            _sigmaR1=None):
        """
        NAME:

           pvz

        PURPOSE:

           calculate the marginalized vz probability at this location (NOT normalized by the density)

        INPUT:

           vz - vertical velocity (can be Quantity)

           R - radius (can be Quantity)

           z - height (can be Quantity)

           gl - use Gauss-Legendre integration (True, currently the only option)

           ngl - order of Gauss-Legendre integration

           nsigma - limits +/-(nsigma*sigma_z(R)) for integration over vz

           vTmax - upper limit for integration over vT

        OUTPUT:

           p(vz,R,z)

        HISTORY:

           2012-12-22 - Written - Bovy (IAS)

        """
        if _sigmaR1 is None:
            sigmaR1= self._sr*numpy.exp((self._refr-R)/self._hsr)
        else:
            sigmaR1= _sigmaR1
        if gl:
            if ngl % 2 == 1:
                raise ValueError("ngl must be even")
            #Use Gauss-Legendre integration for all
            if ngl == _DEFAULTNGL:
                glx, glw= self._glxdef, self._glwdef
                glx12, glw12= self._glxdef12, self._glwdef12
            elif ngl == _DEFAULTNGL2:
                glx, glw= self._glxdef2, self._glwdef2
                glx12, glw12= self._glxdef, self._glwdef
            else:
                glx, glw= numpy.polynomial.legendre.leggauss(ngl)
                glx12, glw12= numpy.polynomial.legendre.leggauss(ngl//2)
            #Evaluate everywhere
            if isinstance(self._aA,(actionAngle.actionAngleAdiabatic,
                                    actionAngle.actionAngleAdiabaticGrid)):
                vRgl= (glx+1.)
                vRglw= glw
                vRfac= nsigma*sigmaR1  #2 x integration over [0,nsigma*sigmaR1]
            else:
                vRgl= (glx12+1.)
                vRgl= list(vRgl)
                vRgl.extend(-(glx12+1.))
                vRgl= numpy.array(vRgl)
                vRglw= glw12
                vRglw= list(vRglw)
                vRglw.extend(glw12)
                vRglw= numpy.array(vRglw)
                vRfac = 0.5*nsigma*sigmaR1   #integration over [-nsigma*sigmaR1,0] and [0,nsigma*sigmaR1]
            vTgl= vTmax/2.*(glx+1.)
            vTfac= 0.5 * vTmax  #integration over [0.,vTmax]
            #Tile everything
            vTgl= numpy.tile(vTgl,(ngl,1)).T
            vRgl= numpy.tile(vRgl,(ngl,1))
            vTglw= numpy.tile(glw,(ngl,1)).T #also tile weights
            vRglw= numpy.tile(vRglw,(ngl,1))
            #If inputs are arrays, tile
            if isinstance(R,numpy.ndarray):
                nR= len(R)
                R= numpy.tile(R,(ngl,ngl,1)).T.flatten()
                z= numpy.tile(z,(ngl,ngl,1)).T.flatten()
                vz= numpy.tile(vz,(ngl,ngl,1)).T.flatten()
                vTgl= numpy.tile(vTgl,(nR,1,1)).flatten()
                vRgl= numpy.tile(vRgl,(nR,1,1)).flatten()
                vTglw= numpy.tile(vTglw,(nR,1,1))
                vRglw= numpy.tile(vRglw,(nR,1,1))
                scalarOut= False
            else:
                R= R+numpy.zeros(ngl*ngl)
                z= z+numpy.zeros(ngl*ngl)
                vz= vz+numpy.zeros(ngl*ngl)
                nR= 1
                scalarOut= True
                vRgl= vRgl.flatten()
            vRgl*= numpy.tile(nsigma*sigmaR1/2.,(ngl,ngl,1)).T.flatten()
            #evaluate
            if _jr is None and _rg is None:
                logqeval, jr, lz, jz, rg, kappa, nu, Omega= self(R,
                                                                 vRgl.flatten(),
                                                                 vTgl.flatten(),
                                                                 z,
                                                                 vz,
                                                                 log=True,
                                                                 _return_actions=True,
                                                                 _return_freqs=True,
                                                                 use_physical=False)
                logqeval= numpy.reshape(logqeval,(nR,ngl*ngl))
            elif not _jr is None and not _rg is None:
                logqeval, jr, lz, jz, rg, kappa, nu, Omega= self((_jr,_lz,_jz),
                                           rg=_rg,kappa=_kappa,nu=_nu,
                                           Omega=_Omega,
                                           log=True,
                                           _return_actions=True,
                                           _return_freqs=True,
                                           use_physical=False)
                logqeval= numpy.reshape(logqeval,(nR,ngl*ngl))
            elif not _jr is None and _rg is None:
                logqeval, jr, lz, jz, rg, kappa, nu, Omega= self((_jr,_lz,_jz),
                                           log=True,
                                           _return_actions=True,
                                           _return_freqs=True,
                                           use_physical=False)
                logqeval= numpy.reshape(logqeval,(nR,ngl*ngl))
            elif _jr is None and not _rg is None:
                logqeval, jr, lz, jz, rg, kappa, nu, Omega= self(R,
                                             vRgl.flatten(),
                                             vTgl.flatten(),
                                             z,
                                             vz,
                                             rg=_rg,kappa=_kappa,nu=_nu,
                                             Omega=_Omega,
                                             log=True,
                                             _return_actions=True,
                                             _return_freqs=True,
                                             use_physical=False)
                logqeval= numpy.reshape(logqeval,(nR,ngl*ngl))
            vRglw= numpy.reshape(vRglw,(nR,ngl*ngl))
            vTglw= numpy.reshape(vTglw,(nR,ngl*ngl))
            if scalarOut:
                result= numpy.sum(numpy.exp(logqeval)*vTglw*vRglw,axis=1)[0]*vRfac*vTfac
            else:
                result= numpy.sum(numpy.exp(logqeval)*vTglw*vRglw,axis=1)*vRfac*vTfac
                #Note to Jo: Please check, how and if you want to take care for the integration range!!!!!!!!!!!!!!!!!!!!!!!!!!!!!!!!
            if _return_actions and _return_freqs:
                return (result,
                        jr,lz,jz,
                        rg, kappa, nu, Omega)          
            elif _return_freqs:
                return (result,
                        rg, kappa, nu, Omega)
            elif _return_actions:
                return (result,
                        jr,lz,jz)
            else:
                return result

<<<<<<< HEAD
    def pvRvT(self,vR,vT,R,z,gl=True,ngl=_DEFAULTNGL2,nsigma=4.):
=======
    @actionAngle_physical_input
    @physical_conversion('phasespacedensityvelocity',pop=True)
    def pvRvT(self,vR,vT,R,z,gl=True,ngl=_DEFAULTNGL2):
>>>>>>> 16da8719
        """
        NAME:

           pvRvT

        PURPOSE:

           calculate the marginalized (vR,vT) probability at this location (NOT normalized by the density)

        INPUT:

           vR - radial velocity (can be Quantity)

           vT - tangential velocity (can be Quantity)

           R - radius (can be Quantity)

           z - height (can be Quantity)

           gl - use Gauss-Legendre integration (True, currently the only option)

           ngl - order of Gauss-Legendre integration

        OUTPUT:

           p(vR,vT,R,z)

        HISTORY:

           2013-01-02 - Written - Bovy (IAS)

        """
        sigmaz1= self._sz*numpy.exp((self._refr-R)/self._hsz)
        if gl:
            if ngl % 2 == 1:
                raise ValueError("ngl must be even")
            #Use Gauss-Legendre integration for all
            if ngl == _DEFAULTNGL:
                glx, glw= self._glxdef, self._glwdef
                glx12, glw12= self._glxdef12, self._glwdef12
            elif ngl == _DEFAULTNGL2:
                glx, glw= self._glxdef2, self._glwdef2
                glx12, glw12= self._glxdef, self._glwdef
            else:
                glx, glw= numpy.polynomial.legendre.leggauss(ngl)
                glx12, glw12= numpy.polynomial.legendre.leggauss(ngl//2)
            #Evaluate everywhere
            if isinstance(self._aA,(actionAngle.actionAngleAdiabatic,
                                    actionAngle.actionAngleAdiabaticGrid)):
                vzgl= nsigma*sigmaz1/2.*(glx+1.)
                vzglw= glw
                vzfac= nsigma*sigmaz1  #2 x integration over [0,nsigma*sigmaz1]
            else:
                vzgl= nsigma*sigmaz1/2.*(glx12+1.)
                vzgl= list(vzgl)
                vzgl.extend(-nsigma*sigmaz1/2.*(glx12+1.))
                vzgl= numpy.array(vzgl)
                vzglw= glw12
                vzglw= list(vzglw)
                vzglw.extend(glw12)
                vzglw= numpy.array(vzglw)
                vzfac = 0.5*nsigma*sigmaz1   #integration over [-nsigma*sigmaz1,0] and [0,nsigma*sigmaz1]
            #evaluate
            logqeval= self(R+numpy.zeros(ngl),
                           vR+numpy.zeros(ngl),
                           vT+numpy.zeros(ngl),
                           z+numpy.zeros(ngl),
                           vzgl,
<<<<<<< HEAD
                           log=True)
            #Note to Jo: Please check, how and if you want to take care for the integration range!!!!!!!!!!!!!!!!!!!!!!!!!!!!!!!!
            return numpy.sum(numpy.exp(logqeval)*vzglw*vzfac)
        
    def pvTvz(self,vT,vz,R,z,gl=True,ngl=_DEFAULTNGL2,nsigma=4.):
=======
                           log=True,use_physical=False)
            return numpy.sum(numpy.exp(logqeval)*vzglw*sigmaz1)
        
    @actionAngle_physical_input
    @physical_conversion('phasespacedensityvelocity',pop=True)
    def pvTvz(self,vT,vz,R,z,gl=True,ngl=_DEFAULTNGL2):
>>>>>>> 16da8719
        """
        NAME:

           pvTvz

        PURPOSE:

           calculate the marginalized (vT,vz) probability at this location (NOT normalized by the density)

        INPUT:

           vT - tangential velocity (can be Quantity)

           vz - vertical velocity (can be Quantity)

           R - radius (can be Quantity)

           z - height (can be Quantity)

           gl - use Gauss-Legendre integration (True, currently the only option)

           ngl - order of Gauss-Legendre integration

        OUTPUT:

           p(vT,vz,R,z)

        HISTORY:

           2012-12-22 - Written - Bovy (IAS)

        """
        sigmaR1= self._sr*numpy.exp((self._refr-R)/self._hsr)
        if gl:
            if ngl % 2 == 1:
                raise ValueError("ngl must be even")
            #Use Gauss-Legendre integration for all
            if ngl == _DEFAULTNGL:
                glx, glw= self._glxdef, self._glwdef
                glx12, glw12= self._glxdef12, self._glwdef12
            elif ngl == _DEFAULTNGL2:
                glx, glw= self._glxdef2, self._glwdef2
                glx12, glw12= self._glxdef, self._glwdef
            else:
                glx, glw= numpy.polynomial.legendre.leggauss(ngl)
                glx12, glw12= numpy.polynomial.legendre.leggauss(ngl//2)
            #Evaluate everywhere
            if isinstance(self._aA,(actionAngle.actionAngleAdiabatic,
                                    actionAngle.actionAngleAdiabaticGrid)):
                vRgl= nsigma*sigmaR1/2.*(glx+1.)
                vRglw= glw
                vRfac= nsigma*sigmaR1  #2 x integration over [0,nsigma*sigmaR1]
            else:
                vRgl= nsigma*sigmaR1/2.*(glx12+1.)
                vRgl= list(vRgl)
                vRgl.extend(-nsigma*sigmaR1/2.*(glx12+1.))
                vRgl= numpy.array(vRgl)
                vRglw= glw12
                vRglw= list(vRglw)
                vRglw.extend(glw12)
                vRglw= numpy.array(vRglw)
                vRfac = 0.5*nsigma*sigmaR1   #integration over [-nsigma*sigmaR1,0] and [0,nsigma*sigmaR1]
            #evaluate
            logqeval= self(R+numpy.zeros(ngl),
                           vRgl,
                           vT+numpy.zeros(ngl),
                           z+numpy.zeros(ngl),
                           vz+numpy.zeros(ngl),
<<<<<<< HEAD
                           log=True)
            #Note to Jo: Please check, how and if you want to take care for the integration range!!!!!!!!!!!!!!!!!!!!!!!!!!!!!!!!
            return numpy.sum(numpy.exp(logqeval)*vRglw*vRfac)

    def pvRvz(self,vR,vz,R,z,gl=True,ngl=_DEFAULTNGL2,vTmax=1.5):
=======
                           log=True,use_physical=False)
            return numpy.sum(numpy.exp(logqeval)*vRglw*sigmaR1)

    @actionAngle_physical_input
    @physical_conversion('phasespacedensityvelocity',pop=True)
    def pvRvz(self,vR,vz,R,z,gl=True,ngl=_DEFAULTNGL2):
>>>>>>> 16da8719
        """
        NAME:

           pvR

        PURPOSE:

           calculate the marginalized (vR,vz) probability at this location (NOT normalized by the density)

        INPUT:

           vR - radial velocity (can be Quantity)

           vz - vertical velocity (can be Quantity)

           R - radius (can be Quantity)

           z - height (can be Quantity)

           gl - use Gauss-Legendre integration (True, currently the only option)

           ngl - order of Gauss-Legendre integration

        OUTPUT:

           p(vR,vz,R,z)

        HISTORY:

           2013-01-02 - Written - Bovy (IAS)

        """
        if gl:
            if ngl % 2 == 1:
                raise ValueError("ngl must be even")
            #Use Gauss-Legendre integration for all
            if ngl == _DEFAULTNGL:
                glx, glw= self._glxdef, self._glwdef
                glx12, glw12= self._glxdef12, self._glwdef12
            elif ngl == _DEFAULTNGL2:
                glx, glw= self._glxdef2, self._glwdef2
                glx12, glw12= self._glxdef, self._glwdef
            else:
                glx, glw= numpy.polynomial.legendre.leggauss(ngl)
                glx12, glw12= numpy.polynomial.legendre.leggauss(ngl//2)
            #Evaluate everywhere
            vTgl= vTmax/2.*(glx+1.)
            vTglw= glw
            vTfac= 0.5 * vTmax  #integration over [0.,vTmax]
            #If inputs are arrays, tile
            if isinstance(R,numpy.ndarray):
                nR= len(R)
                R= numpy.tile(R,(ngl,1)).T.flatten()
                z= numpy.tile(z,(ngl,1)).T.flatten()
                vR= numpy.tile(vR,(ngl,1)).T.flatten()
                vz= numpy.tile(vz,(ngl,1)).T.flatten()
                vTgl= numpy.tile(vTgl,(nR,1)).flatten()
                vTglw= numpy.tile(vTglw,(nR,1))
                scalarOut= False
            else:
                R= R+numpy.zeros(ngl)
                vR= vR+numpy.zeros(ngl)
                z= z+numpy.zeros(ngl)
                vz= vz+numpy.zeros(ngl)
                nR= 1
                scalarOut= True
            #evaluate
            logqeval= numpy.reshape(self(R,
                                         vR,
                                         vTgl,
                                         z,
                                         vz,
                                         log=True,
                                         use_physical=False),
                                    (nR,ngl))
            #Note to Jo: Please check, how and if you want to take care for the integration range!!!!!!!!!!!!!!!!!!!!!!!!!!!!!!!!
            out= numpy.sum(numpy.exp(logqeval)*vTglw*vTfac,axis=1)
            if scalarOut: return out[0]
            else: return out

    def _calc_epifreq(self,r):
        """
        NAME:
           _calc_epifreq
        PURPOSE:
           calculate the epicycle frequency at r
        INPUT:
           r - radius
        OUTPUT:
           kappa
        HISTORY:
           2012-07-25 - Written - Bovy (IAS@MPIA)
        NOTE:
           takes about 0.1 ms for a Miyamoto-Nagai potential
        """
        return potential.epifreq(self._pot,r)

    def _calc_verticalfreq(self,r):
        """
        NAME:
           _calc_verticalfreq
        PURPOSE:
           calculate the vertical frequency at r
        INPUT:
           r - radius
        OUTPUT:
           nu
        HISTORY:
           2012-07-25 - Written - Bovy (IAS@MPIA)
        NOTE:
           takes about 0.05 ms for a Miyamoto-Nagai potential
        """
        return potential.verticalfreq(self._pot,r)

    def _rg(self,lz):
        """
        NAME:
           _rg
        PURPOSE:
           calculate the radius of a circular orbit of Lz
        INPUT:
           lz - Angular momentum
        OUTPUT:
           radius
        HISTORY:
           2012-07-25 - Written - Bovy (IAS@MPIA)
        NOTE:
           seems to take about ~0.5 ms for a Miyamoto-Nagai potential; 
           ~0.75 ms for a MWPotential
           about the same with or without interpolation of the rotation curve

           Not sure what to do about negative lz...
        """
        if isinstance(lz,numpy.ndarray):
            indx= (lz > self._precomputergLzmax)*(lz < self._precomputergLzmin)
            indxc= True^indx
            out= numpy.empty(lz.shape)
            out[indxc]= self._rgInterp(lz[indxc])
            out[indx]= numpy.array([potential.rl(self._pot,lz[indx][ii]) for ii in range(numpy.sum(indx))])
            return out
        else:
            if lz > self._precomputergLzmax or lz < self._precomputergLzmin:
                return potential.rl(self._pot,lz)
            return numpy.atleast_1d(self._rgInterp(lz))

def _vmomentsurfaceIntegrand(vz,vR,vT,R,z,df,sigmaR1,gamma,sigmaz1,n,m,o): #pragma: no cover because this is too slow; a warning is shown
    """Internal function that is the integrand for the vmomentsurface mass integration"""
    return vR**n*vT**m*vz**o*df(R,vR*sigmaR1,vT*sigmaR1*gamma,z,vz*sigmaz1,
                                use_physical=False)

def _vmomentsurfaceMCIntegrand(vz,vR,vT,R,z,df,sigmaR1,gamma,sigmaz1,mvT,n,m,o):
    """Internal function that is the integrand for the vmomentsurface mass integration"""
    return vR**n*vT**m*vz**o*df(R,vR*sigmaR1,vT*sigmaR1*gamma,z,vz*sigmaz1,use_physical=False)*numpy.exp(vR**2./2.+(vT-mvT)**2./2.+vz**2./2.)

def _jmomentsurfaceIntegrand(vz,vR,vT,R,z,df,sigmaR1,gamma,sigmaz1,n,m,o): #pragma: no cover because this is too slow; a warning is shown
    """Internal function that is the integrand for the vmomentsurface mass integration"""
    return df(R,vR*sigmaR1,vT*sigmaR1*gamma,z,vz*sigmaz1,use_physical=False,
              func= (lambda x,y,z: x**n*y**m*z**o))

def _jmomentsurfaceMCIntegrand(vz,vR,vT,R,z,df,sigmaR1,gamma,sigmaz1,mvT,n,m,o):
    """Internal function that is the integrand for the vmomentsurface mass integration"""
    return df(R,vR*sigmaR1,vT*sigmaR1*gamma,z,vz*sigmaz1,use_physical=False,
              func=(lambda x,y,z: x**n*y**m*z**o))\
              *numpy.exp(vR**2./2.+(vT-mvT)**2./2.+vz**2./2.)<|MERGE_RESOLUTION|>--- conflicted
+++ resolved
@@ -1679,13 +1679,9 @@
         else:
             return out
 
-<<<<<<< HEAD
-    def pvR(self,vR,R,z,gl=True,ngl=_DEFAULTNGL2,nsigma=4.,vTmax=1.5):
-=======
     @actionAngle_physical_input
     @physical_conversion('phasespacedensityvelocity2',pop=True)
-    def pvR(self,vR,R,z,gl=True,ngl=_DEFAULTNGL2):
->>>>>>> 16da8719
+    def pvR(self,vR,R,z,gl=True,ngl=_DEFAULTNGL2,nsigma=4.,vTmax=1.5):
         """
         NAME:
 
@@ -1769,13 +1765,9 @@
             #Note to Jo: Please check, how and if you want to take care for the integration range!!!!!!!!!!!!!!!!!!!!!!!!!!!!!!!!
             return numpy.sum(numpy.exp(logqeval)*vTglw*vzglw*vzfac)*vTfac
 
-<<<<<<< HEAD
-    def pvT(self,vT,R,z,gl=True,ngl=_DEFAULTNGL2,nsigma=4.):
-=======
     @actionAngle_physical_input
     @physical_conversion('phasespacedensityvelocity2',pop=True)
-    def pvT(self,vT,R,z,gl=True,ngl=_DEFAULTNGL2):
->>>>>>> 16da8719
+    def pvT(self,vT,R,z,gl=True,ngl=_DEFAULTNGL2,nsigma=4.):
         """
         NAME:
 
@@ -2030,13 +2022,9 @@
             else:
                 return result
 
-<<<<<<< HEAD
-    def pvRvT(self,vR,vT,R,z,gl=True,ngl=_DEFAULTNGL2,nsigma=4.):
-=======
     @actionAngle_physical_input
     @physical_conversion('phasespacedensityvelocity',pop=True)
-    def pvRvT(self,vR,vT,R,z,gl=True,ngl=_DEFAULTNGL2):
->>>>>>> 16da8719
+    def pvRvT(self,vR,vT,R,z,gl=True,ngl=_DEFAULTNGL2,nsigma=4.):
         """
         NAME:
 
@@ -2105,20 +2093,13 @@
                            vT+numpy.zeros(ngl),
                            z+numpy.zeros(ngl),
                            vzgl,
-<<<<<<< HEAD
-                           log=True)
+                           log=True,use_physical=False)
             #Note to Jo: Please check, how and if you want to take care for the integration range!!!!!!!!!!!!!!!!!!!!!!!!!!!!!!!!
             return numpy.sum(numpy.exp(logqeval)*vzglw*vzfac)
-        
-    def pvTvz(self,vT,vz,R,z,gl=True,ngl=_DEFAULTNGL2,nsigma=4.):
-=======
-                           log=True,use_physical=False)
-            return numpy.sum(numpy.exp(logqeval)*vzglw*sigmaz1)
-        
+
     @actionAngle_physical_input
     @physical_conversion('phasespacedensityvelocity',pop=True)
-    def pvTvz(self,vT,vz,R,z,gl=True,ngl=_DEFAULTNGL2):
->>>>>>> 16da8719
+    def pvTvz(self,vT,vz,R,z,gl=True,ngl=_DEFAULTNGL2,nsigma=4.):
         """
         NAME:
 
@@ -2187,20 +2168,14 @@
                            vT+numpy.zeros(ngl),
                            z+numpy.zeros(ngl),
                            vz+numpy.zeros(ngl),
-<<<<<<< HEAD
-                           log=True)
+                           log=True,use_physical=False)
             #Note to Jo: Please check, how and if you want to take care for the integration range!!!!!!!!!!!!!!!!!!!!!!!!!!!!!!!!
+
             return numpy.sum(numpy.exp(logqeval)*vRglw*vRfac)
-
-    def pvRvz(self,vR,vz,R,z,gl=True,ngl=_DEFAULTNGL2,vTmax=1.5):
-=======
-                           log=True,use_physical=False)
-            return numpy.sum(numpy.exp(logqeval)*vRglw*sigmaR1)
 
     @actionAngle_physical_input
     @physical_conversion('phasespacedensityvelocity',pop=True)
-    def pvRvz(self,vR,vz,R,z,gl=True,ngl=_DEFAULTNGL2):
->>>>>>> 16da8719
+    def pvRvz(self,vR,vz,R,z,gl=True,ngl=_DEFAULTNGL2,vTmax=1.5):
         """
         NAME:
 
