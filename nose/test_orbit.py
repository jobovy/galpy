--- conflicted
+++ resolved
@@ -90,14 +90,11 @@
     pots.append('triaxialNFWPotential')
     pots.append('fullyRotatedTriaxialNFWPotential')
     pots.append('NFWTwoPowerTriaxialPotential') # for planar-from-full
-<<<<<<< HEAD
-=======
     pots.append('mockSCFZeeuwPotential')
     pots.append('mockSCFNFWPotential')
     pots.append('mockSCFAxiDensity1Potential')
     pots.append('mockSCFAxiDensity2Potential')
     pots.append('mockSCFDensityPotential')
->>>>>>> 6cef9ccb
     rmpots= ['Potential','MWPotential','MWPotential2014',
              'MovingObjectPotential',
              'interpRZPotential', 'linearPotential', 'planarAxiPotential',
@@ -205,11 +202,7 @@
             if isinstance(tp,potential.linearPotential) \
                     or 'MovingObject' in p:
                 if _QUICKTEST \
-<<<<<<< HEAD
-                        and not (('NFW' in p and not tp.isNonAxi)
-=======
                         and not (('NFW' in p and not tp.isNonAxi and 'SCF' not in p)
->>>>>>> 6cef9ccb
                                  or 'linearMWPotential' in p \
                                      or ('Burkert' in p and not tp.hasC)):
                     break
@@ -254,11 +247,7 @@
                     else:
                         raise AssertionError("o.Jacobi() before the orbit was integrated did not throw an AttributeError")
             if ptp is None:
-<<<<<<< HEAD
-                if _QUICKTEST and not (('NFW' in p and not tp.isNonAxi) \
-=======
                 if _QUICKTEST and not (('NFW' in p and not tp.isNonAxi and 'SCF' not in p) \
->>>>>>> 6cef9ccb
                                            or ('Burkert' in p and not tp.hasC)): break
                 else: continue
             #Same for a planarPotential
@@ -368,11 +357,7 @@
             tJacobis= o.Jacobi(ttimes)
             assert (numpy.std(tJacobis)/numpy.mean(tJacobis))**2. < 10.**tjactol, \
                 "Jacobi integral conservation during the orbit integration fails for potential %s and integrator %s" %(p,integrator)
-<<<<<<< HEAD
-            if _QUICKTEST and not (('NFW' in p and not tp.isNonAxi) \
-=======
             if _QUICKTEST and not (('NFW' in p and not tp.isNonAxi and 'SCF' not in p) \
->>>>>>> 6cef9ccb
                                      or ('Burkert' in p and not tp.hasC)): break
     #raise AssertionError
     return None
@@ -439,14 +424,11 @@
     pots.append('specialFlattenedPowerPotential')
     pots.append('BurkertPotentialNoC')
     pots.append('NFWTwoPowerTriaxialPotential') # for planar-from-full
-<<<<<<< HEAD
-=======
     pots.append('mockSCFZeeuwPotential')
     pots.append('mockSCFNFWPotential')
     pots.append('mockSCFAxiDensity1Potential')
     pots.append('mockSCFAxiDensity2Potential')
     pots.append('mockSCFDensityPotential')
->>>>>>> 6cef9ccb
     #pots.append('mockFlatSteadyLogSpiralPotential')
     #pots.append('mockFlatTransientLogSpiralPotential')
     rmpots= ['Potential','MWPotential','MWPotential2014',
@@ -534,11 +516,7 @@
                 except TypeError: pass
                 else: raise AssertionError("integrate_dxdv with symplectic integrator should have raised TypeError, but didn't")
                 firstTest= False                    
-<<<<<<< HEAD
-            if _QUICKTEST and not (('NFW' in p and not tp.isNonAxi) \
-=======
             if _QUICKTEST and not (('NFW' in p and not tp.isNonAxi and 'SCF' not in p) \
->>>>>>> 6cef9ccb
                                        or ('Burkert' in p and not tp.hasC)): break
     return None
 
