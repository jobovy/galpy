--- conflicted
+++ resolved
@@ -2350,15 +2350,6 @@
     assert numpy.all((o.vT(nitimes)+of.vT(pitimes)) < 10.**-8.), 'Forward and backward integration with interpolation do not agree'
     return None
 
-<<<<<<< HEAD
-@raises(ValueError)
-def test_call_issue256():
-    # Reported by Semyeong Oh: non-integrated orbit with t=/=0 should return eror
-    from galpy.orbit import Orbit
-    o = Orbit(vxvv=[5.,-1.,0.8, 3, -0.1, 0])
-    # no integration of the orbit
-    o.R(30)
-=======
 # Test that Orbit.x .y .vx and .vy return a scalar for scalar time input
 def test_scalarxyvzvz_issue247():
     # Setup an orbit
@@ -2375,7 +2366,15 @@
     assert isinstance(o.y(5.),float), 'Orbit.y() does not return a scalar'
     assert isinstance(o.vx(5.),float), 'Orbit.vx() does not return a scalar'
     assert isinstance(o.vy(5.),float), 'Orbit.vy() does not return a scalar'
->>>>>>> b061088f
+    return None
+
+@raises(ValueError)
+def test_call_issue256():
+    # Reported by Semyeong Oh: non-integrated orbit with t=/=0 should return eror
+    from galpy.orbit import Orbit
+    o = Orbit(vxvv=[5.,-1.,0.8, 3, -0.1, 0])
+    # no integration of the orbit
+    o.R(30)
     return None
 
 def test_linear_plotting():
