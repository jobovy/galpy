sudo: false
language: python
python:
  - "2.7"
  - "3.4"
#  - "3.3"
env: #split tests
  global:
    - REQUIRES_PYNBODY=false
    - REQUIRES_ASTROPY=false
  matrix:
    - NOSE_IGNORE_FILES='test_qdf|test_pv2qdf|test_diskdf|test_orbit|test_streamdf|test_streamgapdf|test_evolveddiskdf|test_quantity|test_nemo|test_coords' REQUIRES_PYNBODY=true
    - NOSE_IGNORE_FILES='^((?!test_quantity|test_coords).)*$' REQUIRES_ASTROPY=true # needs to be separate for different config
    - NOSE_IGNORE_FILES='^((?!test_orbit).)*$' REQUIRES_PYNBODY=true REQUIRES_ASTROPY=true
    - NOSE_IGNORE_FILES='^((?!test_evolveddiskdf).)*$'
    - NOSE_IGNORE_FILES='^((?!test_diskdf).)*$'
    - NOSE_IGNORE_FILES='^((?!(test_qdf|test_pv2qdf|test_streamgapdf)).)*$'
    - NOSE_IGNORE_FILES='^((?!test_streamdf).)*$'
addons:
  apt:
    packages:
    - libgsl0-dev
#    - lcov # leave for when they approve its use
before_install:
 # Install lcov
 - wget http://ftp.de.debian.org/debian/pool/main/l/lcov/lcov_1.11.orig.tar.gz
 - tar xf lcov_1.11.orig.tar.gz
 - mkdir $HOME/usr
 - export PATH=$PATH:$HOME/usr/bin
 - make -C lcov-1.11/ install PREFIX=$HOME
 #Setup conda for faster installs
 - wget http://repo.continuum.io/miniconda/Miniconda-latest-Linux-x86_64.sh -O miniconda.sh
 - bash miniconda.sh -b -p $HOME/miniconda
 - export PATH="$HOME/miniconda/bin:$PATH"
 - hash -r
 - conda config --set always_yes yes --set changeps1 no
 - conda update -q conda
 - conda create -q -n test-environment python=$TRAVIS_PYTHON_VERSION numpy scipy matplotlib setuptools pip cython>=0.20 nose==1.3.4
 - source activate test-environment
 - export DISPLAY=:99.0 #For plotting tests, courtesy Ryan Varley
 - sh -e /etc/init.d/xvfb start $For plotting tests
#Download corrections for some tests
 - curl -O https://cloud.github.com/downloads/jobovy/galpy/galpy-dfcorrections.tar.gz
 - tar xvzf galpy-dfcorrections.tar.gz -C ./galpy/df_src/data/
# command to install dependencies
install:
 - pip install nose-cov
 - pip install coveralls-merge
 - gem install coveralls-lcov
 - easy_install --upgrade requests
 - easy_install --upgrade coveralls
 - if $REQUIRES_PYNBODY; then pip install git+git://github.com/pynbody/pynbody.git; fi
<<<<<<< HEAD
 # clone my version of the torus code
 - git clone https://github.com/jobovy/Torus.git galpy/actionAngle_src/actionAngleTorus_c_ext/torus
 - cd galpy/actionAngle_src/actionAngleTorus_c_ext/torus
 - git checkout galpy
 - cd -
=======
 - if $REQUIRES_ASTROPY; then pip install astropy; fi
>>>>>>> 3d747065
 - python setup.py build_ext --coverage --single_ext --inplace
 - python setup.py develop --single_ext
script:
 - nosetests -v -w nose/ --with-cov --cov galpy --cov-config .coveragerc_travis
after_success:
 # Generate lcov output 
 - lcov --capture --base-directory . --directory build/temp.linux-x86_64-2.7/galpy/ --output-file coverage.info
 # Codecov
 - if [[ $TRAVIS_PYTHON_VERSION == '2.7' ]]; then bash <(curl -s https://codecov.io/bash) -v; fi
 # coveralls: combine, generate json, and upload
 - coveralls-lcov -v -n coverage.info > coverage.c.json
 - if [[ $TRAVIS_PYTHON_VERSION == '2.7' ]]; then coveralls-merge coverage.c.json; fi
notifications:
  email:
    recipients:
      - jo.bovy@gmail.com
    on_success: change
    on_failure: change<|MERGE_RESOLUTION|>--- conflicted
+++ resolved
@@ -50,15 +50,12 @@
  - easy_install --upgrade requests
  - easy_install --upgrade coveralls
  - if $REQUIRES_PYNBODY; then pip install git+git://github.com/pynbody/pynbody.git; fi
-<<<<<<< HEAD
  # clone my version of the torus code
  - git clone https://github.com/jobovy/Torus.git galpy/actionAngle_src/actionAngleTorus_c_ext/torus
  - cd galpy/actionAngle_src/actionAngleTorus_c_ext/torus
  - git checkout galpy
  - cd -
-=======
  - if $REQUIRES_ASTROPY; then pip install astropy; fi
->>>>>>> 3d747065
  - python setup.py build_ext --coverage --single_ext --inplace
  - python setup.py develop --single_ext
 script:
